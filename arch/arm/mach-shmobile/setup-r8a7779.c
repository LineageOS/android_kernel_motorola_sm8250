--- conflicted
+++ resolved
@@ -394,8 +394,6 @@
 	},
 };
 
-<<<<<<< HEAD
-=======
 /* Ether */
 static struct resource ether_resources[] = {
 	{
@@ -408,7 +406,6 @@
 	},
 };
 
->>>>>>> 5c5f0421
 static struct platform_device *r8a7779_devices_dt[] __initdata = {
 	&scif0_device,
 	&scif1_device,

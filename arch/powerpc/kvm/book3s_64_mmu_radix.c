--- conflicted
+++ resolved
@@ -313,30 +313,6 @@
 	if (pmd_is_leaf(*pmd)) {
 		unsigned long lgpa = gpa & PMD_MASK;
 
-<<<<<<< HEAD
-		/*
-		 * If we raced with another CPU which has just put
-		 * a 2MB pte in after we saw a pte page, try again.
-		 */
-		if (level == 0 && !new_ptep) {
-			ret = -EAGAIN;
-			goto out_unlock;
-		}
-		/* Valid 2MB page here already, remove it */
-		old = kvmppc_radix_update_pte(kvm, pmdp_ptep(pmd),
-					      ~0UL, 0, lgpa, PMD_SHIFT);
-		kvmppc_radix_tlbie_page(kvm, lgpa, PMD_SHIFT);
-		if (old & _PAGE_DIRTY) {
-			unsigned long gfn = lgpa >> PAGE_SHIFT;
-			struct kvm_memory_slot *memslot;
-			memslot = gfn_to_memslot(kvm, gfn);
-			if (memslot && memslot->dirty_bitmap)
-				kvmppc_update_dirty_map(memslot,
-							gfn, PMD_SIZE);
-		}
-	} else if (level == 1 && !pmd_none(*pmd)) {
-=======
->>>>>>> e01bca2f
 		/*
 		 * If we raced with another CPU which has just put
 		 * a 2MB pte in after we saw a pte page, try again.
@@ -515,28 +491,6 @@
 	hva = gfn_to_hva_memslot(memslot, gfn);
 	if (upgrade_p && __get_user_pages_fast(hva, 1, 1, &page) == 1) {
 		pfn = page_to_pfn(page);
-<<<<<<< HEAD
-		if (PageCompound(page)) {
-			pte_size <<= compound_order(compound_head(page));
-			/* See if we can insert a 2MB large-page PTE here */
-			if (pte_size >= PMD_SIZE &&
-			    (gpa & (PMD_SIZE - PAGE_SIZE)) ==
-			    (hva & (PMD_SIZE - PAGE_SIZE))) {
-				level = 1;
-				pfn &= ~((PMD_SIZE >> PAGE_SHIFT) - 1);
-			}
-		}
-		/* See if we can provide write access */
-		if (writing) {
-			pgflags |= _PAGE_WRITE;
-		} else {
-			local_irq_save(flags);
-			ptep = find_current_mm_pte(current->mm->pgd,
-						   hva, NULL, NULL);
-			if (ptep && pte_write(*ptep))
-				pgflags |= _PAGE_WRITE;
-			local_irq_restore(flags);
-=======
 		upgrade_write = true;
 	} else {
 		/* Call KVM generic code to do the slow-path check */
@@ -566,7 +520,6 @@
 			   (hva & (PMD_SIZE - PAGE_SIZE))) {
 			level = 1;
 			pfn &= ~((PMD_SIZE >> PAGE_SHIFT) - 1);
->>>>>>> e01bca2f
 		}
 	}
 
@@ -605,18 +558,12 @@
 			pte = __pte(pte_val(pte) & ~ _PAGE_WRITE);
 		pte = __pte(pte_val(pte) | _PAGE_EXEC);
 	}
-<<<<<<< HEAD
-
-	if (page) {
-		if (!ret && (pgflags & _PAGE_WRITE))
-=======
 
 	/* Allocate space in the tree and write the PTE */
 	ret = kvmppc_create_pte(kvm, pte, gpa, level, mmu_seq);
 
 	if (page) {
 		if (!ret && (pte_val(pte) & _PAGE_WRITE))
->>>>>>> e01bca2f
 			set_page_dirty_lock(page);
 		put_page(page);
 	}

--- conflicted
+++ resolved
@@ -69,13 +69,6 @@
 
 phys_addr_t __fdt_pointer __initdata;
 
-<<<<<<< HEAD
-unsigned int boot_reason;
-EXPORT_SYMBOL(boot_reason);
-
-unsigned int cold_boot;
-EXPORT_SYMBOL(cold_boot);
-=======
 /* Vendor stub */
 unsigned int boot_reason;
 EXPORT_SYMBOL_GPL(boot_reason);
@@ -83,7 +76,6 @@
 /* Vendor stub */
 unsigned int cold_boot;
 EXPORT_SYMBOL_GPL(cold_boot);
->>>>>>> 5e52a76e
 
 /*
  * Standard memory resources

--- conflicted
+++ resolved
@@ -398,8 +398,4 @@
 	clearbhb
 	isb
 ENTRY(__spectre_bhb_clearbhb_end)
-<<<<<<< HEAD
-
-=======
->>>>>>> 5d2c9fe6
 #endif
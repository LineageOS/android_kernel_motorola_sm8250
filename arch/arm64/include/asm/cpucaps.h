--- conflicted
+++ resolved
@@ -53,15 +53,11 @@
 #define ARM64_HAS_STAGE2_FWB			32
 #define ARM64_WORKAROUND_1463225		33
 #define ARM64_SSBS				34
-<<<<<<< HEAD
 #define ARM64_WORKAROUND_1188873		35
 #define ARM64_WORKAROUND_1542418		36
-#define ARM64_NCAPS				37
-=======
-#define ARM64_WORKAROUND_1542419		35
+#define ARM64_WORKAROUND_1542419		37
 
-/* kabi: reserve 36 - 62 for future cpu capabilities */
+/* kabi: reserve 38 - 62 for future cpu capabilities */
 #define ARM64_NCAPS				62
->>>>>>> 5e52a76e
 
 #endif /* __ASM_CPUCAPS_H */
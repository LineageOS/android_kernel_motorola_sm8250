/*
 *
 *  Copyright (C) 1995  Linus Torvalds
 *
 *  Support of BIGMEM added by Gerhard Wichert, Siemens AG, July 1999
 */

#include <linux/module.h>
#include <linux/signal.h>
#include <linux/sched.h>
#include <linux/kernel.h>
#include <linux/errno.h>
#include <linux/string.h>
#include <linux/types.h>
#include <linux/ptrace.h>
#include <linux/mman.h>
#include <linux/mm.h>
#include <linux/hugetlb.h>
#include <linux/swap.h>
#include <linux/smp.h>
#include <linux/init.h>
#include <linux/highmem.h>
#include <linux/pagemap.h>
#include <linux/pci.h>
#include <linux/pfn.h>
#include <linux/poison.h>
#include <linux/bootmem.h>
#include <linux/slab.h>
#include <linux/proc_fs.h>
#include <linux/memory_hotplug.h>
#include <linux/initrd.h>
#include <linux/cpumask.h>

#include <asm/asm.h>
#include <asm/bios_ebda.h>
#include <asm/processor.h>
#include <asm/system.h>
#include <asm/uaccess.h>
#include <asm/pgtable.h>
#include <asm/dma.h>
#include <asm/fixmap.h>
#include <asm/e820.h>
#include <asm/apic.h>
#include <asm/bugs.h>
#include <asm/tlb.h>
#include <asm/tlbflush.h>
#include <asm/pgalloc.h>
#include <asm/sections.h>
#include <asm/paravirt.h>
#include <asm/setup.h>
#include <asm/cacheflush.h>
#include <asm/smp.h>

unsigned int __VMALLOC_RESERVE = 128 << 20;

unsigned long max_low_pfn_mapped;
unsigned long max_pfn_mapped;

DEFINE_PER_CPU(struct mmu_gather, mmu_gathers);
unsigned long highstart_pfn, highend_pfn;

static noinline int do_test_wp_bit(void);


static unsigned long __initdata table_start;
static unsigned long __meminitdata table_end;
static unsigned long __meminitdata table_top;

static int __initdata after_init_bootmem;

static __init void *alloc_low_page(void)
{
	unsigned long pfn = table_end++;
	void *adr;

	if (pfn >= table_top)
		panic("alloc_low_page: ran out of memory");

	adr = __va(pfn * PAGE_SIZE);
	memset(adr, 0, PAGE_SIZE);
	return adr;
}

/*
 * Creates a middle page table and puts a pointer to it in the
 * given global directory entry. This only returns the gd entry
 * in non-PAE compilation mode, since the middle layer is folded.
 */
static pmd_t * __init one_md_table_init(pgd_t *pgd)
{
	pud_t *pud;
	pmd_t *pmd_table;

#ifdef CONFIG_X86_PAE
	if (!(pgd_val(*pgd) & _PAGE_PRESENT)) {
		if (after_init_bootmem)
			pmd_table = (pmd_t *)alloc_bootmem_low_pages(PAGE_SIZE);
		else
			pmd_table = (pmd_t *)alloc_low_page();
		paravirt_alloc_pmd(&init_mm, __pa(pmd_table) >> PAGE_SHIFT);
		set_pgd(pgd, __pgd(__pa(pmd_table) | _PAGE_PRESENT));
		pud = pud_offset(pgd, 0);
		BUG_ON(pmd_table != pmd_offset(pud, 0));

		return pmd_table;
	}
#endif
	pud = pud_offset(pgd, 0);
	pmd_table = pmd_offset(pud, 0);

	return pmd_table;
}

/*
 * Create a page table and place a pointer to it in a middle page
 * directory entry:
 */
static pte_t * __init one_page_table_init(pmd_t *pmd)
{
	if (!(pmd_val(*pmd) & _PAGE_PRESENT)) {
		pte_t *page_table = NULL;

		if (after_init_bootmem) {
#ifdef CONFIG_DEBUG_PAGEALLOC
			page_table = (pte_t *) alloc_bootmem_pages(PAGE_SIZE);
#endif
			if (!page_table)
				page_table =
				(pte_t *)alloc_bootmem_low_pages(PAGE_SIZE);
		} else
			page_table = (pte_t *)alloc_low_page();

		paravirt_alloc_pte(&init_mm, __pa(page_table) >> PAGE_SHIFT);
		set_pmd(pmd, __pmd(__pa(page_table) | _PAGE_TABLE));
		BUG_ON(page_table != pte_offset_kernel(pmd, 0));
	}

	return pte_offset_kernel(pmd, 0);
}

/*
 * This function initializes a certain range of kernel virtual memory
 * with new bootmem page tables, everywhere page tables are missing in
 * the given range.
 *
 * NOTE: The pagetables are allocated contiguous on the physical space
 * so we can cache the place of the first one and move around without
 * checking the pgd every time.
 */
static void __init
page_table_range_init(unsigned long start, unsigned long end, pgd_t *pgd_base)
{
	int pgd_idx, pmd_idx;
	unsigned long vaddr;
	pgd_t *pgd;
	pmd_t *pmd;

	vaddr = start;
	pgd_idx = pgd_index(vaddr);
	pmd_idx = pmd_index(vaddr);
	pgd = pgd_base + pgd_idx;

	for ( ; (pgd_idx < PTRS_PER_PGD) && (vaddr != end); pgd++, pgd_idx++) {
		pmd = one_md_table_init(pgd);
		pmd = pmd + pmd_index(vaddr);
		for (; (pmd_idx < PTRS_PER_PMD) && (vaddr != end);
							pmd++, pmd_idx++) {
			one_page_table_init(pmd);

			vaddr += PMD_SIZE;
		}
		pmd_idx = 0;
	}
}

static inline int is_kernel_text(unsigned long addr)
{
	if (addr >= PAGE_OFFSET && addr <= (unsigned long)__init_end)
		return 1;
	return 0;
}

/*
 * This maps the physical memory to kernel virtual address space, a total
 * of max_low_pfn pages, by creating page tables starting from address
 * PAGE_OFFSET:
 */
static void __init kernel_physical_mapping_init(pgd_t *pgd_base,
						unsigned long start_pfn,
						unsigned long end_pfn,
						int use_pse)
{
	int pgd_idx, pmd_idx, pte_ofs;
	unsigned long pfn;
	pgd_t *pgd;
	pmd_t *pmd;
	pte_t *pte;
	unsigned pages_2m, pages_4k;
	int mapping_iter;

	/*
	 * First iteration will setup identity mapping using large/small pages
	 * based on use_pse, with other attributes same as set by
	 * the early code in head_32.S
	 *
	 * Second iteration will setup the appropriate attributes (NX, GLOBAL..)
	 * as desired for the kernel identity mapping.
	 *
	 * This two pass mechanism conforms to the TLB app note which says:
	 *
	 *     "Software should not write to a paging-structure entry in a way
	 *      that would change, for any linear address, both the page size
	 *      and either the page frame or attributes."
	 */
	mapping_iter = 1;

	if (!cpu_has_pse)
		use_pse = 0;

repeat:
	pages_2m = pages_4k = 0;
	pfn = start_pfn;
	pgd_idx = pgd_index((pfn<<PAGE_SHIFT) + PAGE_OFFSET);
	pgd = pgd_base + pgd_idx;
	for (; pgd_idx < PTRS_PER_PGD; pgd++, pgd_idx++) {
		pmd = one_md_table_init(pgd);

		if (pfn >= end_pfn)
			continue;
#ifdef CONFIG_X86_PAE
		pmd_idx = pmd_index((pfn<<PAGE_SHIFT) + PAGE_OFFSET);
		pmd += pmd_idx;
#else
		pmd_idx = 0;
#endif
		for (; pmd_idx < PTRS_PER_PMD && pfn < end_pfn;
		     pmd++, pmd_idx++) {
			unsigned int addr = pfn * PAGE_SIZE + PAGE_OFFSET;

			/*
			 * Map with big pages if possible, otherwise
			 * create normal page tables:
			 */
			if (use_pse) {
				unsigned int addr2;
				pgprot_t prot = PAGE_KERNEL_LARGE;
				/*
				 * first pass will use the same initial
				 * identity mapping attribute + _PAGE_PSE.
				 */
				pgprot_t init_prot =
					__pgprot(PTE_IDENT_ATTR |
						 _PAGE_PSE);

				addr2 = (pfn + PTRS_PER_PTE-1) * PAGE_SIZE +
					PAGE_OFFSET + PAGE_SIZE-1;

				if (is_kernel_text(addr) ||
				    is_kernel_text(addr2))
					prot = PAGE_KERNEL_LARGE_EXEC;

				pages_2m++;
				if (mapping_iter == 1)
					set_pmd(pmd, pfn_pmd(pfn, init_prot));
				else
					set_pmd(pmd, pfn_pmd(pfn, prot));

				pfn += PTRS_PER_PTE;
				continue;
			}
			pte = one_page_table_init(pmd);

			pte_ofs = pte_index((pfn<<PAGE_SHIFT) + PAGE_OFFSET);
			pte += pte_ofs;
			for (; pte_ofs < PTRS_PER_PTE && pfn < end_pfn;
			     pte++, pfn++, pte_ofs++, addr += PAGE_SIZE) {
				pgprot_t prot = PAGE_KERNEL;
				/*
				 * first pass will use the same initial
				 * identity mapping attribute.
				 */
				pgprot_t init_prot = __pgprot(PTE_IDENT_ATTR);

				if (is_kernel_text(addr))
					prot = PAGE_KERNEL_EXEC;

				pages_4k++;
				if (mapping_iter == 1)
					set_pte(pte, pfn_pte(pfn, init_prot));
				else
					set_pte(pte, pfn_pte(pfn, prot));
			}
		}
	}
	if (mapping_iter == 1) {
		/*
		 * update direct mapping page count only in the first
		 * iteration.
		 */
		update_page_count(PG_LEVEL_2M, pages_2m);
		update_page_count(PG_LEVEL_4K, pages_4k);

		/*
		 * local global flush tlb, which will flush the previous
		 * mappings present in both small and large page TLB's.
		 */
		__flush_tlb_all();

		/*
		 * Second iteration will set the actual desired PTE attributes.
		 */
		mapping_iter = 2;
		goto repeat;
	}
}

/*
 * devmem_is_allowed() checks to see if /dev/mem access to a certain address
 * is valid. The argument is a physical page number.
 *
 *
 * On x86, access has to be given to the first megabyte of ram because that area
 * contains bios code and data regions used by X and dosemu and similar apps.
 * Access has to be given to non-kernel-ram areas as well, these contain the PCI
 * mmio resources as well as potential bios/acpi data regions.
 */
int devmem_is_allowed(unsigned long pagenr)
{
	if (pagenr <= 256)
		return 1;
	if (!page_is_ram(pagenr))
		return 1;
	return 0;
}

pte_t *kmap_pte;
pgprot_t kmap_prot;

static inline pte_t *kmap_get_fixmap_pte(unsigned long vaddr)
{
	return pte_offset_kernel(pmd_offset(pud_offset(pgd_offset_k(vaddr),
			vaddr), vaddr), vaddr);
}

static void __init kmap_init(void)
{
	unsigned long kmap_vstart;

	/*
	 * Cache the first kmap pte:
	 */
	kmap_vstart = __fix_to_virt(FIX_KMAP_BEGIN);
	kmap_pte = kmap_get_fixmap_pte(kmap_vstart);

	kmap_prot = PAGE_KERNEL;
}

#ifdef CONFIG_HIGHMEM
static void __init permanent_kmaps_init(pgd_t *pgd_base)
{
	unsigned long vaddr;
	pgd_t *pgd;
	pud_t *pud;
	pmd_t *pmd;
	pte_t *pte;

	vaddr = PKMAP_BASE;
	page_table_range_init(vaddr, vaddr + PAGE_SIZE*LAST_PKMAP, pgd_base);

	pgd = swapper_pg_dir + pgd_index(vaddr);
	pud = pud_offset(pgd, vaddr);
	pmd = pmd_offset(pud, vaddr);
	pte = pte_offset_kernel(pmd, vaddr);
	pkmap_page_table = pte;
}

static void __init add_one_highpage_init(struct page *page, int pfn)
{
	ClearPageReserved(page);
	init_page_count(page);
	__free_page(page);
	totalhigh_pages++;
}

struct add_highpages_data {
	unsigned long start_pfn;
	unsigned long end_pfn;
};

static int __init add_highpages_work_fn(unsigned long start_pfn,
					 unsigned long end_pfn, void *datax)
{
	int node_pfn;
	struct page *page;
	unsigned long final_start_pfn, final_end_pfn;
	struct add_highpages_data *data;

	data = (struct add_highpages_data *)datax;

	final_start_pfn = max(start_pfn, data->start_pfn);
	final_end_pfn = min(end_pfn, data->end_pfn);
	if (final_start_pfn >= final_end_pfn)
		return 0;

	for (node_pfn = final_start_pfn; node_pfn < final_end_pfn;
	     node_pfn++) {
		if (!pfn_valid(node_pfn))
			continue;
		page = pfn_to_page(node_pfn);
		add_one_highpage_init(page, node_pfn);
	}

	return 0;

}

void __init add_highpages_with_active_regions(int nid, unsigned long start_pfn,
					      unsigned long end_pfn)
{
	struct add_highpages_data data;

	data.start_pfn = start_pfn;
	data.end_pfn = end_pfn;

	work_with_active_regions(nid, add_highpages_work_fn, &data);
}

#ifndef CONFIG_NUMA
static void __init set_highmem_pages_init(void)
{
	add_highpages_with_active_regions(0, highstart_pfn, highend_pfn);

	totalram_pages += totalhigh_pages;
}
#endif /* !CONFIG_NUMA */

#else
# define permanent_kmaps_init(pgd_base)		do { } while (0)
# define set_highmem_pages_init()	do { } while (0)
#endif /* CONFIG_HIGHMEM */

void __init native_pagetable_setup_start(pgd_t *base)
{
	unsigned long pfn, va;
	pgd_t *pgd;
	pud_t *pud;
	pmd_t *pmd;
	pte_t *pte;

	/*
	 * Remove any mappings which extend past the end of physical
	 * memory from the boot time page table:
	 */
	for (pfn = max_low_pfn + 1; pfn < 1<<(32-PAGE_SHIFT); pfn++) {
		va = PAGE_OFFSET + (pfn<<PAGE_SHIFT);
		pgd = base + pgd_index(va);
		if (!pgd_present(*pgd))
			break;

		pud = pud_offset(pgd, va);
		pmd = pmd_offset(pud, va);
		if (!pmd_present(*pmd))
			break;

		pte = pte_offset_kernel(pmd, va);
		if (!pte_present(*pte))
			break;

		pte_clear(NULL, va, pte);
	}
	paravirt_alloc_pmd(&init_mm, __pa(base) >> PAGE_SHIFT);
}

void __init native_pagetable_setup_done(pgd_t *base)
{
}

/*
 * Build a proper pagetable for the kernel mappings.  Up until this
 * point, we've been running on some set of pagetables constructed by
 * the boot process.
 *
 * If we're booting on native hardware, this will be a pagetable
 * constructed in arch/x86/kernel/head_32.S.  The root of the
 * pagetable will be swapper_pg_dir.
 *
 * If we're booting paravirtualized under a hypervisor, then there are
 * more options: we may already be running PAE, and the pagetable may
 * or may not be based in swapper_pg_dir.  In any case,
 * paravirt_pagetable_setup_start() will set up swapper_pg_dir
 * appropriately for the rest of the initialization to work.
 *
 * In general, pagetable_init() assumes that the pagetable may already
 * be partially populated, and so it avoids stomping on any existing
 * mappings.
 */
static void __init early_ioremap_page_table_range_init(pgd_t *pgd_base)
{
	unsigned long vaddr, end;

	/*
	 * Fixed mappings, only the page table structure has to be
	 * created - mappings will be set by set_fixmap():
	 */
	early_ioremap_clear();
	vaddr = __fix_to_virt(__end_of_fixed_addresses - 1) & PMD_MASK;
	end = (FIXADDR_TOP + PMD_SIZE - 1) & PMD_MASK;
	page_table_range_init(vaddr, end, pgd_base);
	early_ioremap_reset();
}

static void __init pagetable_init(void)
{
	pgd_t *pgd_base = swapper_pg_dir;

	permanent_kmaps_init(pgd_base);
}

#ifdef CONFIG_ACPI_SLEEP
/*
 * ACPI suspend needs this for resume, because things like the intel-agp
 * driver might have split up a kernel 4MB mapping.
 */
char swsusp_pg_dir[PAGE_SIZE]
	__attribute__ ((aligned(PAGE_SIZE)));

static inline void save_pg_dir(void)
{
	memcpy(swsusp_pg_dir, swapper_pg_dir, PAGE_SIZE);
}
#else /* !CONFIG_ACPI_SLEEP */
static inline void save_pg_dir(void)
{
}
#endif /* !CONFIG_ACPI_SLEEP */

void zap_low_mappings(void)
{
	int i;

	/*
	 * Zap initial low-memory mappings.
	 *
	 * Note that "pgd_clear()" doesn't do it for
	 * us, because pgd_clear() is a no-op on i386.
	 */
	for (i = 0; i < KERNEL_PGD_BOUNDARY; i++) {
#ifdef CONFIG_X86_PAE
		set_pgd(swapper_pg_dir+i, __pgd(1 + __pa(empty_zero_page)));
#else
		set_pgd(swapper_pg_dir+i, __pgd(0));
#endif
	}
	flush_tlb_all();
}

int nx_enabled;

pteval_t __supported_pte_mask __read_mostly = ~(_PAGE_NX | _PAGE_GLOBAL | _PAGE_IOMAP);
EXPORT_SYMBOL_GPL(__supported_pte_mask);

#ifdef CONFIG_X86_PAE

static int disable_nx __initdata;

/*
 * noexec = on|off
 *
 * Control non executable mappings.
 *
 * on      Enable
 * off     Disable
 */
static int __init noexec_setup(char *str)
{
	if (!str || !strcmp(str, "on")) {
		if (cpu_has_nx) {
			__supported_pte_mask |= _PAGE_NX;
			disable_nx = 0;
		}
	} else {
		if (!strcmp(str, "off")) {
			disable_nx = 1;
			__supported_pte_mask &= ~_PAGE_NX;
		} else {
			return -EINVAL;
		}
	}

	return 0;
}
early_param("noexec", noexec_setup);

static void __init set_nx(void)
{
	unsigned int v[4], l, h;

	if (cpu_has_pae && (cpuid_eax(0x80000000) > 0x80000001)) {
		cpuid(0x80000001, &v[0], &v[1], &v[2], &v[3]);

		if ((v[3] & (1 << 20)) && !disable_nx) {
			rdmsr(MSR_EFER, l, h);
			l |= EFER_NX;
			wrmsr(MSR_EFER, l, h);
			nx_enabled = 1;
			__supported_pte_mask |= _PAGE_NX;
		}
	}
}
#endif

/* user-defined highmem size */
static unsigned int highmem_pages = -1;

/*
 * highmem=size forces highmem to be exactly 'size' bytes.
 * This works even on boxes that have no highmem otherwise.
 * This also works to reduce highmem size on bigger boxes.
 */
static int __init parse_highmem(char *arg)
{
	if (!arg)
		return -EINVAL;

	highmem_pages = memparse(arg, &arg) >> PAGE_SHIFT;
	return 0;
}
early_param("highmem", parse_highmem);

/*
 * Determine low and high memory ranges:
 */
void __init find_low_pfn_range(void)
{
	/* it could update max_pfn */

	/* max_low_pfn is 0, we already have early_res support */

	max_low_pfn = max_pfn;
	if (max_low_pfn > MAXMEM_PFN) {
		if (highmem_pages == -1)
			highmem_pages = max_pfn - MAXMEM_PFN;
		if (highmem_pages + MAXMEM_PFN < max_pfn)
			max_pfn = MAXMEM_PFN + highmem_pages;
		if (highmem_pages + MAXMEM_PFN > max_pfn) {
			printk(KERN_WARNING "only %luMB highmem pages "
				"available, ignoring highmem size of %uMB.\n",
				pages_to_mb(max_pfn - MAXMEM_PFN),
				pages_to_mb(highmem_pages));
			highmem_pages = 0;
		}
		max_low_pfn = MAXMEM_PFN;
#ifndef CONFIG_HIGHMEM
		/* Maximum memory usable is what is directly addressable */
		printk(KERN_WARNING "Warning only %ldMB will be used.\n",
					MAXMEM>>20);
		if (max_pfn > MAX_NONPAE_PFN)
			printk(KERN_WARNING
				 "Use a HIGHMEM64G enabled kernel.\n");
		else
			printk(KERN_WARNING "Use a HIGHMEM enabled kernel.\n");
		max_pfn = MAXMEM_PFN;
#else /* !CONFIG_HIGHMEM */
#ifndef CONFIG_HIGHMEM64G
		if (max_pfn > MAX_NONPAE_PFN) {
			max_pfn = MAX_NONPAE_PFN;
			printk(KERN_WARNING "Warning only 4GB will be used."
				"Use a HIGHMEM64G enabled kernel.\n");
		}
#endif /* !CONFIG_HIGHMEM64G */
#endif /* !CONFIG_HIGHMEM */
	} else {
		if (highmem_pages == -1)
			highmem_pages = 0;
#ifdef CONFIG_HIGHMEM
		if (highmem_pages >= max_pfn) {
			printk(KERN_ERR "highmem size specified (%uMB) is "
				"bigger than pages available (%luMB)!.\n",
				pages_to_mb(highmem_pages),
				pages_to_mb(max_pfn));
			highmem_pages = 0;
		}
		if (highmem_pages) {
			if (max_low_pfn - highmem_pages <
			    64*1024*1024/PAGE_SIZE){
				printk(KERN_ERR "highmem size %uMB results in "
				"smaller than 64MB lowmem, ignoring it.\n"
					, pages_to_mb(highmem_pages));
				highmem_pages = 0;
			}
			max_low_pfn -= highmem_pages;
		}
#else
		if (highmem_pages)
			printk(KERN_ERR "ignoring highmem size on non-highmem"
					" kernel!\n");
#endif
	}
}

#ifndef CONFIG_NEED_MULTIPLE_NODES
void __init initmem_init(unsigned long start_pfn,
				  unsigned long end_pfn)
{
#ifdef CONFIG_HIGHMEM
	highstart_pfn = highend_pfn = max_pfn;
	if (max_pfn > max_low_pfn)
		highstart_pfn = max_low_pfn;
	memory_present(0, 0, highend_pfn);
	e820_register_active_regions(0, 0, highend_pfn);
	printk(KERN_NOTICE "%ldMB HIGHMEM available.\n",
		pages_to_mb(highend_pfn - highstart_pfn));
	num_physpages = highend_pfn;
	high_memory = (void *) __va(highstart_pfn * PAGE_SIZE - 1) + 1;
#else
	memory_present(0, 0, max_low_pfn);
	e820_register_active_regions(0, 0, max_low_pfn);
	num_physpages = max_low_pfn;
	high_memory = (void *) __va(max_low_pfn * PAGE_SIZE - 1) + 1;
#endif
#ifdef CONFIG_FLATMEM
	max_mapnr = num_physpages;
#endif
	printk(KERN_NOTICE "%ldMB LOWMEM available.\n",
			pages_to_mb(max_low_pfn));

	setup_bootmem_allocator();
}
#endif /* !CONFIG_NEED_MULTIPLE_NODES */

static void __init zone_sizes_init(void)
{
	unsigned long max_zone_pfns[MAX_NR_ZONES];
	memset(max_zone_pfns, 0, sizeof(max_zone_pfns));
	max_zone_pfns[ZONE_DMA] =
		virt_to_phys((char *)MAX_DMA_ADDRESS) >> PAGE_SHIFT;
	max_zone_pfns[ZONE_NORMAL] = max_low_pfn;
#ifdef CONFIG_HIGHMEM
	max_zone_pfns[ZONE_HIGHMEM] = highend_pfn;
#endif

	free_area_init_nodes(max_zone_pfns);
}

void __init setup_bootmem_allocator(void)
{
	int i;
	unsigned long bootmap_size, bootmap;
	/*
	 * Initialize the boot-time allocator (with low memory only):
	 */
	bootmap_size = bootmem_bootmap_pages(max_low_pfn)<<PAGE_SHIFT;
	bootmap = find_e820_area(min_low_pfn<<PAGE_SHIFT,
				 max_pfn_mapped<<PAGE_SHIFT, bootmap_size,
				 PAGE_SIZE);
	if (bootmap == -1L)
		panic("Cannot find bootmem map of size %ld\n", bootmap_size);
	reserve_early(bootmap, bootmap + bootmap_size, "BOOTMAP");

	/* don't touch min_low_pfn */
	bootmap_size = init_bootmem_node(NODE_DATA(0), bootmap >> PAGE_SHIFT,
					 min_low_pfn, max_low_pfn);
	printk(KERN_INFO "  mapped low ram: 0 - %08lx\n",
		 max_pfn_mapped<<PAGE_SHIFT);
	printk(KERN_INFO "  low ram: %08lx - %08lx\n",
		 min_low_pfn<<PAGE_SHIFT, max_low_pfn<<PAGE_SHIFT);
	printk(KERN_INFO "  bootmap %08lx - %08lx\n",
		 bootmap, bootmap + bootmap_size);
	for_each_online_node(i)
		free_bootmem_with_active_regions(i, max_low_pfn);
	early_res_to_bootmem(0, max_low_pfn<<PAGE_SHIFT);

	after_init_bootmem = 1;
}

static void __init find_early_table_space(unsigned long end, int use_pse)
{
	unsigned long puds, pmds, ptes, tables, start;

	puds = (end + PUD_SIZE - 1) >> PUD_SHIFT;
	tables = PAGE_ALIGN(puds * sizeof(pud_t));

	pmds = (end + PMD_SIZE - 1) >> PMD_SHIFT;
	tables += PAGE_ALIGN(pmds * sizeof(pmd_t));

	if (use_pse) {
		unsigned long extra;

		extra = end - ((end>>PMD_SHIFT) << PMD_SHIFT);
		extra += PMD_SIZE;
		ptes = (extra + PAGE_SIZE - 1) >> PAGE_SHIFT;
	} else
		ptes = (end + PAGE_SIZE - 1) >> PAGE_SHIFT;

	tables += PAGE_ALIGN(ptes * sizeof(pte_t));

	/* for fixmap */
	tables += PAGE_SIZE * 2;

	/*
	 * RED-PEN putting page tables only on node 0 could
	 * cause a hotspot and fill up ZONE_DMA. The page tables
	 * need roughly 0.5KB per GB.
	 */
	start = 0x7000;
	table_start = find_e820_area(start, max_pfn_mapped<<PAGE_SHIFT,
					tables, PAGE_SIZE);
	if (table_start == -1UL)
		panic("Cannot find space for the kernel page tables");

	table_start >>= PAGE_SHIFT;
	table_end = table_start;
	table_top = table_start + (tables>>PAGE_SHIFT);

	printk(KERN_DEBUG "kernel direct mapping tables up to %lx @ %lx-%lx\n",
		end, table_start << PAGE_SHIFT,
		(table_start << PAGE_SHIFT) + tables);
}

unsigned long __init_refok init_memory_mapping(unsigned long start,
						unsigned long end)
{
	pgd_t *pgd_base = swapper_pg_dir;
	unsigned long start_pfn, end_pfn;
	unsigned long big_page_start;
#ifdef CONFIG_DEBUG_PAGEALLOC
	/*
	 * For CONFIG_DEBUG_PAGEALLOC, identity mapping will use small pages.
	 * This will simplify cpa(), which otherwise needs to support splitting
	 * large pages into small in interrupt context, etc.
	 */
	int use_pse = 0;
#else
	int use_pse = cpu_has_pse;
#endif

	/*
	 * Find space for the kernel direct mapping tables.
	 */
	if (!after_init_bootmem)
		find_early_table_space(end, use_pse);

#ifdef CONFIG_X86_PAE
	set_nx();
	if (nx_enabled)
		printk(KERN_INFO "NX (Execute Disable) protection: active\n");
#endif

	/* Enable PSE if available */
	if (cpu_has_pse)
		set_in_cr4(X86_CR4_PSE);

	/* Enable PGE if available */
	if (cpu_has_pge) {
		set_in_cr4(X86_CR4_PGE);
		__supported_pte_mask |= _PAGE_GLOBAL;
	}

	/*
	 * Don't use a large page for the first 2/4MB of memory
	 * because there are often fixed size MTRRs in there
	 * and overlapping MTRRs into large pages can cause
	 * slowdowns.
	 */
	big_page_start = PMD_SIZE;

	if (start < big_page_start) {
		start_pfn = start >> PAGE_SHIFT;
		end_pfn = min(big_page_start>>PAGE_SHIFT, end>>PAGE_SHIFT);
	} else {
		/* head is not big page alignment ? */
		start_pfn = start >> PAGE_SHIFT;
		end_pfn = ((start + (PMD_SIZE - 1))>>PMD_SHIFT)
				 << (PMD_SHIFT - PAGE_SHIFT);
	}
	if (start_pfn < end_pfn)
		kernel_physical_mapping_init(pgd_base, start_pfn, end_pfn, 0);

	/* big page range */
	start_pfn = ((start + (PMD_SIZE - 1))>>PMD_SHIFT)
			 << (PMD_SHIFT - PAGE_SHIFT);
	if (start_pfn < (big_page_start >> PAGE_SHIFT))
		start_pfn =  big_page_start >> PAGE_SHIFT;
	end_pfn = (end>>PMD_SHIFT) << (PMD_SHIFT - PAGE_SHIFT);
	if (start_pfn < end_pfn)
		kernel_physical_mapping_init(pgd_base, start_pfn, end_pfn,
					     use_pse);

	/* tail is not big page alignment ? */
	start_pfn = end_pfn;
	if (start_pfn > (big_page_start>>PAGE_SHIFT)) {
		end_pfn = end >> PAGE_SHIFT;
		if (start_pfn < end_pfn)
			kernel_physical_mapping_init(pgd_base, start_pfn,
							 end_pfn, 0);
	}

	early_ioremap_page_table_range_init(pgd_base);

	load_cr3(swapper_pg_dir);

	__flush_tlb_all();

	if (!after_init_bootmem)
		reserve_early(table_start << PAGE_SHIFT,
				 table_end << PAGE_SHIFT, "PGTABLE");

	if (!after_init_bootmem)
		early_memtest(start, end);

	return end >> PAGE_SHIFT;
}


/*
 * paging_init() sets up the page tables - note that the first 8MB are
 * already mapped by head.S.
 *
 * This routines also unmaps the page at virtual kernel address 0, so
 * that we can trap those pesky NULL-reference errors in the kernel.
 */
void __init paging_init(void)
{
	pagetable_init();

	__flush_tlb_all();

	kmap_init();

	/*
	 * NOTE: at this point the bootmem allocator is fully available.
	 */
	sparse_init();
	zone_sizes_init();
}

/*
 * Test if the WP bit works in supervisor mode. It isn't supported on 386's
 * and also on some strange 486's. All 586+'s are OK. This used to involve
 * black magic jumps to work around some nasty CPU bugs, but fortunately the
 * switch to using exceptions got rid of all that.
 */
static void __init test_wp_bit(void)
{
	printk(KERN_INFO
  "Checking if this processor honours the WP bit even in supervisor mode...");

	/* Any page-aligned address will do, the test is non-destructive */
	__set_fixmap(FIX_WP_TEST, __pa(&swapper_pg_dir), PAGE_READONLY);
	boot_cpu_data.wp_works_ok = do_test_wp_bit();
	clear_fixmap(FIX_WP_TEST);

	if (!boot_cpu_data.wp_works_ok) {
		printk(KERN_CONT "No.\n");
#ifdef CONFIG_X86_WP_WORKS_OK
		panic(
  "This kernel doesn't support CPU's with broken WP. Recompile it for a 386!");
#endif
	} else {
		printk(KERN_CONT "Ok.\n");
	}
}

static struct kcore_list kcore_mem, kcore_vmalloc;

void __init mem_init(void)
{
	int codesize, reservedpages, datasize, initsize;
	int tmp;

<<<<<<< HEAD
=======
	start_periodic_check_for_corruption();

	pci_iommu_alloc();

>>>>>>> 6638101c
#ifdef CONFIG_FLATMEM
	BUG_ON(!mem_map);
#endif
	/* this will put all low memory onto the freelists */
	totalram_pages += free_all_bootmem();

	reservedpages = 0;
	for (tmp = 0; tmp < max_low_pfn; tmp++)
		/*
		 * Only count reserved RAM pages:
		 */
		if (page_is_ram(tmp) && PageReserved(pfn_to_page(tmp)))
			reservedpages++;

	set_highmem_pages_init();

	codesize =  (unsigned long) &_etext - (unsigned long) &_text;
	datasize =  (unsigned long) &_edata - (unsigned long) &_etext;
	initsize =  (unsigned long) &__init_end - (unsigned long) &__init_begin;

	kclist_add(&kcore_mem, __va(0), max_low_pfn << PAGE_SHIFT);
	kclist_add(&kcore_vmalloc, (void *)VMALLOC_START,
		   VMALLOC_END-VMALLOC_START);

	printk(KERN_INFO "Memory: %luk/%luk available (%dk kernel code, "
			"%dk reserved, %dk data, %dk init, %ldk highmem)\n",
		(unsigned long) nr_free_pages() << (PAGE_SHIFT-10),
		num_physpages << (PAGE_SHIFT-10),
		codesize >> 10,
		reservedpages << (PAGE_SHIFT-10),
		datasize >> 10,
		initsize >> 10,
		(unsigned long) (totalhigh_pages << (PAGE_SHIFT-10))
	       );

	printk(KERN_INFO "virtual kernel memory layout:\n"
		"    fixmap  : 0x%08lx - 0x%08lx   (%4ld kB)\n"
#ifdef CONFIG_HIGHMEM
		"    pkmap   : 0x%08lx - 0x%08lx   (%4ld kB)\n"
#endif
		"    vmalloc : 0x%08lx - 0x%08lx   (%4ld MB)\n"
		"    lowmem  : 0x%08lx - 0x%08lx   (%4ld MB)\n"
		"      .init : 0x%08lx - 0x%08lx   (%4ld kB)\n"
		"      .data : 0x%08lx - 0x%08lx   (%4ld kB)\n"
		"      .text : 0x%08lx - 0x%08lx   (%4ld kB)\n",
		FIXADDR_START, FIXADDR_TOP,
		(FIXADDR_TOP - FIXADDR_START) >> 10,

#ifdef CONFIG_HIGHMEM
		PKMAP_BASE, PKMAP_BASE+LAST_PKMAP*PAGE_SIZE,
		(LAST_PKMAP*PAGE_SIZE) >> 10,
#endif

		VMALLOC_START, VMALLOC_END,
		(VMALLOC_END - VMALLOC_START) >> 20,

		(unsigned long)__va(0), (unsigned long)high_memory,
		((unsigned long)high_memory - (unsigned long)__va(0)) >> 20,

		(unsigned long)&__init_begin, (unsigned long)&__init_end,
		((unsigned long)&__init_end -
		 (unsigned long)&__init_begin) >> 10,

		(unsigned long)&_etext, (unsigned long)&_edata,
		((unsigned long)&_edata - (unsigned long)&_etext) >> 10,

		(unsigned long)&_text, (unsigned long)&_etext,
		((unsigned long)&_etext - (unsigned long)&_text) >> 10);

	/*
	 * Check boundaries twice: Some fundamental inconsistencies can
	 * be detected at build time already.
	 */
#define __FIXADDR_TOP (-PAGE_SIZE)
#ifdef CONFIG_HIGHMEM
	BUILD_BUG_ON(PKMAP_BASE + LAST_PKMAP*PAGE_SIZE	> FIXADDR_START);
	BUILD_BUG_ON(VMALLOC_END			> PKMAP_BASE);
#endif
#define high_memory (-128UL << 20)
	BUILD_BUG_ON(VMALLOC_START			>= VMALLOC_END);
#undef high_memory
#undef __FIXADDR_TOP

#ifdef CONFIG_HIGHMEM
	BUG_ON(PKMAP_BASE + LAST_PKMAP*PAGE_SIZE	> FIXADDR_START);
	BUG_ON(VMALLOC_END				> PKMAP_BASE);
#endif
	BUG_ON(VMALLOC_START				>= VMALLOC_END);
	BUG_ON((unsigned long)high_memory		> VMALLOC_START);

	if (boot_cpu_data.wp_works_ok < 0)
		test_wp_bit();

	save_pg_dir();
	zap_low_mappings();
}

#ifdef CONFIG_MEMORY_HOTPLUG
int arch_add_memory(int nid, u64 start, u64 size)
{
	struct pglist_data *pgdata = NODE_DATA(nid);
	struct zone *zone = pgdata->node_zones + ZONE_HIGHMEM;
	unsigned long start_pfn = start >> PAGE_SHIFT;
	unsigned long nr_pages = size >> PAGE_SHIFT;

	return __add_pages(zone, start_pfn, nr_pages);
}
#endif

/*
 * This function cannot be __init, since exceptions don't work in that
 * section.  Put this after the callers, so that it cannot be inlined.
 */
static noinline int do_test_wp_bit(void)
{
	char tmp_reg;
	int flag;

	__asm__ __volatile__(
		"	movb %0, %1	\n"
		"1:	movb %1, %0	\n"
		"	xorl %2, %2	\n"
		"2:			\n"
		_ASM_EXTABLE(1b,2b)
		:"=m" (*(char *)fix_to_virt(FIX_WP_TEST)),
		 "=q" (tmp_reg),
		 "=r" (flag)
		:"2" (1)
		:"memory");

	return flag;
}

#ifdef CONFIG_DEBUG_RODATA
const int rodata_test_data = 0xC3;
EXPORT_SYMBOL_GPL(rodata_test_data);

void mark_rodata_ro(void)
{
	unsigned long start = PFN_ALIGN(_text);
	unsigned long size = PFN_ALIGN(_etext) - start;

#ifndef CONFIG_DYNAMIC_FTRACE
	/* Dynamic tracing modifies the kernel text section */
	set_pages_ro(virt_to_page(start), size >> PAGE_SHIFT);
	printk(KERN_INFO "Write protecting the kernel text: %luk\n",
		size >> 10);

#ifdef CONFIG_CPA_DEBUG
	printk(KERN_INFO "Testing CPA: Reverting %lx-%lx\n",
		start, start+size);
	set_pages_rw(virt_to_page(start), size>>PAGE_SHIFT);

	printk(KERN_INFO "Testing CPA: write protecting again\n");
	set_pages_ro(virt_to_page(start), size>>PAGE_SHIFT);
#endif
#endif /* CONFIG_DYNAMIC_FTRACE */

	start += size;
	size = (unsigned long)__end_rodata - start;
	set_pages_ro(virt_to_page(start), size >> PAGE_SHIFT);
	printk(KERN_INFO "Write protecting the kernel read-only data: %luk\n",
		size >> 10);
	rodata_test();

#ifdef CONFIG_CPA_DEBUG
	printk(KERN_INFO "Testing CPA: undo %lx-%lx\n", start, start + size);
	set_pages_rw(virt_to_page(start), size >> PAGE_SHIFT);

	printk(KERN_INFO "Testing CPA: write protecting again\n");
	set_pages_ro(virt_to_page(start), size >> PAGE_SHIFT);
#endif
}
#endif

void free_init_pages(char *what, unsigned long begin, unsigned long end)
{
#ifdef CONFIG_DEBUG_PAGEALLOC
	/*
	 * If debugging page accesses then do not free this memory but
	 * mark them not present - any buggy init-section access will
	 * create a kernel page fault:
	 */
	printk(KERN_INFO "debug: unmapping init memory %08lx..%08lx\n",
		begin, PAGE_ALIGN(end));
	set_memory_np(begin, (end - begin) >> PAGE_SHIFT);
#else
	unsigned long addr;

	/*
	 * We just marked the kernel text read only above, now that
	 * we are going to free part of that, we need to make that
	 * writeable first.
	 */
	set_memory_rw(begin, (end - begin) >> PAGE_SHIFT);

	for (addr = begin; addr < end; addr += PAGE_SIZE) {
		ClearPageReserved(virt_to_page(addr));
		init_page_count(virt_to_page(addr));
		memset((void *)addr, POISON_FREE_INITMEM, PAGE_SIZE);
		free_page(addr);
		totalram_pages++;
	}
	printk(KERN_INFO "Freeing %s: %luk freed\n", what, (end - begin) >> 10);
#endif
}

void free_initmem(void)
{
	free_init_pages("unused kernel memory",
			(unsigned long)(&__init_begin),
			(unsigned long)(&__init_end));
}

#ifdef CONFIG_BLK_DEV_INITRD
void free_initrd_mem(unsigned long start, unsigned long end)
{
	free_init_pages("initrd memory", start, end);
}
#endif

int __init reserve_bootmem_generic(unsigned long phys, unsigned long len,
				   int flags)
{
	return reserve_bootmem(phys, len, flags);
}<|MERGE_RESOLUTION|>--- conflicted
+++ resolved
@@ -968,13 +968,8 @@
 	int codesize, reservedpages, datasize, initsize;
 	int tmp;
 
-<<<<<<< HEAD
-=======
-	start_periodic_check_for_corruption();
-
 	pci_iommu_alloc();
 
->>>>>>> 6638101c
 #ifdef CONFIG_FLATMEM
 	BUG_ON(!mem_map);
 #endif

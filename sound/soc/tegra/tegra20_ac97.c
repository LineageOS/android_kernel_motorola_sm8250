--- conflicted
+++ resolved
@@ -343,10 +343,6 @@
 	regs = devm_ioremap_resource(&pdev->dev, mem);
 	if (IS_ERR(regs)) {
 		ret = PTR_ERR(regs);
-<<<<<<< HEAD
-		dev_err(&pdev->dev, "ioremap failed: %d\n", ret);
-=======
->>>>>>> 370887f1
 		goto err_clk_put;
 	}
 

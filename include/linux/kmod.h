--- conflicted
+++ resolved
@@ -34,11 +34,7 @@
 #define request_module(mod...) __request_module(true, mod)
 #define request_module_nowait(mod...) __request_module(false, mod)
 #define try_then_request_module(x, mod...) \
-<<<<<<< HEAD
-	((x) ?: (__request_module(false, mod), (x)))
-=======
 	((x) ?: (__request_module(true, mod), (x)))
->>>>>>> 6574612f
 #else
 static inline int request_module(const char *name, ...) { return -ENOSYS; }
 static inline int request_module_nowait(const char *name, ...) { return -ENOSYS; }

--- conflicted
+++ resolved
@@ -1186,11 +1186,7 @@
 			struct anon_vma *anon_vma, struct file *file,
 			pgoff_t pgoff, struct mempolicy *policy,
 			struct vm_userfaultfd_ctx vm_userfaultfd_ctx,
-<<<<<<< HEAD
 			const char __user *anon_name, bool keep_locked)
-=======
-			const char __user *anon_name)
->>>>>>> 34f21ff3
 {
 	pgoff_t pglen = (end - addr) >> PAGE_SHIFT;
 	struct vm_area_struct *area, *next;
@@ -3292,7 +3288,6 @@
 
 	if (find_vma_links(mm, addr, addr + len, &prev, &rb_link, &rb_parent))
 		return NULL;	/* should never get here */
-<<<<<<< HEAD
 
 	/* There is 3 cases to manage here in
 	 *     AAAA            AAAA              AAAA              AAAA
@@ -3308,11 +3303,6 @@
 			      vma->anon_vma, vma->vm_file, pgoff,
 			      vma_policy(vma), vma->vm_userfaultfd_ctx,
 				vma_get_anon_name(vma), true);
-=======
-	new_vma = vma_merge(mm, prev, addr, addr + len, vma->vm_flags,
-			    vma->anon_vma, vma->vm_file, pgoff, vma_policy(vma),
-			    vma->vm_userfaultfd_ctx, vma_get_anon_name(vma));
->>>>>>> 34f21ff3
 	if (new_vma) {
 		/*
 		 * Source vma may have been merged into new_vma

--- conflicted
+++ resolved
@@ -2500,20 +2500,12 @@
 	pgoff_t offset = vmf->pgoff;
 
 	/* If we don't want any read-ahead, don't bother */
-<<<<<<< HEAD
 	if (vmf->vma_flags & VM_RAND_READ)
-=======
-	if (vmf->vma->vm_flags & VM_RAND_READ)
->>>>>>> 34f21ff3
 		return fpin;
 	if (!ra->ra_pages)
 		return fpin;
 
-<<<<<<< HEAD
 	if (vmf->vma_flags & VM_SEQ_READ) {
-=======
-	if (vmf->vma->vm_flags & VM_SEQ_READ) {
->>>>>>> 34f21ff3
 		fpin = maybe_unlock_mmap_for_io(vmf, fpin);
 		page_cache_sync_readahead(mapping, ra, file, offset,
 					  ra->ra_pages);
@@ -2557,11 +2549,7 @@
 	pgoff_t offset = vmf->pgoff;
 
 	/* If we don't want any read-ahead, don't bother */
-<<<<<<< HEAD
 	if (vmf->vma_flags & VM_RAND_READ)
-=======
-	if (vmf->vma->vm_flags & VM_RAND_READ)
->>>>>>> 34f21ff3
 		return fpin;
 	if (ra->mmap_miss > 0)
 		ra->mmap_miss--;

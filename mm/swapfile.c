/*
 *  linux/mm/swapfile.c
 *
 *  Copyright (C) 1991, 1992, 1993, 1994  Linus Torvalds
 *  Swap reorganised 29.12.95, Stephen Tweedie
 */

#include <linux/mm.h>
#include <linux/sched/mm.h>
#include <linux/sched/task.h>
#include <linux/hugetlb.h>
#include <linux/mman.h>
#include <linux/slab.h>
#include <linux/kernel_stat.h>
#include <linux/swap.h>
#include <linux/vmalloc.h>
#include <linux/pagemap.h>
#include <linux/namei.h>
#include <linux/shmem_fs.h>
#include <linux/blkdev.h>
#include <linux/random.h>
#include <linux/writeback.h>
#include <linux/proc_fs.h>
#include <linux/seq_file.h>
#include <linux/init.h>
#include <linux/ksm.h>
#include <linux/rmap.h>
#include <linux/security.h>
#include <linux/backing-dev.h>
#include <linux/mutex.h>
#include <linux/capability.h>
#include <linux/syscalls.h>
#include <linux/memcontrol.h>
#include <linux/poll.h>
#include <linux/oom.h>
#include <linux/frontswap.h>
#include <linux/swapfile.h>
#include <linux/export.h>
#include <linux/swap_slots.h>
#include <linux/sort.h>

#include <asm/pgtable.h>
#include <asm/tlbflush.h>
#include <linux/swapops.h>
#include <linux/swap_cgroup.h>

static bool swap_count_continued(struct swap_info_struct *, pgoff_t,
				 unsigned char);
static void free_swap_count_continuations(struct swap_info_struct *);
static sector_t map_swap_entry(swp_entry_t, struct block_device**);

DEFINE_SPINLOCK(swap_lock);
static unsigned int nr_swapfiles;
atomic_long_t nr_swap_pages;
/*
 * Some modules use swappable objects and may try to swap them out under
 * memory pressure (via the shrinker). Before doing so, they may wish to
 * check to see if any swap space is available.
 */
EXPORT_SYMBOL_GPL(nr_swap_pages);
/* protected with swap_lock. reading in vm_swap_full() doesn't need lock */
long total_swap_pages;
static int least_priority = -1;

static const char Bad_file[] = "Bad swap file entry ";
static const char Unused_file[] = "Unused swap file entry ";
static const char Bad_offset[] = "Bad swap offset entry ";
static const char Unused_offset[] = "Unused swap offset entry ";

/*
 * all active swap_info_structs
 * protected with swap_lock, and ordered by priority.
 */
PLIST_HEAD(swap_active_head);

/*
 * all available (active, not full) swap_info_structs
 * protected with swap_avail_lock, ordered by priority.
 * This is used by get_swap_page() instead of swap_active_head
 * because swap_active_head includes all swap_info_structs,
 * but get_swap_page() doesn't need to look at full ones.
 * This uses its own lock instead of swap_lock because when a
 * swap_info_struct changes between not-full/full, it needs to
 * add/remove itself to/from this list, but the swap_info_struct->lock
 * is held and the locking order requires swap_lock to be taken
 * before any swap_info_struct->lock.
 */
struct plist_head *swap_avail_heads;
DEFINE_SPINLOCK(swap_avail_lock);

struct swap_info_struct *swap_info[MAX_SWAPFILES];

static DEFINE_MUTEX(swapon_mutex);

static DECLARE_WAIT_QUEUE_HEAD(proc_poll_wait);
/* Activity counter to indicate that a swapon or swapoff has occurred */
static atomic_t proc_poll_event = ATOMIC_INIT(0);

atomic_t nr_rotate_swap = ATOMIC_INIT(0);

static struct swap_info_struct *swap_type_to_swap_info(int type)
{
	if (type >= READ_ONCE(nr_swapfiles))
		return NULL;

	smp_rmb();	/* Pairs with smp_wmb in alloc_swap_info. */
	return READ_ONCE(swap_info[type]);
}

static inline unsigned char swap_count(unsigned char ent)
{
	return ent & ~SWAP_HAS_CACHE;	/* may include COUNT_CONTINUED flag */
}

/* returns 1 if swap entry is freed */
static int
__try_to_reclaim_swap(struct swap_info_struct *si, unsigned long offset)
{
	swp_entry_t entry = swp_entry(si->type, offset);
	struct page *page;
	int ret = 0;

	page = find_get_page(swap_address_space(entry), swp_offset(entry));
	if (!page)
		return 0;
	/*
	 * This function is called from scan_swap_map() and it's called
	 * by vmscan.c at reclaiming pages. So, we hold a lock on a page, here.
	 * We have to use trylock for avoiding deadlock. This is a special
	 * case and you should use try_to_free_swap() with explicit lock_page()
	 * in usual operations.
	 */
	if (trylock_page(page)) {
		ret = try_to_free_swap(page);
		unlock_page(page);
	}
	put_page(page);
	return ret;
}

/*
 * swapon tell device that all the old swap contents can be discarded,
 * to allow the swap device to optimize its wear-levelling.
 */
static int discard_swap(struct swap_info_struct *si)
{
	struct swap_extent *se;
	sector_t start_block;
	sector_t nr_blocks;
	int err = 0;

	/* Do not discard the swap header page! */
	se = &si->first_swap_extent;
	start_block = (se->start_block + 1) << (PAGE_SHIFT - 9);
	nr_blocks = ((sector_t)se->nr_pages - 1) << (PAGE_SHIFT - 9);
	if (nr_blocks) {
		err = blkdev_issue_discard(si->bdev, start_block,
				nr_blocks, GFP_KERNEL, 0);
		if (err)
			return err;
		cond_resched();
	}

	list_for_each_entry(se, &si->first_swap_extent.list, list) {
		start_block = se->start_block << (PAGE_SHIFT - 9);
		nr_blocks = (sector_t)se->nr_pages << (PAGE_SHIFT - 9);

		err = blkdev_issue_discard(si->bdev, start_block,
				nr_blocks, GFP_KERNEL, 0);
		if (err)
			break;

		cond_resched();
	}
	return err;		/* That will often be -EOPNOTSUPP */
}

/*
 * swap allocation tell device that a cluster of swap can now be discarded,
 * to allow the swap device to optimize its wear-levelling.
 */
static void discard_swap_cluster(struct swap_info_struct *si,
				 pgoff_t start_page, pgoff_t nr_pages)
{
	struct swap_extent *se = si->curr_swap_extent;
	int found_extent = 0;

	while (nr_pages) {
		if (se->start_page <= start_page &&
		    start_page < se->start_page + se->nr_pages) {
			pgoff_t offset = start_page - se->start_page;
			sector_t start_block = se->start_block + offset;
			sector_t nr_blocks = se->nr_pages - offset;

			if (nr_blocks > nr_pages)
				nr_blocks = nr_pages;
			start_page += nr_blocks;
			nr_pages -= nr_blocks;

			if (!found_extent++)
				si->curr_swap_extent = se;

			start_block <<= PAGE_SHIFT - 9;
			nr_blocks <<= PAGE_SHIFT - 9;
			if (blkdev_issue_discard(si->bdev, start_block,
				    nr_blocks, GFP_NOIO, 0))
				break;
		}

		se = list_next_entry(se, list);
	}
}

#ifdef CONFIG_THP_SWAP
#define SWAPFILE_CLUSTER	HPAGE_PMD_NR

#define swap_entry_size(size)	(size)
#else
#define SWAPFILE_CLUSTER	256

/*
 * Define swap_entry_size() as constant to let compiler to optimize
 * out some code if !CONFIG_THP_SWAP
 */
#define swap_entry_size(size)	1
#endif
#define LATENCY_LIMIT		256

static inline void cluster_set_flag(struct swap_cluster_info *info,
	unsigned int flag)
{
	info->flags = flag;
}

static inline unsigned int cluster_count(struct swap_cluster_info *info)
{
	return info->data;
}

static inline void cluster_set_count(struct swap_cluster_info *info,
				     unsigned int c)
{
	info->data = c;
}

static inline void cluster_set_count_flag(struct swap_cluster_info *info,
					 unsigned int c, unsigned int f)
{
	info->flags = f;
	info->data = c;
}

static inline unsigned int cluster_next(struct swap_cluster_info *info)
{
	return info->data;
}

static inline void cluster_set_next(struct swap_cluster_info *info,
				    unsigned int n)
{
	info->data = n;
}

static inline void cluster_set_next_flag(struct swap_cluster_info *info,
					 unsigned int n, unsigned int f)
{
	info->flags = f;
	info->data = n;
}

static inline bool cluster_is_free(struct swap_cluster_info *info)
{
	return info->flags & CLUSTER_FLAG_FREE;
}

static inline bool cluster_is_null(struct swap_cluster_info *info)
{
	return info->flags & CLUSTER_FLAG_NEXT_NULL;
}

static inline void cluster_set_null(struct swap_cluster_info *info)
{
	info->flags = CLUSTER_FLAG_NEXT_NULL;
	info->data = 0;
}

static inline bool cluster_is_huge(struct swap_cluster_info *info)
{
	if (IS_ENABLED(CONFIG_THP_SWAP))
		return info->flags & CLUSTER_FLAG_HUGE;
	return false;
}

static inline void cluster_clear_huge(struct swap_cluster_info *info)
{
	info->flags &= ~CLUSTER_FLAG_HUGE;
}

static inline struct swap_cluster_info *lock_cluster(struct swap_info_struct *si,
						     unsigned long offset)
{
	struct swap_cluster_info *ci;

	ci = si->cluster_info;
	if (ci) {
		ci += offset / SWAPFILE_CLUSTER;
		spin_lock(&ci->lock);
	}
	return ci;
}

static inline void unlock_cluster(struct swap_cluster_info *ci)
{
	if (ci)
		spin_unlock(&ci->lock);
}

/*
 * Determine the locking method in use for this device.  Return
 * swap_cluster_info if SSD-style cluster-based locking is in place.
 */
static inline struct swap_cluster_info *lock_cluster_or_swap_info(
		struct swap_info_struct *si, unsigned long offset)
{
	struct swap_cluster_info *ci;

	/* Try to use fine-grained SSD-style locking if available: */
	ci = lock_cluster(si, offset);
	/* Otherwise, fall back to traditional, coarse locking: */
	if (!ci)
		spin_lock(&si->lock);

	return ci;
}

static inline void unlock_cluster_or_swap_info(struct swap_info_struct *si,
					       struct swap_cluster_info *ci)
{
	if (ci)
		unlock_cluster(ci);
	else
		spin_unlock(&si->lock);
}

static inline bool cluster_list_empty(struct swap_cluster_list *list)
{
	return cluster_is_null(&list->head);
}

static inline unsigned int cluster_list_first(struct swap_cluster_list *list)
{
	return cluster_next(&list->head);
}

static void cluster_list_init(struct swap_cluster_list *list)
{
	cluster_set_null(&list->head);
	cluster_set_null(&list->tail);
}

static void cluster_list_add_tail(struct swap_cluster_list *list,
				  struct swap_cluster_info *ci,
				  unsigned int idx)
{
	if (cluster_list_empty(list)) {
		cluster_set_next_flag(&list->head, idx, 0);
		cluster_set_next_flag(&list->tail, idx, 0);
	} else {
		struct swap_cluster_info *ci_tail;
		unsigned int tail = cluster_next(&list->tail);

		/*
		 * Nested cluster lock, but both cluster locks are
		 * only acquired when we held swap_info_struct->lock
		 */
		ci_tail = ci + tail;
		spin_lock_nested(&ci_tail->lock, SINGLE_DEPTH_NESTING);
		cluster_set_next(ci_tail, idx);
		spin_unlock(&ci_tail->lock);
		cluster_set_next_flag(&list->tail, idx, 0);
	}
}

static unsigned int cluster_list_del_first(struct swap_cluster_list *list,
					   struct swap_cluster_info *ci)
{
	unsigned int idx;

	idx = cluster_next(&list->head);
	if (cluster_next(&list->tail) == idx) {
		cluster_set_null(&list->head);
		cluster_set_null(&list->tail);
	} else
		cluster_set_next_flag(&list->head,
				      cluster_next(&ci[idx]), 0);

	return idx;
}

/* Add a cluster to discard list and schedule it to do discard */
static void swap_cluster_schedule_discard(struct swap_info_struct *si,
		unsigned int idx)
{
	/*
	 * If scan_swap_map() can't find a free cluster, it will check
	 * si->swap_map directly. To make sure the discarding cluster isn't
	 * taken by scan_swap_map(), mark the swap entries bad (occupied). It
	 * will be cleared after discard
	 */
	memset(si->swap_map + idx * SWAPFILE_CLUSTER,
			SWAP_MAP_BAD, SWAPFILE_CLUSTER);

	cluster_list_add_tail(&si->discard_clusters, si->cluster_info, idx);

	schedule_work(&si->discard_work);
}

static void __free_cluster(struct swap_info_struct *si, unsigned long idx)
{
	struct swap_cluster_info *ci = si->cluster_info;

	cluster_set_flag(ci + idx, CLUSTER_FLAG_FREE);
	cluster_list_add_tail(&si->free_clusters, ci, idx);
}

/*
 * Doing discard actually. After a cluster discard is finished, the cluster
 * will be added to free cluster list. caller should hold si->lock.
*/
static void swap_do_scheduled_discard(struct swap_info_struct *si)
{
	struct swap_cluster_info *info, *ci;
	unsigned int idx;

	info = si->cluster_info;

	while (!cluster_list_empty(&si->discard_clusters)) {
		idx = cluster_list_del_first(&si->discard_clusters, info);
		spin_unlock(&si->lock);

		discard_swap_cluster(si, idx * SWAPFILE_CLUSTER,
				SWAPFILE_CLUSTER);

		spin_lock(&si->lock);
		ci = lock_cluster(si, idx * SWAPFILE_CLUSTER);
		__free_cluster(si, idx);
		memset(si->swap_map + idx * SWAPFILE_CLUSTER,
				0, SWAPFILE_CLUSTER);
		unlock_cluster(ci);
	}
}

static void swap_discard_work(struct work_struct *work)
{
	struct swap_info_struct *si;

	si = container_of(work, struct swap_info_struct, discard_work);

	spin_lock(&si->lock);
	swap_do_scheduled_discard(si);
	spin_unlock(&si->lock);
}

static void alloc_cluster(struct swap_info_struct *si, unsigned long idx)
{
	struct swap_cluster_info *ci = si->cluster_info;

	VM_BUG_ON(cluster_list_first(&si->free_clusters) != idx);
	cluster_list_del_first(&si->free_clusters, ci);
	cluster_set_count_flag(ci + idx, 0, 0);
}

static void free_cluster(struct swap_info_struct *si, unsigned long idx)
{
	struct swap_cluster_info *ci = si->cluster_info + idx;

	VM_BUG_ON(cluster_count(ci) != 0);
	/*
	 * If the swap is discardable, prepare discard the cluster
	 * instead of free it immediately. The cluster will be freed
	 * after discard.
	 */
	if ((si->flags & (SWP_WRITEOK | SWP_PAGE_DISCARD)) ==
	    (SWP_WRITEOK | SWP_PAGE_DISCARD)) {
		swap_cluster_schedule_discard(si, idx);
		return;
	}

	__free_cluster(si, idx);
}

/*
 * The cluster corresponding to page_nr will be used. The cluster will be
 * removed from free cluster list and its usage counter will be increased.
 */
static void inc_cluster_info_page(struct swap_info_struct *p,
	struct swap_cluster_info *cluster_info, unsigned long page_nr)
{
	unsigned long idx = page_nr / SWAPFILE_CLUSTER;

	if (!cluster_info)
		return;
	if (cluster_is_free(&cluster_info[idx]))
		alloc_cluster(p, idx);

	VM_BUG_ON(cluster_count(&cluster_info[idx]) >= SWAPFILE_CLUSTER);
	cluster_set_count(&cluster_info[idx],
		cluster_count(&cluster_info[idx]) + 1);
}

/*
 * The cluster corresponding to page_nr decreases one usage. If the usage
 * counter becomes 0, which means no page in the cluster is in using, we can
 * optionally discard the cluster and add it to free cluster list.
 */
static void dec_cluster_info_page(struct swap_info_struct *p,
	struct swap_cluster_info *cluster_info, unsigned long page_nr)
{
	unsigned long idx = page_nr / SWAPFILE_CLUSTER;

	if (!cluster_info)
		return;

	VM_BUG_ON(cluster_count(&cluster_info[idx]) == 0);
	cluster_set_count(&cluster_info[idx],
		cluster_count(&cluster_info[idx]) - 1);

	if (cluster_count(&cluster_info[idx]) == 0)
		free_cluster(p, idx);
}

/*
 * It's possible scan_swap_map() uses a free cluster in the middle of free
 * cluster list. Avoiding such abuse to avoid list corruption.
 */
static bool
scan_swap_map_ssd_cluster_conflict(struct swap_info_struct *si,
	unsigned long offset)
{
	struct percpu_cluster *percpu_cluster;
	bool conflict;

	offset /= SWAPFILE_CLUSTER;
	conflict = !cluster_list_empty(&si->free_clusters) &&
		offset != cluster_list_first(&si->free_clusters) &&
		cluster_is_free(&si->cluster_info[offset]);

	if (!conflict)
		return false;

	percpu_cluster = this_cpu_ptr(si->percpu_cluster);
	cluster_set_null(&percpu_cluster->index);
	return true;
}

/*
 * Try to get a swap entry from current cpu's swap entry pool (a cluster). This
 * might involve allocating a new cluster for current CPU too.
 */
static bool scan_swap_map_try_ssd_cluster(struct swap_info_struct *si,
	unsigned long *offset, unsigned long *scan_base)
{
	struct percpu_cluster *cluster;
	struct swap_cluster_info *ci;
	bool found_free;
	unsigned long tmp, max;

new_cluster:
	cluster = this_cpu_ptr(si->percpu_cluster);
	if (cluster_is_null(&cluster->index)) {
		if (!cluster_list_empty(&si->free_clusters)) {
			cluster->index = si->free_clusters.head;
			cluster->next = cluster_next(&cluster->index) *
					SWAPFILE_CLUSTER;
		} else if (!cluster_list_empty(&si->discard_clusters)) {
			/*
			 * we don't have free cluster but have some clusters in
			 * discarding, do discard now and reclaim them
			 */
			swap_do_scheduled_discard(si);
			*scan_base = *offset = si->cluster_next;
			goto new_cluster;
		} else
			return false;
	}

	found_free = false;

	/*
	 * Other CPUs can use our cluster if they can't find a free cluster,
	 * check if there is still free entry in the cluster
	 */
	tmp = cluster->next;
	max = min_t(unsigned long, si->max,
		    (cluster_next(&cluster->index) + 1) * SWAPFILE_CLUSTER);
	if (tmp >= max) {
		cluster_set_null(&cluster->index);
		goto new_cluster;
	}
	ci = lock_cluster(si, tmp);
	while (tmp < max) {
		if (!si->swap_map[tmp]) {
			found_free = true;
			break;
		}
		tmp++;
	}
	unlock_cluster(ci);
	if (!found_free) {
		cluster_set_null(&cluster->index);
		goto new_cluster;
	}
	cluster->next = tmp + 1;
	*offset = tmp;
	*scan_base = tmp;
	return found_free;
}

static void __del_from_avail_list(struct swap_info_struct *p)
{
	int nid;

	for_each_node(nid)
		plist_del(&p->avail_lists[nid], &swap_avail_heads[nid]);
}

static void del_from_avail_list(struct swap_info_struct *p)
{
	spin_lock(&swap_avail_lock);
	__del_from_avail_list(p);
	spin_unlock(&swap_avail_lock);
}

static void swap_range_alloc(struct swap_info_struct *si, unsigned long offset,
			     unsigned int nr_entries)
{
	unsigned int end = offset + nr_entries - 1;

	if (offset == si->lowest_bit)
		si->lowest_bit += nr_entries;
	if (end == si->highest_bit)
		si->highest_bit -= nr_entries;
	si->inuse_pages += nr_entries;
	if (si->inuse_pages == si->pages) {
		si->lowest_bit = si->max;
		si->highest_bit = 0;
		del_from_avail_list(si);
	}
}

static void add_to_avail_list(struct swap_info_struct *p)
{
	int nid;

	spin_lock(&swap_avail_lock);
	for_each_node(nid) {
		WARN_ON(!plist_node_empty(&p->avail_lists[nid]));
		plist_add(&p->avail_lists[nid], &swap_avail_heads[nid]);
	}
	spin_unlock(&swap_avail_lock);
}

static void swap_range_free(struct swap_info_struct *si, unsigned long offset,
			    unsigned int nr_entries)
{
	unsigned long end = offset + nr_entries - 1;
	void (*swap_slot_free_notify)(struct block_device *, unsigned long);

	if (offset < si->lowest_bit)
		si->lowest_bit = offset;
	if (end > si->highest_bit) {
		bool was_full = !si->highest_bit;

		si->highest_bit = end;
		if (was_full && (si->flags & SWP_WRITEOK))
			add_to_avail_list(si);
	}
	atomic_long_add(nr_entries, &nr_swap_pages);
	si->inuse_pages -= nr_entries;
	if (si->flags & SWP_BLKDEV)
		swap_slot_free_notify =
			si->bdev->bd_disk->fops->swap_slot_free_notify;
	else
		swap_slot_free_notify = NULL;
	while (offset <= end) {
		frontswap_invalidate_page(si->type, offset);
		if (swap_slot_free_notify)
			swap_slot_free_notify(si->bdev, offset);
		offset++;
	}
}

static int scan_swap_map_slots(struct swap_info_struct *si,
			       unsigned char usage, int nr,
			       swp_entry_t slots[])
{
	struct swap_cluster_info *ci;
	unsigned long offset;
	unsigned long scan_base;
	unsigned long last_in_cluster = 0;
	int latency_ration = LATENCY_LIMIT;
	int n_ret = 0;

	if (nr > SWAP_BATCH)
		nr = SWAP_BATCH;

	/*
	 * We try to cluster swap pages by allocating them sequentially
	 * in swap.  Once we've allocated SWAPFILE_CLUSTER pages this
	 * way, however, we resort to first-free allocation, starting
	 * a new cluster.  This prevents us from scattering swap pages
	 * all over the entire swap partition, so that we reduce
	 * overall disk seek times between swap pages.  -- sct
	 * But we do now try to find an empty cluster.  -Andrea
	 * And we let swap pages go all over an SSD partition.  Hugh
	 */

	si->flags += SWP_SCANNING;
	scan_base = offset = si->cluster_next;

	/* SSD algorithm */
	if (si->cluster_info) {
		if (scan_swap_map_try_ssd_cluster(si, &offset, &scan_base))
			goto checks;
		else
			goto scan;
	}

	if (unlikely(!si->cluster_nr--)) {
		if (si->pages - si->inuse_pages < SWAPFILE_CLUSTER) {
			si->cluster_nr = SWAPFILE_CLUSTER - 1;
			goto checks;
		}

		spin_unlock(&si->lock);

		/*
		 * If seek is expensive, start searching for new cluster from
		 * start of partition, to minimize the span of allocated swap.
		 * If seek is cheap, that is the SWP_SOLIDSTATE si->cluster_info
		 * case, just handled by scan_swap_map_try_ssd_cluster() above.
		 */
		scan_base = offset = si->lowest_bit;
		last_in_cluster = offset + SWAPFILE_CLUSTER - 1;

		/* Locate the first empty (unaligned) cluster */
		for (; last_in_cluster <= si->highest_bit; offset++) {
			if (si->swap_map[offset])
				last_in_cluster = offset + SWAPFILE_CLUSTER;
			else if (offset == last_in_cluster) {
				spin_lock(&si->lock);
				offset -= SWAPFILE_CLUSTER - 1;
				si->cluster_next = offset;
				si->cluster_nr = SWAPFILE_CLUSTER - 1;
				goto checks;
			}
			if (unlikely(--latency_ration < 0)) {
				cond_resched();
				latency_ration = LATENCY_LIMIT;
			}
		}

		offset = scan_base;
		spin_lock(&si->lock);
		si->cluster_nr = SWAPFILE_CLUSTER - 1;
	}

checks:
	if (si->cluster_info) {
		while (scan_swap_map_ssd_cluster_conflict(si, offset)) {
		/* take a break if we already got some slots */
			if (n_ret)
				goto done;
			if (!scan_swap_map_try_ssd_cluster(si, &offset,
							&scan_base))
				goto scan;
		}
	}
	if (!(si->flags & SWP_WRITEOK))
		goto no_page;
	if (!si->highest_bit)
		goto no_page;
	if (offset > si->highest_bit)
		scan_base = offset = si->lowest_bit;

	ci = lock_cluster(si, offset);
	/* reuse swap entry of cache-only swap if not busy. */
	if (vm_swap_full() && si->swap_map[offset] == SWAP_HAS_CACHE) {
		int swap_was_freed;
		unlock_cluster(ci);
		spin_unlock(&si->lock);
		swap_was_freed = __try_to_reclaim_swap(si, offset);
		spin_lock(&si->lock);
		/* entry was freed successfully, try to use this again */
		if (swap_was_freed)
			goto checks;
		goto scan; /* check next one */
	}

	if (si->swap_map[offset]) {
		unlock_cluster(ci);
		if (!n_ret)
			goto scan;
		else
			goto done;
	}
	si->swap_map[offset] = usage;
	inc_cluster_info_page(si, si->cluster_info, offset);
	unlock_cluster(ci);

	swap_range_alloc(si, offset, 1);
	si->cluster_next = offset + 1;
	slots[n_ret++] = swp_entry(si->type, offset);

	/* got enough slots or reach max slots? */
	if ((n_ret == nr) || (offset >= si->highest_bit))
		goto done;

	/* search for next available slot */

	/* time to take a break? */
	if (unlikely(--latency_ration < 0)) {
		if (n_ret)
			goto done;
		spin_unlock(&si->lock);
		cond_resched();
		spin_lock(&si->lock);
		latency_ration = LATENCY_LIMIT;
	}

	/* try to get more slots in cluster */
	if (si->cluster_info) {
		if (scan_swap_map_try_ssd_cluster(si, &offset, &scan_base))
			goto checks;
		else
			goto done;
	}
	/* non-ssd case */
	++offset;

	/* non-ssd case, still more slots in cluster? */
	if (si->cluster_nr && !si->swap_map[offset]) {
		--si->cluster_nr;
		goto checks;
	}

done:
	si->flags -= SWP_SCANNING;
	return n_ret;

scan:
	spin_unlock(&si->lock);
	while (++offset <= si->highest_bit) {
		if (!si->swap_map[offset]) {
			spin_lock(&si->lock);
			goto checks;
		}
		if (vm_swap_full() && si->swap_map[offset] == SWAP_HAS_CACHE) {
			spin_lock(&si->lock);
			goto checks;
		}
		if (unlikely(--latency_ration < 0)) {
			cond_resched();
			latency_ration = LATENCY_LIMIT;
		}
	}
	offset = si->lowest_bit;
	while (offset < scan_base) {
		if (!si->swap_map[offset]) {
			spin_lock(&si->lock);
			goto checks;
		}
		if (vm_swap_full() && si->swap_map[offset] == SWAP_HAS_CACHE) {
			spin_lock(&si->lock);
			goto checks;
		}
		if (unlikely(--latency_ration < 0)) {
			cond_resched();
			latency_ration = LATENCY_LIMIT;
		}
		offset++;
	}
	spin_lock(&si->lock);

no_page:
	si->flags -= SWP_SCANNING;
	return n_ret;
}

static int swap_alloc_cluster(struct swap_info_struct *si, swp_entry_t *slot)
{
	unsigned long idx;
	struct swap_cluster_info *ci;
	unsigned long offset, i;
	unsigned char *map;

	/*
	 * Should not even be attempting cluster allocations when huge
	 * page swap is disabled.  Warn and fail the allocation.
	 */
	if (!IS_ENABLED(CONFIG_THP_SWAP)) {
		VM_WARN_ON_ONCE(1);
		return 0;
	}

	if (cluster_list_empty(&si->free_clusters))
		return 0;

	idx = cluster_list_first(&si->free_clusters);
	offset = idx * SWAPFILE_CLUSTER;
	ci = lock_cluster(si, offset);
	alloc_cluster(si, idx);
	cluster_set_count_flag(ci, SWAPFILE_CLUSTER, CLUSTER_FLAG_HUGE);

	map = si->swap_map + offset;
	for (i = 0; i < SWAPFILE_CLUSTER; i++)
		map[i] = SWAP_HAS_CACHE;
	unlock_cluster(ci);
	swap_range_alloc(si, offset, SWAPFILE_CLUSTER);
	*slot = swp_entry(si->type, offset);

	return 1;
}

static void swap_free_cluster(struct swap_info_struct *si, unsigned long idx)
{
	unsigned long offset = idx * SWAPFILE_CLUSTER;
	struct swap_cluster_info *ci;

	ci = lock_cluster(si, offset);
	cluster_set_count_flag(ci, 0, 0);
	free_cluster(si, idx);
	unlock_cluster(ci);
	swap_range_free(si, offset, SWAPFILE_CLUSTER);
}

static unsigned long scan_swap_map(struct swap_info_struct *si,
				   unsigned char usage)
{
	swp_entry_t entry;
	int n_ret;

	n_ret = scan_swap_map_slots(si, usage, 1, &entry);

	if (n_ret)
		return swp_offset(entry);
	else
		return 0;

}

int get_swap_pages(int n_goal, swp_entry_t swp_entries[], int entry_size)
{
	unsigned long size = swap_entry_size(entry_size);
	struct swap_info_struct *si, *next;
	long avail_pgs;
	int n_ret = 0;
	int node;
	int swap_ratio_off = 0;

	/* Only single cluster request supported */
	WARN_ON_ONCE(n_goal > 1 && size == SWAPFILE_CLUSTER);

	avail_pgs = atomic_long_read(&nr_swap_pages) / size;
	if (avail_pgs <= 0)
		goto noswap;

	if (n_goal > SWAP_BATCH)
		n_goal = SWAP_BATCH;

	if (n_goal > avail_pgs)
		n_goal = avail_pgs;

	atomic_long_sub(n_goal * size, &nr_swap_pages);

lock_and_start:
	spin_lock(&swap_avail_lock);

start_over:
	node = numa_node_id();
	plist_for_each_entry_safe(si, next, &swap_avail_heads[node], avail_lists[node]) {

		if (sysctl_swap_ratio && !swap_ratio_off) {
			int ret;

			spin_unlock(&swap_avail_lock);
			ret = swap_ratio(&si, node);
			if (ret < 0) {
				/*
				 * Error. Start again with swap
				 * ratio disabled.
				 */
				swap_ratio_off = 1;
				goto lock_and_start;
			} else {
				goto start;
			}
		}

		/* requeue si to after same-priority siblings */
		plist_requeue(&si->avail_lists[node], &swap_avail_heads[node]);
		spin_unlock(&swap_avail_lock);
start:
		spin_lock(&si->lock);
		if (!si->highest_bit || !(si->flags & SWP_WRITEOK)) {
			spin_lock(&swap_avail_lock);
			if (plist_node_empty(&si->avail_lists[node])) {
				spin_unlock(&si->lock);
				goto nextsi;
			}
			WARN(!si->highest_bit,
			     "swap_info %d in list but !highest_bit\n",
			     si->type);
			WARN(!(si->flags & SWP_WRITEOK),
			     "swap_info %d in list but !SWP_WRITEOK\n",
			     si->type);
			__del_from_avail_list(si);
			spin_unlock(&si->lock);
			goto nextsi;
		}
		if (size == SWAPFILE_CLUSTER) {
			if (!(si->flags & SWP_FILE))
				n_ret = swap_alloc_cluster(si, swp_entries);
		} else
			n_ret = scan_swap_map_slots(si, SWAP_HAS_CACHE,
						    n_goal, swp_entries);
		spin_unlock(&si->lock);
		if (n_ret || size == SWAPFILE_CLUSTER)
			goto check_out;
		pr_debug("scan_swap_map of si %d failed to find offset\n",
			si->type);

		spin_lock(&swap_avail_lock);
nextsi:
		/*
		 * if we got here, it's likely that si was almost full before,
		 * and since scan_swap_map() can drop the si->lock, multiple
		 * callers probably all tried to get a page from the same si
		 * and it filled up before we could get one; or, the si filled
		 * up between us dropping swap_avail_lock and taking si->lock.
		 * Since we dropped the swap_avail_lock, the swap_avail_head
		 * list may have been modified; so if next is still in the
		 * swap_avail_head list then try it, otherwise start over
		 * if we have not gotten any slots.
		 */
		if (plist_node_empty(&next->avail_lists[node]))
			goto start_over;
	}

	spin_unlock(&swap_avail_lock);

check_out:
	if (n_ret < n_goal)
		atomic_long_add((long)(n_goal - n_ret) * size,
				&nr_swap_pages);
noswap:
	return n_ret;
}

/* The only caller of this function is now suspend routine */
swp_entry_t get_swap_page_of_type(int type)
{
	struct swap_info_struct *si = swap_type_to_swap_info(type);
	pgoff_t offset;

	if (!si)
		goto fail;

	spin_lock(&si->lock);
	if (si->flags & SWP_WRITEOK) {
		atomic_long_dec(&nr_swap_pages);
		/* This is called for allocating swap entry, not cache */
		offset = scan_swap_map(si, 1);
		if (offset) {
			spin_unlock(&si->lock);
			return swp_entry(type, offset);
		}
		atomic_long_inc(&nr_swap_pages);
	}
	spin_unlock(&si->lock);
fail:
	return (swp_entry_t) {0};
}

static struct swap_info_struct *__swap_info_get(swp_entry_t entry)
{
	struct swap_info_struct *p;
	unsigned long offset, type;

	if (!entry.val)
		goto out;
	type = swp_type(entry);
	p = swap_type_to_swap_info(type);
	if (!p)
		goto bad_nofile;
	if (!(p->flags & SWP_USED))
		goto bad_device;
	offset = swp_offset(entry);
	if (offset >= p->max)
		goto bad_offset;
	return p;

bad_offset:
	pr_err("swap_info_get: %s%08lx\n", Bad_offset, entry.val);
	goto out;
bad_device:
	pr_err("swap_info_get: %s%08lx\n", Unused_file, entry.val);
	goto out;
bad_nofile:
	pr_err("swap_info_get: %s%08lx\n", Bad_file, entry.val);
out:
	return NULL;
}

static struct swap_info_struct *_swap_info_get(swp_entry_t entry)
{
	struct swap_info_struct *p;

	p = __swap_info_get(entry);
	if (!p)
		goto out;
	if (!p->swap_map[swp_offset(entry)])
		goto bad_free;
	return p;

bad_free:
	pr_err("swap_info_get: %s%08lx\n", Unused_offset, entry.val);
	goto out;
out:
	return NULL;
}

static struct swap_info_struct *swap_info_get(swp_entry_t entry)
{
	struct swap_info_struct *p;

	p = _swap_info_get(entry);
	if (p)
		spin_lock(&p->lock);
	return p;
}

static struct swap_info_struct *swap_info_get_cont(swp_entry_t entry,
					struct swap_info_struct *q)
{
	struct swap_info_struct *p;

	p = _swap_info_get(entry);

	if (p != q) {
		if (q != NULL)
			spin_unlock(&q->lock);
		if (p != NULL)
			spin_lock(&p->lock);
	}
	return p;
}

static unsigned char __swap_entry_free_locked(struct swap_info_struct *p,
					      unsigned long offset,
					      unsigned char usage)
{
	unsigned char count;
	unsigned char has_cache;

	count = p->swap_map[offset];

	has_cache = count & SWAP_HAS_CACHE;
	count &= ~SWAP_HAS_CACHE;

	if (usage == SWAP_HAS_CACHE) {
		VM_BUG_ON(!has_cache);
		has_cache = 0;
	} else if (count == SWAP_MAP_SHMEM) {
		/*
		 * Or we could insist on shmem.c using a special
		 * swap_shmem_free() and free_shmem_swap_and_cache()...
		 */
		count = 0;
	} else if ((count & ~COUNT_CONTINUED) <= SWAP_MAP_MAX) {
		if (count == COUNT_CONTINUED) {
			if (swap_count_continued(p, offset, count))
				count = SWAP_MAP_MAX | COUNT_CONTINUED;
			else
				count = SWAP_MAP_MAX;
		} else
			count--;
	}

	usage = count | has_cache;
	p->swap_map[offset] = usage ? : SWAP_HAS_CACHE;

	return usage;
}

static unsigned char __swap_entry_free(struct swap_info_struct *p,
				       swp_entry_t entry, unsigned char usage)
{
	struct swap_cluster_info *ci;
	unsigned long offset = swp_offset(entry);

	ci = lock_cluster_or_swap_info(p, offset);
	usage = __swap_entry_free_locked(p, offset, usage);
	unlock_cluster_or_swap_info(p, ci);

	return usage;
}

static void swap_entry_free(struct swap_info_struct *p, swp_entry_t entry)
{
	struct swap_cluster_info *ci;
	unsigned long offset = swp_offset(entry);
	unsigned char count;

	ci = lock_cluster(p, offset);
	count = p->swap_map[offset];
	VM_BUG_ON(count != SWAP_HAS_CACHE);
	p->swap_map[offset] = 0;
	dec_cluster_info_page(p, p->cluster_info, offset);
	unlock_cluster(ci);

	mem_cgroup_uncharge_swap(entry, 1);
	swap_range_free(p, offset, 1);
}

/*
 * Caller has made sure that the swap device corresponding to entry
 * is still around or has not been recycled.
 */
void swap_free(swp_entry_t entry)
{
	struct swap_info_struct *p;

	p = _swap_info_get(entry);
	if (p) {
		if (!__swap_entry_free(p, entry, 1))
			free_swap_slot(entry);
	}
}

/*
 * Called after dropping swapcache to decrease refcnt to swap entries.
 */
void put_swap_page(struct page *page, swp_entry_t entry)
{
	unsigned long offset = swp_offset(entry);
	unsigned long idx = offset / SWAPFILE_CLUSTER;
	struct swap_cluster_info *ci;
	struct swap_info_struct *si;
	unsigned char *map;
	unsigned int i, free_entries = 0;
	unsigned char val;
	int size = swap_entry_size(hpage_nr_pages(page));

	si = _swap_info_get(entry);
	if (!si)
		return;

	ci = lock_cluster_or_swap_info(si, offset);
	if (size == SWAPFILE_CLUSTER) {
		VM_BUG_ON(!cluster_is_huge(ci));
		map = si->swap_map + offset;
		for (i = 0; i < SWAPFILE_CLUSTER; i++) {
			val = map[i];
			VM_BUG_ON(!(val & SWAP_HAS_CACHE));
			if (val == SWAP_HAS_CACHE)
				free_entries++;
		}
		cluster_clear_huge(ci);
		if (free_entries == SWAPFILE_CLUSTER) {
			unlock_cluster_or_swap_info(si, ci);
			spin_lock(&si->lock);
			ci = lock_cluster(si, offset);
			memset(map, 0, SWAPFILE_CLUSTER);
			unlock_cluster(ci);
			mem_cgroup_uncharge_swap(entry, SWAPFILE_CLUSTER);
			swap_free_cluster(si, idx);
			spin_unlock(&si->lock);
			return;
		}
	}
	for (i = 0; i < size; i++, entry.val++) {
		if (!__swap_entry_free_locked(si, offset + i, SWAP_HAS_CACHE)) {
			unlock_cluster_or_swap_info(si, ci);
			free_swap_slot(entry);
			if (i == size - 1)
				return;
			lock_cluster_or_swap_info(si, offset);
		}
	}
	unlock_cluster_or_swap_info(si, ci);
}

#ifdef CONFIG_THP_SWAP
int split_swap_cluster(swp_entry_t entry)
{
	struct swap_info_struct *si;
	struct swap_cluster_info *ci;
	unsigned long offset = swp_offset(entry);

	si = _swap_info_get(entry);
	if (!si)
		return -EBUSY;
	ci = lock_cluster(si, offset);
	cluster_clear_huge(ci);
	unlock_cluster(ci);
	return 0;
}
#endif

static int swp_entry_cmp(const void *ent1, const void *ent2)
{
	const swp_entry_t *e1 = ent1, *e2 = ent2;

	return (int)swp_type(*e1) - (int)swp_type(*e2);
}

void swapcache_free_entries(swp_entry_t *entries, int n)
{
	struct swap_info_struct *p, *prev;
	int i;

	if (n <= 0)
		return;

	prev = NULL;
	p = NULL;

	/*
	 * Sort swap entries by swap device, so each lock is only taken once.
	 * nr_swapfiles isn't absolutely correct, but the overhead of sort() is
	 * so low that it isn't necessary to optimize further.
	 */
	if (nr_swapfiles > 1)
		sort(entries, n, sizeof(entries[0]), swp_entry_cmp, NULL);
	for (i = 0; i < n; ++i) {
		p = swap_info_get_cont(entries[i], prev);
		if (p)
			swap_entry_free(p, entries[i]);
		prev = p;
	}
	if (p)
		spin_unlock(&p->lock);
}

/*
 * How many references to page are currently swapped out?
 * This does not give an exact answer when swap count is continued,
 * but does include the high COUNT_CONTINUED flag to allow for that.
 */
int page_swapcount(struct page *page)
{
	int count = 0;
	struct swap_info_struct *p;
	struct swap_cluster_info *ci;
	swp_entry_t entry;
	unsigned long offset;

	entry.val = page_private(page);
	p = _swap_info_get(entry);
	if (p) {
		offset = swp_offset(entry);
		ci = lock_cluster_or_swap_info(p, offset);
		count = swap_count(p->swap_map[offset]);
		unlock_cluster_or_swap_info(p, ci);
	}
	return count;
}

int __swap_count(struct swap_info_struct *si, swp_entry_t entry)
{
	pgoff_t offset = swp_offset(entry);

	return swap_count(si->swap_map[offset]);
}

static int swap_swapcount(struct swap_info_struct *si, swp_entry_t entry)
{
	int count = 0;
	pgoff_t offset = swp_offset(entry);
	struct swap_cluster_info *ci;

	ci = lock_cluster_or_swap_info(si, offset);
	count = swap_count(si->swap_map[offset]);
	unlock_cluster_or_swap_info(si, ci);
	return count;
}

/*
 * How many references to @entry are currently swapped out?
 * This does not give an exact answer when swap count is continued,
 * but does include the high COUNT_CONTINUED flag to allow for that.
 */
int __swp_swapcount(swp_entry_t entry)
{
	int count = 0;
	struct swap_info_struct *si;

	si = __swap_info_get(entry);
	if (si)
		count = swap_swapcount(si, entry);
	return count;
}

/*
 * How many references to @entry are currently swapped out?
 * This considers COUNT_CONTINUED so it returns exact answer.
 */
int swp_swapcount(swp_entry_t entry)
{
	int count, tmp_count, n;
	struct swap_info_struct *p;
	struct swap_cluster_info *ci;
	struct page *page;
	pgoff_t offset;
	unsigned char *map;

	p = _swap_info_get(entry);
	if (!p)
		return 0;

	offset = swp_offset(entry);

	ci = lock_cluster_or_swap_info(p, offset);

	count = swap_count(p->swap_map[offset]);
	if (!(count & COUNT_CONTINUED))
		goto out;

	count &= ~COUNT_CONTINUED;
	n = SWAP_MAP_MAX + 1;

	page = vmalloc_to_page(p->swap_map + offset);
	offset &= ~PAGE_MASK;
	VM_BUG_ON(page_private(page) != SWP_CONTINUED);

	do {
		page = list_next_entry(page, lru);
		map = kmap_atomic(page);
		tmp_count = map[offset];
		kunmap_atomic(map);

		count += (tmp_count & ~COUNT_CONTINUED) * n;
		n *= (SWAP_CONT_MAX + 1);
	} while (tmp_count & COUNT_CONTINUED);
out:
	unlock_cluster_or_swap_info(p, ci);
	return count;
}

static bool swap_page_trans_huge_swapped(struct swap_info_struct *si,
					 swp_entry_t entry)
{
	struct swap_cluster_info *ci;
	unsigned char *map = si->swap_map;
	unsigned long roffset = swp_offset(entry);
	unsigned long offset = round_down(roffset, SWAPFILE_CLUSTER);
	int i;
	bool ret = false;

	ci = lock_cluster_or_swap_info(si, offset);
	if (!ci || !cluster_is_huge(ci)) {
		if (swap_count(map[roffset]))
			ret = true;
		goto unlock_out;
	}
	for (i = 0; i < SWAPFILE_CLUSTER; i++) {
		if (swap_count(map[offset + i])) {
			ret = true;
			break;
		}
	}
unlock_out:
	unlock_cluster_or_swap_info(si, ci);
	return ret;
}

static bool page_swapped(struct page *page)
{
	swp_entry_t entry;
	struct swap_info_struct *si;

	if (!IS_ENABLED(CONFIG_THP_SWAP) || likely(!PageTransCompound(page)))
		return page_swapcount(page) != 0;

	page = compound_head(page);
	entry.val = page_private(page);
	si = _swap_info_get(entry);
	if (si)
		return swap_page_trans_huge_swapped(si, entry);
	return false;
}

static int page_trans_huge_map_swapcount(struct page *page, int *total_mapcount,
					 int *total_swapcount)
{
	int i, map_swapcount, _total_mapcount, _total_swapcount;
	unsigned long offset = 0;
	struct swap_info_struct *si;
	struct swap_cluster_info *ci = NULL;
	unsigned char *map = NULL;
	int mapcount, swapcount = 0;

	/* hugetlbfs shouldn't call it */
	VM_BUG_ON_PAGE(PageHuge(page), page);

	if (!IS_ENABLED(CONFIG_THP_SWAP) || likely(!PageTransCompound(page))) {
		mapcount = page_trans_huge_mapcount(page, total_mapcount);
		if (PageSwapCache(page))
			swapcount = page_swapcount(page);
		if (total_swapcount)
			*total_swapcount = swapcount;
		return mapcount + swapcount;
	}

	page = compound_head(page);

	_total_mapcount = _total_swapcount = map_swapcount = 0;
	if (PageSwapCache(page)) {
		swp_entry_t entry;

		entry.val = page_private(page);
		si = _swap_info_get(entry);
		if (si) {
			map = si->swap_map;
			offset = swp_offset(entry);
		}
	}
	if (map)
		ci = lock_cluster(si, offset);
	for (i = 0; i < HPAGE_PMD_NR; i++) {
		mapcount = atomic_read(&page[i]._mapcount) + 1;
		_total_mapcount += mapcount;
		if (map) {
			swapcount = swap_count(map[offset + i]);
			_total_swapcount += swapcount;
		}
		map_swapcount = max(map_swapcount, mapcount + swapcount);
	}
	unlock_cluster(ci);
	if (PageDoubleMap(page)) {
		map_swapcount -= 1;
		_total_mapcount -= HPAGE_PMD_NR;
	}
	mapcount = compound_mapcount(page);
	map_swapcount += mapcount;
	_total_mapcount += mapcount;
	if (total_mapcount)
		*total_mapcount = _total_mapcount;
	if (total_swapcount)
		*total_swapcount = _total_swapcount;

	return map_swapcount;
}

/*
 * We can write to an anon page without COW if there are no other references
 * to it.  And as a side-effect, free up its swap: because the old content
 * on disk will never be read, and seeking back there to write new content
 * later would only waste time away from clustering.
 *
 * NOTE: total_map_swapcount should not be relied upon by the caller if
 * reuse_swap_page() returns false, but it may be always overwritten
 * (see the other implementation for CONFIG_SWAP=n).
 */
bool reuse_swap_page(struct page *page, int *total_map_swapcount)
{
	int count, total_mapcount, total_swapcount;

	VM_BUG_ON_PAGE(!PageLocked(page), page);
	if (unlikely(PageKsm(page)))
		return false;
	count = page_trans_huge_map_swapcount(page, &total_mapcount,
					      &total_swapcount);
	if (total_map_swapcount)
		*total_map_swapcount = total_mapcount + total_swapcount;
	if (count == 1 && PageSwapCache(page) &&
	    (likely(!PageTransCompound(page)) ||
	     /* The remaining swap count will be freed soon */
	     total_swapcount == page_swapcount(page))) {
		if (!PageWriteback(page)) {
			page = compound_head(page);
			delete_from_swap_cache(page);
			SetPageDirty(page);
		} else {
			swp_entry_t entry;
			struct swap_info_struct *p;

			entry.val = page_private(page);
			p = swap_info_get(entry);
			if (p->flags & SWP_STABLE_WRITES) {
				spin_unlock(&p->lock);
				return false;
			}
			spin_unlock(&p->lock);
		}
	}

	return count <= 1;
}

/*
 * If swap is getting full, or if there are no more mappings of this page,
 * then try_to_free_swap is called to free its swap space.
 */
int try_to_free_swap(struct page *page)
{
	VM_BUG_ON_PAGE(!PageLocked(page), page);

	if (!PageSwapCache(page))
		return 0;
	if (PageWriteback(page))
		return 0;
	if (page_swapped(page))
		return 0;

	/*
	 * Once hibernation has begun to create its image of memory,
	 * there's a danger that one of the calls to try_to_free_swap()
	 * - most probably a call from __try_to_reclaim_swap() while
	 * hibernation is allocating its own swap pages for the image,
	 * but conceivably even a call from memory reclaim - will free
	 * the swap from a page which has already been recorded in the
	 * image as a clean swapcache page, and then reuse its swap for
	 * another page of the image.  On waking from hibernation, the
	 * original page might be freed under memory pressure, then
	 * later read back in from swap, now with the wrong data.
	 *
	 * Hibernation suspends storage while it is writing the image
	 * to disk so check that here.
	 */
	if (pm_suspended_storage())
		return 0;

	page = compound_head(page);
	delete_from_swap_cache(page);
	SetPageDirty(page);
	return 1;
}

/*
 * Free the swap entry like above, but also try to
 * free the page cache entry if it is the last user.
 */
int free_swap_and_cache(swp_entry_t entry)
{
	struct swap_info_struct *p;
	struct page *page = NULL;
	unsigned char count;

	if (non_swap_entry(entry))
		return 1;

	p = _swap_info_get(entry);
	if (p) {
		count = __swap_entry_free(p, entry, 1);
		if (count == SWAP_HAS_CACHE &&
		    !swap_page_trans_huge_swapped(p, entry)) {
			page = find_get_page(swap_address_space(entry),
					     swp_offset(entry));
			if (page && !trylock_page(page)) {
				put_page(page);
				page = NULL;
			}
		} else if (!count)
			free_swap_slot(entry);
	}
	if (page) {
		/*
		 * Not mapped elsewhere, or swap space full? Free it!
		 * Also recheck PageSwapCache now page is locked (above).
		 */
		if (PageSwapCache(page) && !PageWriteback(page) &&
		    (!page_mapped(page) || mem_cgroup_swap_full(page)) &&
		    !swap_page_trans_huge_swapped(p, entry)) {
			page = compound_head(page);
			delete_from_swap_cache(page);
			SetPageDirty(page);
		}
		unlock_page(page);
		put_page(page);
	}
	return p != NULL;
}

#ifdef CONFIG_HIBERNATION
/*
 * Find the swap type that corresponds to given device (if any).
 *
 * @offset - number of the PAGE_SIZE-sized block of the device, starting
 * from 0, in which the swap header is expected to be located.
 *
 * This is needed for the suspend to disk (aka swsusp).
 */
int swap_type_of(dev_t device, sector_t offset, struct block_device **bdev_p)
{
	struct block_device *bdev = NULL;
	int type;

	if (device)
		bdev = bdget(device);

	spin_lock(&swap_lock);
	for (type = 0; type < nr_swapfiles; type++) {
		struct swap_info_struct *sis = swap_info[type];

		if (!(sis->flags & SWP_WRITEOK))
			continue;

		if (!bdev) {
			if (bdev_p)
				*bdev_p = bdgrab(sis->bdev);

			spin_unlock(&swap_lock);
			return type;
		}
		if (bdev == sis->bdev) {
			struct swap_extent *se = &sis->first_swap_extent;

			if (se->start_block == offset) {
				if (bdev_p)
					*bdev_p = bdgrab(sis->bdev);

				spin_unlock(&swap_lock);
				bdput(bdev);
				return type;
			}
		}
	}
	spin_unlock(&swap_lock);
	if (bdev)
		bdput(bdev);

	return -ENODEV;
}

/*
 * Get the (PAGE_SIZE) block corresponding to given offset on the swapdev
 * corresponding to given index in swap_info (swap type).
 */
sector_t swapdev_block(int type, pgoff_t offset)
{
	struct block_device *bdev;
	struct swap_info_struct *si = swap_type_to_swap_info(type);

	if (!si || !(si->flags & SWP_WRITEOK))
		return 0;
	return map_swap_entry(swp_entry(type, offset), &bdev);
}

/*
 * Return either the total number of swap pages of given type, or the number
 * of free pages of that type (depending on @free)
 *
 * This is needed for software suspend
 */
unsigned int count_swap_pages(int type, int free)
{
	unsigned int n = 0;

	spin_lock(&swap_lock);
	if ((unsigned int)type < nr_swapfiles) {
		struct swap_info_struct *sis = swap_info[type];

		spin_lock(&sis->lock);
		if (sis->flags & SWP_WRITEOK) {
			n = sis->pages;
			if (free)
				n -= sis->inuse_pages;
		}
		spin_unlock(&sis->lock);
	}
	spin_unlock(&swap_lock);
	return n;
}
#endif /* CONFIG_HIBERNATION */

static inline int pte_same_as_swp(pte_t pte, pte_t swp_pte)
{
	return pte_same(pte_swp_clear_soft_dirty(pte), swp_pte);
}

/*
 * No need to decide whether this PTE shares the swap entry with others,
 * just let do_wp_page work it out if a write is requested later - to
 * force COW, vm_page_prot omits write permission from any private vma.
 */
static int unuse_pte(struct vm_area_struct *vma, pmd_t *pmd,
		unsigned long addr, swp_entry_t entry, struct page *page)
{
	struct page *swapcache;
	struct mem_cgroup *memcg;
	spinlock_t *ptl;
	pte_t *pte;
	int ret = 1;

	swapcache = page;
	page = ksm_might_need_to_copy(page, vma, addr);
	if (unlikely(!page))
		return -ENOMEM;

	if (mem_cgroup_try_charge(page, vma->vm_mm, GFP_KERNEL,
				&memcg, false)) {
		ret = -ENOMEM;
		goto out_nolock;
	}

	pte = pte_offset_map_lock(vma->vm_mm, pmd, addr, &ptl);
	if (unlikely(!pte_same_as_swp(*pte, swp_entry_to_pte(entry)))) {
		mem_cgroup_cancel_charge(page, memcg, false);
		ret = 0;
		goto out;
	}

	dec_mm_counter(vma->vm_mm, MM_SWAPENTS);
	inc_mm_counter(vma->vm_mm, MM_ANONPAGES);
	get_page(page);
	set_pte_at(vma->vm_mm, addr, pte,
		   pte_mkold(mk_pte(page, vma->vm_page_prot)));
	if (page == swapcache) {
		page_add_anon_rmap(page, vma, addr, false);
		mem_cgroup_commit_charge(page, memcg, true, false);
	} else { /* ksm created a completely new copy */
		page_add_new_anon_rmap(page, vma, addr, false);
		mem_cgroup_commit_charge(page, memcg, false, false);
		lru_cache_add_active_or_unevictable(page, vma);
	}
	swap_free(entry);
	/*
	 * Move the page to the active list so it is not
	 * immediately swapped out again after swapon.
	 */
	activate_page(page);
out:
	pte_unmap_unlock(pte, ptl);
out_nolock:
	if (page != swapcache) {
		unlock_page(page);
		put_page(page);
	}
	return ret;
}

static int unuse_pte_range(struct vm_area_struct *vma, pmd_t *pmd,
				unsigned long addr, unsigned long end,
				swp_entry_t entry, struct page *page)
{
	pte_t swp_pte = swp_entry_to_pte(entry);
	pte_t *pte;
	int ret = 0;

	/*
	 * We don't actually need pte lock while scanning for swp_pte: since
	 * we hold page lock and mmap_sem, swp_pte cannot be inserted into the
	 * page table while we're scanning; though it could get zapped, and on
	 * some architectures (e.g. x86_32 with PAE) we might catch a glimpse
	 * of unmatched parts which look like swp_pte, so unuse_pte must
	 * recheck under pte lock.  Scanning without pte lock lets it be
	 * preemptable whenever CONFIG_PREEMPT but not CONFIG_HIGHPTE.
	 */
	pte = pte_offset_map(pmd, addr);
	do {
		/*
		 * swapoff spends a _lot_ of time in this loop!
		 * Test inline before going to call unuse_pte.
		 */
		if (unlikely(pte_same_as_swp(*pte, swp_pte))) {
			pte_unmap(pte);
			ret = unuse_pte(vma, pmd, addr, entry, page);
			if (ret)
				goto out;
			pte = pte_offset_map(pmd, addr);
		}
	} while (pte++, addr += PAGE_SIZE, addr != end);
	pte_unmap(pte - 1);
out:
	return ret;
}

static inline int unuse_pmd_range(struct vm_area_struct *vma, pud_t *pud,
				unsigned long addr, unsigned long end,
				swp_entry_t entry, struct page *page)
{
	pmd_t *pmd;
	unsigned long next;
	int ret;

	pmd = pmd_offset(pud, addr);
	do {
		cond_resched();
		next = pmd_addr_end(addr, end);
		if (pmd_none_or_trans_huge_or_clear_bad(pmd))
			continue;
		ret = unuse_pte_range(vma, pmd, addr, next, entry, page);
		if (ret)
			return ret;
	} while (pmd++, addr = next, addr != end);
	return 0;
}

static inline int unuse_pud_range(struct vm_area_struct *vma, p4d_t *p4d,
				unsigned long addr, unsigned long end,
				swp_entry_t entry, struct page *page)
{
	pud_t *pud;
	unsigned long next;
	int ret;

	pud = pud_offset(p4d, addr);
	do {
		next = pud_addr_end(addr, end);
		if (pud_none_or_clear_bad(pud))
			continue;
		ret = unuse_pmd_range(vma, pud, addr, next, entry, page);
		if (ret)
			return ret;
	} while (pud++, addr = next, addr != end);
	return 0;
}

static inline int unuse_p4d_range(struct vm_area_struct *vma, pgd_t *pgd,
				unsigned long addr, unsigned long end,
				swp_entry_t entry, struct page *page)
{
	p4d_t *p4d;
	unsigned long next;
	int ret;

	p4d = p4d_offset(pgd, addr);
	do {
		next = p4d_addr_end(addr, end);
		if (p4d_none_or_clear_bad(p4d))
			continue;
		ret = unuse_pud_range(vma, p4d, addr, next, entry, page);
		if (ret)
			return ret;
	} while (p4d++, addr = next, addr != end);
	return 0;
}

static int unuse_vma(struct vm_area_struct *vma,
				swp_entry_t entry, struct page *page)
{
	pgd_t *pgd;
	unsigned long addr, end, next;
	int ret;

	if (page_anon_vma(page)) {
		addr = page_address_in_vma(page, vma);
		if (addr == -EFAULT)
			return 0;
		else
			end = addr + PAGE_SIZE;
	} else {
		addr = vma->vm_start;
		end = vma->vm_end;
	}

	pgd = pgd_offset(vma->vm_mm, addr);
	do {
		next = pgd_addr_end(addr, end);
		if (pgd_none_or_clear_bad(pgd))
			continue;
		ret = unuse_p4d_range(vma, pgd, addr, next, entry, page);
		if (ret)
			return ret;
	} while (pgd++, addr = next, addr != end);
	return 0;
}

static int unuse_mm(struct mm_struct *mm,
				swp_entry_t entry, struct page *page)
{
	struct vm_area_struct *vma;
	int ret = 0;

	if (!down_read_trylock(&mm->mmap_sem)) {
		/*
		 * Activate page so shrink_inactive_list is unlikely to unmap
		 * its ptes while lock is dropped, so swapoff can make progress.
		 */
		activate_page(page);
		unlock_page(page);
		down_read(&mm->mmap_sem);
		lock_page(page);
	}
	for (vma = mm->mmap; vma; vma = vma->vm_next) {
		if (vma->anon_vma && (ret = unuse_vma(vma, entry, page)))
			break;
		cond_resched();
	}
	up_read(&mm->mmap_sem);
	return (ret < 0)? ret: 0;
}

/*
 * Scan swap_map (or frontswap_map if frontswap parameter is true)
 * from current position to next entry still in use.
 * Recycle to start on reaching the end, returning 0 when empty.
 */
static unsigned int find_next_to_unuse(struct swap_info_struct *si,
					unsigned int prev, bool frontswap)
{
	unsigned int max = si->max;
	unsigned int i = prev;
	unsigned char count;

	/*
	 * No need for swap_lock here: we're just looking
	 * for whether an entry is in use, not modifying it; false
	 * hits are okay, and sys_swapoff() has already prevented new
	 * allocations from this area (while holding swap_lock).
	 */
	for (;;) {
		if (++i >= max) {
			if (!prev) {
				i = 0;
				break;
			}
			/*
			 * No entries in use at top of swap_map,
			 * loop back to start and recheck there.
			 */
			max = prev + 1;
			prev = 0;
			i = 1;
		}
		count = READ_ONCE(si->swap_map[i]);
		if (count && swap_count(count) != SWAP_MAP_BAD)
			if (!frontswap || frontswap_test(si, i))
				break;
		if ((i % LATENCY_LIMIT) == 0)
			cond_resched();
	}
	return i;
}

/*
 * We completely avoid races by reading each swap page in advance,
 * and then search for the process using it.  All the necessary
 * page table adjustments can then be made atomically.
 *
 * if the boolean frontswap is true, only unuse pages_to_unuse pages;
 * pages_to_unuse==0 means all pages; ignored if frontswap is false
 */
int try_to_unuse(unsigned int type, bool frontswap,
		 unsigned long pages_to_unuse)
{
	struct swap_info_struct *si = swap_info[type];
	struct mm_struct *start_mm;
	volatile unsigned char *swap_map; /* swap_map is accessed without
					   * locking. Mark it as volatile
					   * to prevent compiler doing
					   * something odd.
					   */
	unsigned char swcount;
	struct page *page;
	swp_entry_t entry;
	unsigned int i = 0;
	int retval = 0;

	/*
	 * When searching mms for an entry, a good strategy is to
	 * start at the first mm we freed the previous entry from
	 * (though actually we don't notice whether we or coincidence
	 * freed the entry).  Initialize this start_mm with a hold.
	 *
	 * A simpler strategy would be to start at the last mm we
	 * freed the previous entry from; but that would take less
	 * advantage of mmlist ordering, which clusters forked mms
	 * together, child after parent.  If we race with dup_mmap(), we
	 * prefer to resolve parent before child, lest we miss entries
	 * duplicated after we scanned child: using last mm would invert
	 * that.
	 */
	start_mm = &init_mm;
	mmget(&init_mm);

	/*
	 * Keep on scanning until all entries have gone.  Usually,
	 * one pass through swap_map is enough, but not necessarily:
	 * there are races when an instance of an entry might be missed.
	 */
	while ((i = find_next_to_unuse(si, i, frontswap)) != 0) {
		if (signal_pending(current)) {
			retval = -EINTR;
			break;
		}

		/*
		 * Get a page for the entry, using the existing swap
		 * cache page if there is one.  Otherwise, get a clean
		 * page and read the swap into it.
		 */
		swap_map = &si->swap_map[i];
		entry = swp_entry(type, i);
		page = read_swap_cache_async(entry,
					GFP_HIGHUSER_MOVABLE, NULL, 0, false);
		if (!page) {
			/*
			 * Either swap_duplicate() failed because entry
			 * has been freed independently, and will not be
			 * reused since sys_swapoff() already disabled
			 * allocation from here, or alloc_page() failed.
			 */
			swcount = *swap_map;
			/*
			 * We don't hold lock here, so the swap entry could be
			 * SWAP_MAP_BAD (when the cluster is discarding).
			 * Instead of fail out, We can just skip the swap
			 * entry because swapoff will wait for discarding
			 * finish anyway.
			 */
			if (!swcount || swcount == SWAP_MAP_BAD)
				continue;
			retval = -ENOMEM;
			break;
		}

		/*
		 * Don't hold on to start_mm if it looks like exiting.
		 */
		if (atomic_read(&start_mm->mm_users) == 1) {
			mmput(start_mm);
			start_mm = &init_mm;
			mmget(&init_mm);
		}

		/*
		 * Wait for and lock page.  When do_swap_page races with
		 * try_to_unuse, do_swap_page can handle the fault much
		 * faster than try_to_unuse can locate the entry.  This
		 * apparently redundant "wait_on_page_locked" lets try_to_unuse
		 * defer to do_swap_page in such a case - in some tests,
		 * do_swap_page and try_to_unuse repeatedly compete.
		 */
		wait_on_page_locked(page);
		wait_on_page_writeback(page);
		lock_page(page);
		wait_on_page_writeback(page);

		/*
		 * Remove all references to entry.
		 */
		swcount = *swap_map;
		if (swap_count(swcount) == SWAP_MAP_SHMEM) {
			retval = shmem_unuse(entry, page);
			/* page has already been unlocked and released */
			if (retval < 0)
				break;
			continue;
		}
		if (swap_count(swcount) && start_mm != &init_mm)
			retval = unuse_mm(start_mm, entry, page);

		if (swap_count(*swap_map)) {
			int set_start_mm = (*swap_map >= swcount);
			struct list_head *p = &start_mm->mmlist;
			struct mm_struct *new_start_mm = start_mm;
			struct mm_struct *prev_mm = start_mm;
			struct mm_struct *mm;

			mmget(new_start_mm);
			mmget(prev_mm);
			spin_lock(&mmlist_lock);
			while (swap_count(*swap_map) && !retval &&
					(p = p->next) != &start_mm->mmlist) {
				mm = list_entry(p, struct mm_struct, mmlist);
				if (!mmget_not_zero(mm))
					continue;
				spin_unlock(&mmlist_lock);
				mmput(prev_mm);
				prev_mm = mm;

				cond_resched();

				swcount = *swap_map;
				if (!swap_count(swcount)) /* any usage ? */
					;
				else if (mm == &init_mm)
					set_start_mm = 1;
				else
					retval = unuse_mm(mm, entry, page);

				if (set_start_mm && *swap_map < swcount) {
					mmput(new_start_mm);
					mmget(mm);
					new_start_mm = mm;
					set_start_mm = 0;
				}
				spin_lock(&mmlist_lock);
			}
			spin_unlock(&mmlist_lock);
			mmput(prev_mm);
			mmput(start_mm);
			start_mm = new_start_mm;
		}
		if (retval) {
			unlock_page(page);
			put_page(page);
			break;
		}

		/*
		 * If a reference remains (rare), we would like to leave
		 * the page in the swap cache; but try_to_unmap could
		 * then re-duplicate the entry once we drop page lock,
		 * so we might loop indefinitely; also, that page could
		 * not be swapped out to other storage meanwhile.  So:
		 * delete from cache even if there's another reference,
		 * after ensuring that the data has been saved to disk -
		 * since if the reference remains (rarer), it will be
		 * read from disk into another page.  Splitting into two
		 * pages would be incorrect if swap supported "shared
		 * private" pages, but they are handled by tmpfs files.
		 *
		 * Given how unuse_vma() targets one particular offset
		 * in an anon_vma, once the anon_vma has been determined,
		 * this splitting happens to be just what is needed to
		 * handle where KSM pages have been swapped out: re-reading
		 * is unnecessarily slow, but we can fix that later on.
		 */
		if (swap_count(*swap_map) &&
		     PageDirty(page) && PageSwapCache(page)) {
			struct writeback_control wbc = {
				.sync_mode = WB_SYNC_NONE,
			};

			swap_writepage(compound_head(page), &wbc);
			lock_page(page);
			wait_on_page_writeback(page);
		}

		/*
		 * It is conceivable that a racing task removed this page from
		 * swap cache just before we acquired the page lock at the top,
		 * or while we dropped it in unuse_mm().  The page might even
		 * be back in swap cache on another swap area: that we must not
		 * delete, since it may not have been written out to swap yet.
		 */
		if (PageSwapCache(page) &&
		    likely(page_private(page) == entry.val) &&
		    (!PageTransCompound(page) ||
		     !swap_page_trans_huge_swapped(si, entry)))
			delete_from_swap_cache(compound_head(page));

		/*
		 * So we could skip searching mms once swap count went
		 * to 1, we did not mark any present ptes as dirty: must
		 * mark page dirty so shrink_page_list will preserve it.
		 */
		SetPageDirty(page);
		unlock_page(page);
		put_page(page);

		/*
		 * Make sure that we aren't completely killing
		 * interactive performance.
		 */
		cond_resched();
		if (frontswap && pages_to_unuse > 0) {
			if (!--pages_to_unuse)
				break;
		}
	}

	mmput(start_mm);
	return retval;
}

/*
 * After a successful try_to_unuse, if no swap is now in use, we know
 * we can empty the mmlist.  swap_lock must be held on entry and exit.
 * Note that mmlist_lock nests inside swap_lock, and an mm must be
 * added to the mmlist just after page_duplicate - before would be racy.
 */
static void drain_mmlist(void)
{
	struct list_head *p, *next;
	unsigned int type;

	for (type = 0; type < nr_swapfiles; type++)
		if (swap_info[type]->inuse_pages)
			return;
	spin_lock(&mmlist_lock);
	list_for_each_safe(p, next, &init_mm.mmlist)
		list_del_init(p);
	spin_unlock(&mmlist_lock);
}

/*
 * Use this swapdev's extent info to locate the (PAGE_SIZE) block which
 * corresponds to page offset for the specified swap entry.
 * Note that the type of this function is sector_t, but it returns page offset
 * into the bdev, not sector offset.
 */
static sector_t map_swap_entry(swp_entry_t entry, struct block_device **bdev)
{
	struct swap_info_struct *sis;
	struct swap_extent *start_se;
	struct swap_extent *se;
	pgoff_t offset;

	sis = swp_swap_info(entry);
	*bdev = sis->bdev;

	offset = swp_offset(entry);
	start_se = sis->curr_swap_extent;
	se = start_se;

	for ( ; ; ) {
		if (se->start_page <= offset &&
				offset < (se->start_page + se->nr_pages)) {
			return se->start_block + (offset - se->start_page);
		}
		se = list_next_entry(se, list);
		sis->curr_swap_extent = se;
		BUG_ON(se == start_se);		/* It *must* be present */
	}
}

/*
 * Returns the page offset into bdev for the specified page's swap entry.
 */
sector_t map_swap_page(struct page *page, struct block_device **bdev)
{
	swp_entry_t entry;
	entry.val = page_private(page);
	return map_swap_entry(entry, bdev);
}

/*
 * Free all of a swapdev's extent information
 */
static void destroy_swap_extents(struct swap_info_struct *sis)
{
	while (!list_empty(&sis->first_swap_extent.list)) {
		struct swap_extent *se;

		se = list_first_entry(&sis->first_swap_extent.list,
				struct swap_extent, list);
		list_del(&se->list);
		kfree(se);
	}

	if (sis->flags & SWP_FILE) {
		struct file *swap_file = sis->swap_file;
		struct address_space *mapping = swap_file->f_mapping;

		sis->flags &= ~SWP_FILE;
		mapping->a_ops->swap_deactivate(swap_file);
	}
}

/*
 * Add a block range (and the corresponding page range) into this swapdev's
 * extent list.  The extent list is kept sorted in page order.
 *
 * This function rather assumes that it is called in ascending page order.
 */
int
add_swap_extent(struct swap_info_struct *sis, unsigned long start_page,
		unsigned long nr_pages, sector_t start_block)
{
	struct swap_extent *se;
	struct swap_extent *new_se;
	struct list_head *lh;

	if (start_page == 0) {
		se = &sis->first_swap_extent;
		sis->curr_swap_extent = se;
		se->start_page = 0;
		se->nr_pages = nr_pages;
		se->start_block = start_block;
		return 1;
	} else {
		lh = sis->first_swap_extent.list.prev;	/* Highest extent */
		se = list_entry(lh, struct swap_extent, list);
		BUG_ON(se->start_page + se->nr_pages != start_page);
		if (se->start_block + se->nr_pages == start_block) {
			/* Merge it */
			se->nr_pages += nr_pages;
			return 0;
		}
	}

	/*
	 * No merge.  Insert a new extent, preserving ordering.
	 */
	new_se = kmalloc(sizeof(*se), GFP_KERNEL);
	if (new_se == NULL)
		return -ENOMEM;
	new_se->start_page = start_page;
	new_se->nr_pages = nr_pages;
	new_se->start_block = start_block;

	list_add_tail(&new_se->list, &sis->first_swap_extent.list);
	return 1;
}
EXPORT_SYMBOL_GPL(add_swap_extent);

/*
 * A `swap extent' is a simple thing which maps a contiguous range of pages
 * onto a contiguous range of disk blocks.  An ordered list of swap extents
 * is built at swapon time and is then used at swap_writepage/swap_readpage
 * time for locating where on disk a page belongs.
 *
 * If the swapfile is an S_ISBLK block device, a single extent is installed.
 * This is done so that the main operating code can treat S_ISBLK and S_ISREG
 * swap files identically.
 *
 * Whether the swapdev is an S_ISREG file or an S_ISBLK blockdev, the swap
 * extent list operates in PAGE_SIZE disk blocks.  Both S_ISREG and S_ISBLK
 * swapfiles are handled *identically* after swapon time.
 *
 * For S_ISREG swapfiles, setup_swap_extents() will walk all the file's blocks
 * and will parse them into an ordered extent list, in PAGE_SIZE chunks.  If
 * some stray blocks are found which do not fall within the PAGE_SIZE alignment
 * requirements, they are simply tossed out - we will never use those blocks
 * for swapping.
 *
 * For all swap devices we set S_SWAPFILE across the life of the swapon.  This
 * prevents users from writing to the swap device, which will corrupt memory.
 *
 * The amount of disk space which a single swap extent represents varies.
 * Typically it is in the 1-4 megabyte range.  So we can have hundreds of
 * extents in the list.  To avoid much list walking, we cache the previous
 * search location in `curr_swap_extent', and start new searches from there.
 * This is extremely effective.  The average number of iterations in
 * map_swap_page() has been measured at about 0.3 per page.  - akpm.
 */
static int setup_swap_extents(struct swap_info_struct *sis, sector_t *span)
{
	struct file *swap_file = sis->swap_file;
	struct address_space *mapping = swap_file->f_mapping;
	struct inode *inode = mapping->host;
	int ret;

	if (S_ISBLK(inode->i_mode)) {
		ret = add_swap_extent(sis, 0, sis->max, 0);
		*span = sis->pages;
		return ret;
	}

	if (mapping->a_ops->swap_activate) {
		ret = mapping->a_ops->swap_activate(sis, swap_file, span);
		if (!ret) {
			sis->flags |= SWP_FILE;
			ret = add_swap_extent(sis, 0, sis->max, 0);
			*span = sis->pages;
		}
		return ret;
	}

	return generic_swapfile_activate(sis, swap_file, span);
}

static int swap_node(struct swap_info_struct *p)
{
	struct block_device *bdev;

	if (p->bdev)
		bdev = p->bdev;
	else
		bdev = p->swap_file->f_inode->i_sb->s_bdev;

	return bdev ? bdev->bd_disk->node_id : NUMA_NO_NODE;
}

static void _enable_swap_info(struct swap_info_struct *p, int prio,
				unsigned char *swap_map,
				struct swap_cluster_info *cluster_info)
{
	int i;

	if (prio >= 0)
		p->prio = prio;
	else
		p->prio = --least_priority;
	/*
	 * the plist prio is negated because plist ordering is
	 * low-to-high, while swap ordering is high-to-low
	 */
	p->list.prio = -p->prio;
	for_each_node(i) {
		if (p->prio >= 0)
			p->avail_lists[i].prio = -p->prio;
		else {
			if (swap_node(p) == i)
				p->avail_lists[i].prio = 1;
			else
				p->avail_lists[i].prio = -p->prio;
		}
	}
	p->swap_map = swap_map;
	p->cluster_info = cluster_info;
	p->flags |= SWP_WRITEOK;
	atomic_long_add(p->pages, &nr_swap_pages);
	total_swap_pages += p->pages;

	assert_spin_locked(&swap_lock);
	/*
	 * both lists are plists, and thus priority ordered.
	 * swap_active_head needs to be priority ordered for swapoff(),
	 * which on removal of any swap_info_struct with an auto-assigned
	 * (i.e. negative) priority increments the auto-assigned priority
	 * of any lower-priority swap_info_structs.
	 * swap_avail_head needs to be priority ordered for get_swap_page(),
	 * which allocates swap pages from the highest available priority
	 * swap_info_struct.
	 */
	plist_add(&p->list, &swap_active_head);
	add_to_avail_list(p);
}

static void enable_swap_info(struct swap_info_struct *p, int prio,
				unsigned char *swap_map,
				struct swap_cluster_info *cluster_info,
				unsigned long *frontswap_map)
{
	frontswap_init(p->type, frontswap_map);
	spin_lock(&swap_lock);
	spin_lock(&p->lock);
	 _enable_swap_info(p, prio, swap_map, cluster_info);
	spin_unlock(&p->lock);
	spin_unlock(&swap_lock);
}

static void reinsert_swap_info(struct swap_info_struct *p)
{
	spin_lock(&swap_lock);
	spin_lock(&p->lock);
	_enable_swap_info(p, p->prio, p->swap_map, p->cluster_info);
	spin_unlock(&p->lock);
	spin_unlock(&swap_lock);
}

bool has_usable_swap(void)
{
	bool ret = true;

	spin_lock(&swap_lock);
	if (plist_head_empty(&swap_active_head))
		ret = false;
	spin_unlock(&swap_lock);
	return ret;
}

SYSCALL_DEFINE1(swapoff, const char __user *, specialfile)
{
	struct swap_info_struct *p = NULL;
	unsigned char *swap_map;
	struct swap_cluster_info *cluster_info;
	unsigned long *frontswap_map;
	struct file *swap_file, *victim;
	struct address_space *mapping;
	struct inode *inode;
	struct filename *pathname;
	int err, found = 0;
	unsigned int old_block_size;

	if (!capable(CAP_SYS_ADMIN))
		return -EPERM;

	BUG_ON(!current->mm);

	pathname = getname(specialfile);
	if (IS_ERR(pathname))
		return PTR_ERR(pathname);

	victim = file_open_name(pathname, O_RDWR|O_LARGEFILE, 0);
	err = PTR_ERR(victim);
	if (IS_ERR(victim))
		goto out;

	mapping = victim->f_mapping;
	spin_lock(&swap_lock);
	plist_for_each_entry(p, &swap_active_head, list) {
		if (p->flags & SWP_WRITEOK) {
			if (p->swap_file->f_mapping == mapping) {
				found = 1;
				break;
			}
		}
	}
	if (!found) {
		err = -EINVAL;
		spin_unlock(&swap_lock);
		goto out_dput;
	}
	if (!security_vm_enough_memory_mm(current->mm, p->pages))
		vm_unacct_memory(p->pages);
	else {
		err = -ENOMEM;
		spin_unlock(&swap_lock);
		goto out_dput;
	}
	del_from_avail_list(p);
	spin_lock(&p->lock);
	if (p->prio < 0) {
		struct swap_info_struct *si = p;
		int nid;

		plist_for_each_entry_continue(si, &swap_active_head, list) {
			si->prio++;
			si->list.prio--;
			for_each_node(nid) {
				if (si->avail_lists[nid].prio != 1)
					si->avail_lists[nid].prio--;
			}
		}
		least_priority++;
	}
	plist_del(&p->list, &swap_active_head);
	atomic_long_sub(p->pages, &nr_swap_pages);
	total_swap_pages -= p->pages;
	p->flags &= ~SWP_WRITEOK;
	spin_unlock(&p->lock);
	spin_unlock(&swap_lock);

	disable_swap_slots_cache_lock();

	set_current_oom_origin();
	err = try_to_unuse(p->type, false, 0); /* force unuse all pages */
	clear_current_oom_origin();

	if (err) {
		/* re-insert swap space back into swap_list */
		reinsert_swap_info(p);
		reenable_swap_slots_cache_unlock();
		goto out_dput;
	}

	reenable_swap_slots_cache_unlock();

	flush_work(&p->discard_work);

	destroy_swap_extents(p);
	if (p->flags & SWP_CONTINUED)
		free_swap_count_continuations(p);

	if (!p->bdev || !blk_queue_nonrot(bdev_get_queue(p->bdev)))
		atomic_dec(&nr_rotate_swap);

	mutex_lock(&swapon_mutex);
	spin_lock(&swap_lock);
	spin_lock(&p->lock);
	drain_mmlist();

	/* wait for anyone still in scan_swap_map */
	p->highest_bit = 0;		/* cuts scans short */
	while (p->flags >= SWP_SCANNING) {
		spin_unlock(&p->lock);
		spin_unlock(&swap_lock);
		schedule_timeout_uninterruptible(1);
		spin_lock(&swap_lock);
		spin_lock(&p->lock);
	}

	swap_file = p->swap_file;
	old_block_size = p->old_block_size;
	p->swap_file = NULL;
	p->max = 0;
	swap_map = p->swap_map;
	p->swap_map = NULL;
	cluster_info = p->cluster_info;
	p->cluster_info = NULL;
	frontswap_map = frontswap_map_get(p);
	spin_unlock(&p->lock);
	spin_unlock(&swap_lock);
	frontswap_invalidate_area(p->type);
	frontswap_map_set(p, NULL);
	mutex_unlock(&swapon_mutex);
	free_percpu(p->percpu_cluster);
	p->percpu_cluster = NULL;
	vfree(swap_map);
	kvfree(cluster_info);
	kvfree(frontswap_map);
	/* Destroy swap account information */
	swap_cgroup_swapoff(p->type);
	exit_swap_address_space(p->type);

	inode = mapping->host;
	if (S_ISBLK(inode->i_mode)) {
		struct block_device *bdev = I_BDEV(inode);

		set_blocksize(bdev, old_block_size);
		blkdev_put(bdev, FMODE_READ | FMODE_WRITE | FMODE_EXCL);
	}

	inode_lock(inode);
	inode->i_flags &= ~S_SWAPFILE;
	inode_unlock(inode);
	filp_close(swap_file, NULL);

	/*
	 * Clear the SWP_USED flag after all resources are freed so that swapon
	 * can reuse this swap_info in alloc_swap_info() safely.  It is ok to
	 * not hold p->lock after we cleared its SWP_WRITEOK.
	 */
	spin_lock(&swap_lock);
	p->flags = 0;
	spin_unlock(&swap_lock);

	err = 0;
	atomic_inc(&proc_poll_event);
	wake_up_interruptible(&proc_poll_wait);

out_dput:
	filp_close(victim, NULL);
out:
	putname(pathname);
	return err;
}

#ifdef CONFIG_PROC_FS
static __poll_t swaps_poll(struct file *file, poll_table *wait)
{
	struct seq_file *seq = file->private_data;

	poll_wait(file, &proc_poll_wait, wait);

	if (seq->poll_event != atomic_read(&proc_poll_event)) {
		seq->poll_event = atomic_read(&proc_poll_event);
		return EPOLLIN | EPOLLRDNORM | EPOLLERR | EPOLLPRI;
	}

	return EPOLLIN | EPOLLRDNORM;
}

/* iterator */
static void *swap_start(struct seq_file *swap, loff_t *pos)
{
	struct swap_info_struct *si;
	int type;
	loff_t l = *pos;

	mutex_lock(&swapon_mutex);

	if (!l)
		return SEQ_START_TOKEN;

	for (type = 0; (si = swap_type_to_swap_info(type)); type++) {
		if (!(si->flags & SWP_USED) || !si->swap_map)
			continue;
		if (!--l)
			return si;
	}

	return NULL;
}

static void *swap_next(struct seq_file *swap, void *v, loff_t *pos)
{
	struct swap_info_struct *si = v;
	int type;

	if (v == SEQ_START_TOKEN)
		type = 0;
	else
		type = si->type + 1;

	for (; (si = swap_type_to_swap_info(type)); type++) {
		if (!(si->flags & SWP_USED) || !si->swap_map)
			continue;
		++*pos;
		return si;
	}

	return NULL;
}

static void swap_stop(struct seq_file *swap, void *v)
{
	mutex_unlock(&swapon_mutex);
}

static int swap_show(struct seq_file *swap, void *v)
{
	struct swap_info_struct *si = v;
	struct file *file;
	int len;

	if (si == SEQ_START_TOKEN) {
		seq_puts(swap,"Filename\t\t\t\tType\t\tSize\tUsed\tPriority\n");
		return 0;
	}

	file = si->swap_file;
	len = seq_file_path(swap, file, " \t\n\\");
	seq_printf(swap, "%*s%s\t%u\t%u\t%d\n",
			len < 40 ? 40 - len : 1, " ",
			S_ISBLK(file_inode(file)->i_mode) ?
				"partition" : "file\t",
			si->pages << (PAGE_SHIFT - 10),
			si->inuse_pages << (PAGE_SHIFT - 10),
			si->prio);
	return 0;
}

static const struct seq_operations swaps_op = {
	.start =	swap_start,
	.next =		swap_next,
	.stop =		swap_stop,
	.show =		swap_show
};

static int swaps_open(struct inode *inode, struct file *file)
{
	struct seq_file *seq;
	int ret;

	ret = seq_open(file, &swaps_op);
	if (ret)
		return ret;

	seq = file->private_data;
	seq->poll_event = atomic_read(&proc_poll_event);
	return 0;
}

static const struct file_operations proc_swaps_operations = {
	.open		= swaps_open,
	.read		= seq_read,
	.llseek		= seq_lseek,
	.release	= seq_release,
	.poll		= swaps_poll,
};

static int __init procswaps_init(void)
{
	proc_create("swaps", 0, NULL, &proc_swaps_operations);
	return 0;
}
__initcall(procswaps_init);
#endif /* CONFIG_PROC_FS */

#ifdef MAX_SWAPFILES_CHECK
static int __init max_swapfiles_check(void)
{
	MAX_SWAPFILES_CHECK();
	return 0;
}
late_initcall(max_swapfiles_check);
#endif

static struct swap_info_struct *alloc_swap_info(void)
{
	struct swap_info_struct *p;
	unsigned int type;
	int i;
	int size = sizeof(*p) + nr_node_ids * sizeof(struct plist_node);

	p = kvzalloc(size, GFP_KERNEL);
	if (!p)
		return ERR_PTR(-ENOMEM);

	spin_lock(&swap_lock);
	for (type = 0; type < nr_swapfiles; type++) {
		if (!(swap_info[type]->flags & SWP_USED))
			break;
	}
	if (type >= MAX_SWAPFILES) {
		spin_unlock(&swap_lock);
		kvfree(p);
		return ERR_PTR(-EPERM);
	}
	if (type >= nr_swapfiles) {
		p->type = type;
		WRITE_ONCE(swap_info[type], p);
		/*
		 * Write swap_info[type] before nr_swapfiles, in case a
		 * racing procfs swap_start() or swap_next() is reading them.
		 * (We never shrink nr_swapfiles, we never free this entry.)
		 */
		smp_wmb();
		WRITE_ONCE(nr_swapfiles, nr_swapfiles + 1);
	} else {
		kvfree(p);
		p = swap_info[type];
		/*
		 * Do not memset this entry: a racing procfs swap_next()
		 * would be relying on p->type to remain valid.
		 */
	}
	INIT_LIST_HEAD(&p->first_swap_extent.list);
	plist_node_init(&p->list, 0);
	for_each_node(i)
		plist_node_init(&p->avail_lists[i], 0);
	p->flags = SWP_USED;
	spin_unlock(&swap_lock);
	spin_lock_init(&p->lock);
	spin_lock_init(&p->cont_lock);

	return p;
}

static int claim_swapfile(struct swap_info_struct *p, struct inode *inode)
{
	int error;

	if (S_ISBLK(inode->i_mode)) {
		p->bdev = bdgrab(I_BDEV(inode));
		error = blkdev_get(p->bdev,
				   FMODE_READ | FMODE_WRITE | FMODE_EXCL, p);
		if (error < 0) {
			p->bdev = NULL;
			return error;
		}
		p->old_block_size = block_size(p->bdev);
		error = set_blocksize(p->bdev, PAGE_SIZE);
		if (error < 0)
			return error;
		p->flags |= SWP_BLKDEV;
	} else if (S_ISREG(inode->i_mode)) {
		p->bdev = inode->i_sb->s_bdev;
	}

	return 0;
}


/*
 * Find out how many pages are allowed for a single swap device. There
 * are two limiting factors:
 * 1) the number of bits for the swap offset in the swp_entry_t type, and
 * 2) the number of bits in the swap pte, as defined by the different
 * architectures.
 *
 * In order to find the largest possible bit mask, a swap entry with
 * swap type 0 and swap offset ~0UL is created, encoded to a swap pte,
 * decoded to a swp_entry_t again, and finally the swap offset is
 * extracted.
 *
 * This will mask all the bits from the initial ~0UL mask that can't
 * be encoded in either the swp_entry_t or the architecture definition
 * of a swap pte.
 */
unsigned long generic_max_swapfile_size(void)
{
	return swp_offset(pte_to_swp_entry(
			swp_entry_to_pte(swp_entry(0, ~0UL)))) + 1;
}

/* Can be overridden by an architecture for additional checks. */
__weak unsigned long max_swapfile_size(void)
{
	return generic_max_swapfile_size();
}

static unsigned long read_swap_header(struct swap_info_struct *p,
					union swap_header *swap_header,
					struct inode *inode)
{
	int i;
	unsigned long maxpages;
	unsigned long swapfilepages;
	unsigned long last_page;

	if (memcmp("SWAPSPACE2", swap_header->magic.magic, 10)) {
		pr_err("Unable to find swap-space signature\n");
		return 0;
	}

	/* swap partition endianess hack... */
	if (swab32(swap_header->info.version) == 1) {
		swab32s(&swap_header->info.version);
		swab32s(&swap_header->info.last_page);
		swab32s(&swap_header->info.nr_badpages);
		if (swap_header->info.nr_badpages > MAX_SWAP_BADPAGES)
			return 0;
		for (i = 0; i < swap_header->info.nr_badpages; i++)
			swab32s(&swap_header->info.badpages[i]);
	}
	/* Check the swap header's sub-version */
	if (swap_header->info.version != 1) {
		pr_warn("Unable to handle swap header version %d\n",
			swap_header->info.version);
		return 0;
	}

	p->lowest_bit  = 1;
	p->cluster_next = 1;
	p->cluster_nr = 0;

	maxpages = max_swapfile_size();
	last_page = swap_header->info.last_page;
	if (!last_page) {
		pr_warn("Empty swap-file\n");
		return 0;
	}
	if (last_page > maxpages) {
		pr_warn("Truncating oversized swap area, only using %luk out of %luk\n",
			maxpages << (PAGE_SHIFT - 10),
			last_page << (PAGE_SHIFT - 10));
	}
	if (maxpages > last_page) {
		maxpages = last_page + 1;
		/* p->max is an unsigned int: don't overflow it */
		if ((unsigned int)maxpages == 0)
			maxpages = UINT_MAX;
	}
	p->highest_bit = maxpages - 1;

	if (!maxpages)
		return 0;
	swapfilepages = i_size_read(inode) >> PAGE_SHIFT;
	if (swapfilepages && maxpages > swapfilepages) {
		pr_warn("Swap area shorter than signature indicates\n");
		return 0;
	}
	if (swap_header->info.nr_badpages && S_ISREG(inode->i_mode))
		return 0;
	if (swap_header->info.nr_badpages > MAX_SWAP_BADPAGES)
		return 0;

	return maxpages;
}

#define SWAP_CLUSTER_INFO_COLS						\
	DIV_ROUND_UP(L1_CACHE_BYTES, sizeof(struct swap_cluster_info))
#define SWAP_CLUSTER_SPACE_COLS						\
	DIV_ROUND_UP(SWAP_ADDRESS_SPACE_PAGES, SWAPFILE_CLUSTER)
#define SWAP_CLUSTER_COLS						\
	max_t(unsigned int, SWAP_CLUSTER_INFO_COLS, SWAP_CLUSTER_SPACE_COLS)

static int setup_swap_map_and_extents(struct swap_info_struct *p,
					union swap_header *swap_header,
					unsigned char *swap_map,
					struct swap_cluster_info *cluster_info,
					unsigned long maxpages,
					sector_t *span)
{
	unsigned int j, k;
	unsigned int nr_good_pages;
	int nr_extents;
	unsigned long nr_clusters = DIV_ROUND_UP(maxpages, SWAPFILE_CLUSTER);
	unsigned long col = p->cluster_next / SWAPFILE_CLUSTER % SWAP_CLUSTER_COLS;
	unsigned long i, idx;

	nr_good_pages = maxpages - 1;	/* omit header page */

	cluster_list_init(&p->free_clusters);
	cluster_list_init(&p->discard_clusters);

	for (i = 0; i < swap_header->info.nr_badpages; i++) {
		unsigned int page_nr = swap_header->info.badpages[i];
		if (page_nr == 0 || page_nr > swap_header->info.last_page)
			return -EINVAL;
		if (page_nr < maxpages) {
			swap_map[page_nr] = SWAP_MAP_BAD;
			nr_good_pages--;
			/*
			 * Haven't marked the cluster free yet, no list
			 * operation involved
			 */
			inc_cluster_info_page(p, cluster_info, page_nr);
		}
	}

	/* Haven't marked the cluster free yet, no list operation involved */
	for (i = maxpages; i < round_up(maxpages, SWAPFILE_CLUSTER); i++)
		inc_cluster_info_page(p, cluster_info, i);

	if (nr_good_pages) {
		swap_map[0] = SWAP_MAP_BAD;
		/*
		 * Not mark the cluster free yet, no list
		 * operation involved
		 */
		inc_cluster_info_page(p, cluster_info, 0);
		p->max = maxpages;
		p->pages = nr_good_pages;
		nr_extents = setup_swap_extents(p, span);
		if (nr_extents < 0)
			return nr_extents;
		nr_good_pages = p->pages;
	}
	if (!nr_good_pages) {
		pr_warn("Empty swap-file\n");
		return -EINVAL;
	}

	if (!cluster_info)
		return nr_extents;


	/*
	 * Reduce false cache line sharing between cluster_info and
	 * sharing same address space.
	 */
	for (k = 0; k < SWAP_CLUSTER_COLS; k++) {
		j = (k + col) % SWAP_CLUSTER_COLS;
		for (i = 0; i < DIV_ROUND_UP(nr_clusters, SWAP_CLUSTER_COLS); i++) {
			idx = i * SWAP_CLUSTER_COLS + j;
			if (idx >= nr_clusters)
				continue;
			if (cluster_count(&cluster_info[idx]))
				continue;
			cluster_set_flag(&cluster_info[idx], CLUSTER_FLAG_FREE);
			cluster_list_add_tail(&p->free_clusters, cluster_info,
					      idx);
		}
	}
	return nr_extents;
}

/*
 * Helper to sys_swapon determining if a given swap
 * backing device queue supports DISCARD operations.
 */
static bool swap_discardable(struct swap_info_struct *si)
{
	struct request_queue *q = bdev_get_queue(si->bdev);

	if (!q || !blk_queue_discard(q))
		return false;

	return true;
}

SYSCALL_DEFINE2(swapon, const char __user *, specialfile, int, swap_flags)
{
	struct swap_info_struct *p;
	struct filename *name;
	struct file *swap_file = NULL;
	struct address_space *mapping;
	int prio;
	int error;
	union swap_header *swap_header;
	int nr_extents;
	sector_t span;
	unsigned long maxpages;
	unsigned char *swap_map = NULL;
	struct swap_cluster_info *cluster_info = NULL;
	unsigned long *frontswap_map = NULL;
	struct page *page = NULL;
	struct inode *inode = NULL;
	bool inced_nr_rotate_swap = false;

	if (swap_flags & ~SWAP_FLAGS_VALID)
		return -EINVAL;

	if (!capable(CAP_SYS_ADMIN))
		return -EPERM;

	if (!swap_avail_heads)
		return -ENOMEM;

	p = alloc_swap_info();
	if (IS_ERR(p))
		return PTR_ERR(p);

	INIT_WORK(&p->discard_work, swap_discard_work);

	name = getname(specialfile);
	if (IS_ERR(name)) {
		error = PTR_ERR(name);
		name = NULL;
		goto bad_swap;
	}
	swap_file = file_open_name(name, O_RDWR|O_LARGEFILE, 0);
	if (IS_ERR(swap_file)) {
		error = PTR_ERR(swap_file);
		swap_file = NULL;
		goto bad_swap;
	}

	p->swap_file = swap_file;
	mapping = swap_file->f_mapping;
	inode = mapping->host;

	error = claim_swapfile(p, inode);
	if (unlikely(error))
		goto bad_swap;

	inode_lock(inode);
	if (IS_SWAPFILE(inode)) {
		error = -EBUSY;
		goto bad_swap_unlock_inode;
	}
<<<<<<< HEAD

=======
>>>>>>> 5e52a76e
	/*
	 * Read the swap header.
	 */
	if (!mapping->a_ops->readpage) {
		error = -EINVAL;
		goto bad_swap_unlock_inode;
	}
	page = read_mapping_page(mapping, 0, swap_file);
	if (IS_ERR(page)) {
		error = PTR_ERR(page);
		goto bad_swap_unlock_inode;
	}
	swap_header = kmap(page);

	maxpages = read_swap_header(p, swap_header, inode);
	if (unlikely(!maxpages)) {
		error = -EINVAL;
		goto bad_swap_unlock_inode;
	}

	/* OK, set up the swap map and apply the bad block list */
	swap_map = vzalloc(maxpages);
	if (!swap_map) {
		error = -ENOMEM;
		goto bad_swap_unlock_inode;
	}

	if (bdi_cap_stable_pages_required(inode_to_bdi(inode)))
		p->flags |= SWP_STABLE_WRITES;

	if (bdi_cap_synchronous_io(inode_to_bdi(inode)))
		p->flags |= SWP_SYNCHRONOUS_IO;

	if (p->bdev && blk_queue_nonrot(bdev_get_queue(p->bdev))) {
		int cpu;
		unsigned long ci, nr_cluster;

		p->flags |= SWP_SOLIDSTATE;
		/*
		 * select a random position to start with to help wear leveling
		 * SSD
		 */
		p->cluster_next = 1 + (prandom_u32() % p->highest_bit);
		nr_cluster = DIV_ROUND_UP(maxpages, SWAPFILE_CLUSTER);

		cluster_info = kvcalloc(nr_cluster, sizeof(*cluster_info),
					GFP_KERNEL);
		if (!cluster_info) {
			error = -ENOMEM;
			goto bad_swap_unlock_inode;
		}

		for (ci = 0; ci < nr_cluster; ci++)
			spin_lock_init(&((cluster_info + ci)->lock));

		p->percpu_cluster = alloc_percpu(struct percpu_cluster);
		if (!p->percpu_cluster) {
			error = -ENOMEM;
			goto bad_swap_unlock_inode;
		}
		for_each_possible_cpu(cpu) {
			struct percpu_cluster *cluster;
			cluster = per_cpu_ptr(p->percpu_cluster, cpu);
			cluster_set_null(&cluster->index);
		}
	} else {
		atomic_inc(&nr_rotate_swap);
		inced_nr_rotate_swap = true;
	}

	error = swap_cgroup_swapon(p->type, maxpages);
	if (error)
		goto bad_swap_unlock_inode;

	nr_extents = setup_swap_map_and_extents(p, swap_header, swap_map,
		cluster_info, maxpages, &span);
	if (unlikely(nr_extents < 0)) {
		error = nr_extents;
		goto bad_swap_unlock_inode;
	}
	/* frontswap enabled? set up bit-per-page map for frontswap */
	if (IS_ENABLED(CONFIG_FRONTSWAP))
		frontswap_map = kvcalloc(BITS_TO_LONGS(maxpages),
					 sizeof(long),
					 GFP_KERNEL);

	if (p->bdev &&(swap_flags & SWAP_FLAG_DISCARD) && swap_discardable(p)) {
		/*
		 * When discard is enabled for swap with no particular
		 * policy flagged, we set all swap discard flags here in
		 * order to sustain backward compatibility with older
		 * swapon(8) releases.
		 */
		p->flags |= (SWP_DISCARDABLE | SWP_AREA_DISCARD |
			     SWP_PAGE_DISCARD);

		/*
		 * By flagging sys_swapon, a sysadmin can tell us to
		 * either do single-time area discards only, or to just
		 * perform discards for released swap page-clusters.
		 * Now it's time to adjust the p->flags accordingly.
		 */
		if (swap_flags & SWAP_FLAG_DISCARD_ONCE)
			p->flags &= ~SWP_PAGE_DISCARD;
		else if (swap_flags & SWAP_FLAG_DISCARD_PAGES)
			p->flags &= ~SWP_AREA_DISCARD;

		/* issue a swapon-time discard if it's still required */
		if (p->flags & SWP_AREA_DISCARD) {
			int err = discard_swap(p);
			if (unlikely(err))
				pr_err("swapon: discard_swap(%p): %d\n",
					p, err);
		}
	}

	error = init_swap_address_space(p->type, maxpages);
	if (error)
		goto bad_swap_unlock_inode;

	/*
	 * Flush any pending IO and dirty mappings before we start using this
	 * swap device.
	 */
	inode->i_flags |= S_SWAPFILE;
	error = inode_drain_writes(inode);
	if (error) {
		inode->i_flags &= ~S_SWAPFILE;
		goto bad_swap_unlock_inode;
	}

	mutex_lock(&swapon_mutex);
	prio = -1;
	if (swap_flags & SWAP_FLAG_PREFER) {
		prio =
		  (swap_flags & SWAP_FLAG_PRIO_MASK) >> SWAP_FLAG_PRIO_SHIFT;
		setup_swap_ratio(p, prio);
	}
	enable_swap_info(p, prio, swap_map, cluster_info, frontswap_map);

	pr_info("Adding %uk swap on %s.  Priority:%d extents:%d across:%lluk %s%s%s%s%s\n",
		p->pages<<(PAGE_SHIFT-10), name->name, p->prio,
		nr_extents, (unsigned long long)span<<(PAGE_SHIFT-10),
		(p->flags & SWP_SOLIDSTATE) ? "SS" : "",
		(p->flags & SWP_DISCARDABLE) ? "D" : "",
		(p->flags & SWP_AREA_DISCARD) ? "s" : "",
		(p->flags & SWP_PAGE_DISCARD) ? "c" : "",
		(frontswap_map) ? "FS" : "");

	mutex_unlock(&swapon_mutex);
	atomic_inc(&proc_poll_event);
	wake_up_interruptible(&proc_poll_wait);

	error = 0;
	goto out;
bad_swap_unlock_inode:
	inode_unlock(inode);
bad_swap:
	free_percpu(p->percpu_cluster);
	p->percpu_cluster = NULL;
	if (inode && S_ISBLK(inode->i_mode) && p->bdev) {
		set_blocksize(p->bdev, p->old_block_size);
		blkdev_put(p->bdev, FMODE_READ | FMODE_WRITE | FMODE_EXCL);
	}
	inode = NULL;
	destroy_swap_extents(p);
	swap_cgroup_swapoff(p->type);
	spin_lock(&swap_lock);
	p->swap_file = NULL;
	p->flags = 0;
	spin_unlock(&swap_lock);
	vfree(swap_map);
	kvfree(cluster_info);
	kvfree(frontswap_map);
	if (inced_nr_rotate_swap)
		atomic_dec(&nr_rotate_swap);
	if (swap_file)
		filp_close(swap_file, NULL);
out:
	if (page && !IS_ERR(page)) {
		kunmap(page);
		put_page(page);
	}
	if (name)
		putname(name);
	if (inode)
		inode_unlock(inode);
	if (!error)
		enable_swap_slots_cache();
	return error;
}

void si_swapinfo(struct sysinfo *val)
{
	unsigned int type;
	unsigned long nr_to_be_unused = 0;

	spin_lock(&swap_lock);
	for (type = 0; type < nr_swapfiles; type++) {
		struct swap_info_struct *si = swap_info[type];

		if ((si->flags & SWP_USED) && !(si->flags & SWP_WRITEOK))
			nr_to_be_unused += si->inuse_pages;
	}
	val->freeswap = atomic_long_read(&nr_swap_pages) + nr_to_be_unused;
	val->totalswap = total_swap_pages + nr_to_be_unused;
	spin_unlock(&swap_lock);
}

/*
 * Verify that a swap entry is valid and increment its swap map count.
 *
 * Returns error code in following case.
 * - success -> 0
 * - swp_entry is invalid -> EINVAL
 * - swp_entry is migration entry -> EINVAL
 * - swap-cache reference is requested but there is already one. -> EEXIST
 * - swap-cache reference is requested but the entry is not used. -> ENOENT
 * - swap-mapped reference requested but needs continued swap count. -> ENOMEM
 */
static int __swap_duplicate(swp_entry_t entry, unsigned char usage)
{
	struct swap_info_struct *p;
	struct swap_cluster_info *ci;
	unsigned long offset;
	unsigned char count;
	unsigned char has_cache;
	int err = -EINVAL;

	if (non_swap_entry(entry))
		goto out;

	p = swp_swap_info(entry);
	if (!p)
		goto bad_file;

	offset = swp_offset(entry);
	if (unlikely(offset >= p->max))
		goto out;

	ci = lock_cluster_or_swap_info(p, offset);

	count = p->swap_map[offset];

	/*
	 * swapin_readahead() doesn't check if a swap entry is valid, so the
	 * swap entry could be SWAP_MAP_BAD. Check here with lock held.
	 */
	if (unlikely(swap_count(count) == SWAP_MAP_BAD)) {
		err = -ENOENT;
		goto unlock_out;
	}

	has_cache = count & SWAP_HAS_CACHE;
	count &= ~SWAP_HAS_CACHE;
	err = 0;

	if (usage == SWAP_HAS_CACHE) {

		/* set SWAP_HAS_CACHE if there is no cache and entry is used */
		if (!has_cache && count)
			has_cache = SWAP_HAS_CACHE;
		else if (has_cache)		/* someone else added cache */
			err = -EEXIST;
		else				/* no users remaining */
			err = -ENOENT;

	} else if (count || has_cache) {

		if ((count & ~COUNT_CONTINUED) < SWAP_MAP_MAX)
			count += usage;
		else if ((count & ~COUNT_CONTINUED) > SWAP_MAP_MAX)
			err = -EINVAL;
		else if (swap_count_continued(p, offset, count))
			count = COUNT_CONTINUED;
		else
			err = -ENOMEM;
	} else
		err = -ENOENT;			/* unused swap entry */

	p->swap_map[offset] = count | has_cache;

unlock_out:
	unlock_cluster_or_swap_info(p, ci);
out:
	return err;

bad_file:
	pr_err("swap_dup: %s%08lx\n", Bad_file, entry.val);
	goto out;
}

/*
 * Help swapoff by noting that swap entry belongs to shmem/tmpfs
 * (in which case its reference count is never incremented).
 */
void swap_shmem_alloc(swp_entry_t entry)
{
	__swap_duplicate(entry, SWAP_MAP_SHMEM);
}

/*
 * Increase reference count of swap entry by 1.
 * Returns 0 for success, or -ENOMEM if a swap_count_continuation is required
 * but could not be atomically allocated.  Returns 0, just as if it succeeded,
 * if __swap_duplicate() fails for another reason (-EINVAL or -ENOENT), which
 * might occur if a page table entry has got corrupted.
 */
int swap_duplicate(swp_entry_t entry)
{
	int err = 0;

	while (!err && __swap_duplicate(entry, 1) == -ENOMEM)
		err = add_swap_count_continuation(entry, GFP_ATOMIC);
	return err;
}

/*
 * @entry: swap entry for which we allocate swap cache.
 *
 * Called when allocating swap cache for existing swap entry,
 * This can return error codes. Returns 0 at success.
 * -EBUSY means there is a swap cache.
 * Note: return code is different from swap_duplicate().
 */
int swapcache_prepare(swp_entry_t entry)
{
	return __swap_duplicate(entry, SWAP_HAS_CACHE);
}

struct swap_info_struct *swp_swap_info(swp_entry_t entry)
{
	return swap_type_to_swap_info(swp_type(entry));
}

struct swap_info_struct *page_swap_info(struct page *page)
{
	swp_entry_t entry = { .val = page_private(page) };
	return swp_swap_info(entry);
}

/*
 * out-of-line __page_file_ methods to avoid include hell.
 */
struct address_space *__page_file_mapping(struct page *page)
{
	return page_swap_info(page)->swap_file->f_mapping;
}
EXPORT_SYMBOL_GPL(__page_file_mapping);

pgoff_t __page_file_index(struct page *page)
{
	swp_entry_t swap = { .val = page_private(page) };
	return swp_offset(swap);
}
EXPORT_SYMBOL_GPL(__page_file_index);

/*
 * add_swap_count_continuation - called when a swap count is duplicated
 * beyond SWAP_MAP_MAX, it allocates a new page and links that to the entry's
 * page of the original vmalloc'ed swap_map, to hold the continuation count
 * (for that entry and for its neighbouring PAGE_SIZE swap entries).  Called
 * again when count is duplicated beyond SWAP_MAP_MAX * SWAP_CONT_MAX, etc.
 *
 * These continuation pages are seldom referenced: the common paths all work
 * on the original swap_map, only referring to a continuation page when the
 * low "digit" of a count is incremented or decremented through SWAP_MAP_MAX.
 *
 * add_swap_count_continuation(, GFP_ATOMIC) can be called while holding
 * page table locks; if it fails, add_swap_count_continuation(, GFP_KERNEL)
 * can be called after dropping locks.
 */
int add_swap_count_continuation(swp_entry_t entry, gfp_t gfp_mask)
{
	struct swap_info_struct *si;
	struct swap_cluster_info *ci;
	struct page *head;
	struct page *page;
	struct page *list_page;
	pgoff_t offset;
	unsigned char count;

	/*
	 * When debugging, it's easier to use __GFP_ZERO here; but it's better
	 * for latency not to zero a page while GFP_ATOMIC and holding locks.
	 */
	page = alloc_page(gfp_mask | __GFP_HIGHMEM);

	si = swap_info_get(entry);
	if (!si) {
		/*
		 * An acceptable race has occurred since the failing
		 * __swap_duplicate(): the swap entry has been freed,
		 * perhaps even the whole swap_map cleared for swapoff.
		 */
		goto outer;
	}

	offset = swp_offset(entry);

	ci = lock_cluster(si, offset);

	count = si->swap_map[offset] & ~SWAP_HAS_CACHE;

	if ((count & ~COUNT_CONTINUED) != SWAP_MAP_MAX) {
		/*
		 * The higher the swap count, the more likely it is that tasks
		 * will race to add swap count continuation: we need to avoid
		 * over-provisioning.
		 */
		goto out;
	}

	if (!page) {
		unlock_cluster(ci);
		spin_unlock(&si->lock);
		return -ENOMEM;
	}

	/*
	 * We are fortunate that although vmalloc_to_page uses pte_offset_map,
	 * no architecture is using highmem pages for kernel page tables: so it
	 * will not corrupt the GFP_ATOMIC caller's atomic page table kmaps.
	 */
	head = vmalloc_to_page(si->swap_map + offset);
	offset &= ~PAGE_MASK;

	spin_lock(&si->cont_lock);
	/*
	 * Page allocation does not initialize the page's lru field,
	 * but it does always reset its private field.
	 */
	if (!page_private(head)) {
		BUG_ON(count & COUNT_CONTINUED);
		INIT_LIST_HEAD(&head->lru);
		set_page_private(head, SWP_CONTINUED);
		si->flags |= SWP_CONTINUED;
	}

	list_for_each_entry(list_page, &head->lru, lru) {
		unsigned char *map;

		/*
		 * If the previous map said no continuation, but we've found
		 * a continuation page, free our allocation and use this one.
		 */
		if (!(count & COUNT_CONTINUED))
			goto out_unlock_cont;

		map = kmap_atomic(list_page) + offset;
		count = *map;
		kunmap_atomic(map);

		/*
		 * If this continuation count now has some space in it,
		 * free our allocation and use this one.
		 */
		if ((count & ~COUNT_CONTINUED) != SWAP_CONT_MAX)
			goto out_unlock_cont;
	}

	list_add_tail(&page->lru, &head->lru);
	page = NULL;			/* now it's attached, don't free it */
out_unlock_cont:
	spin_unlock(&si->cont_lock);
out:
	unlock_cluster(ci);
	spin_unlock(&si->lock);
outer:
	if (page)
		__free_page(page);
	return 0;
}

/*
 * swap_count_continued - when the original swap_map count is incremented
 * from SWAP_MAP_MAX, check if there is already a continuation page to carry
 * into, carry if so, or else fail until a new continuation page is allocated;
 * when the original swap_map count is decremented from 0 with continuation,
 * borrow from the continuation and report whether it still holds more.
 * Called while __swap_duplicate() or swap_entry_free() holds swap or cluster
 * lock.
 */
static bool swap_count_continued(struct swap_info_struct *si,
				 pgoff_t offset, unsigned char count)
{
	struct page *head;
	struct page *page;
	unsigned char *map;
	bool ret;

	head = vmalloc_to_page(si->swap_map + offset);
	if (page_private(head) != SWP_CONTINUED) {
		BUG_ON(count & COUNT_CONTINUED);
		return false;		/* need to add count continuation */
	}

	spin_lock(&si->cont_lock);
	offset &= ~PAGE_MASK;
	page = list_entry(head->lru.next, struct page, lru);
	map = kmap_atomic(page) + offset;

	if (count == SWAP_MAP_MAX)	/* initial increment from swap_map */
		goto init_map;		/* jump over SWAP_CONT_MAX checks */

	if (count == (SWAP_MAP_MAX | COUNT_CONTINUED)) { /* incrementing */
		/*
		 * Think of how you add 1 to 999
		 */
		while (*map == (SWAP_CONT_MAX | COUNT_CONTINUED)) {
			kunmap_atomic(map);
			page = list_entry(page->lru.next, struct page, lru);
			BUG_ON(page == head);
			map = kmap_atomic(page) + offset;
		}
		if (*map == SWAP_CONT_MAX) {
			kunmap_atomic(map);
			page = list_entry(page->lru.next, struct page, lru);
			if (page == head) {
				ret = false;	/* add count continuation */
				goto out;
			}
			map = kmap_atomic(page) + offset;
init_map:		*map = 0;		/* we didn't zero the page */
		}
		*map += 1;
		kunmap_atomic(map);
		page = list_entry(page->lru.prev, struct page, lru);
		while (page != head) {
			map = kmap_atomic(page) + offset;
			*map = COUNT_CONTINUED;
			kunmap_atomic(map);
			page = list_entry(page->lru.prev, struct page, lru);
		}
		ret = true;			/* incremented */

	} else {				/* decrementing */
		/*
		 * Think of how you subtract 1 from 1000
		 */
		BUG_ON(count != COUNT_CONTINUED);
		while (*map == COUNT_CONTINUED) {
			kunmap_atomic(map);
			page = list_entry(page->lru.next, struct page, lru);
			BUG_ON(page == head);
			map = kmap_atomic(page) + offset;
		}
		BUG_ON(*map == 0);
		*map -= 1;
		if (*map == 0)
			count = 0;
		kunmap_atomic(map);
		page = list_entry(page->lru.prev, struct page, lru);
		while (page != head) {
			map = kmap_atomic(page) + offset;
			*map = SWAP_CONT_MAX | count;
			count = COUNT_CONTINUED;
			kunmap_atomic(map);
			page = list_entry(page->lru.prev, struct page, lru);
		}
		ret = count == COUNT_CONTINUED;
	}
out:
	spin_unlock(&si->cont_lock);
	return ret;
}

/*
 * free_swap_count_continuations - swapoff free all the continuation pages
 * appended to the swap_map, after swap_map is quiesced, before vfree'ing it.
 */
static void free_swap_count_continuations(struct swap_info_struct *si)
{
	pgoff_t offset;

	for (offset = 0; offset < si->max; offset += PAGE_SIZE) {
		struct page *head;
		head = vmalloc_to_page(si->swap_map + offset);
		if (page_private(head)) {
			struct page *page, *next;

			list_for_each_entry_safe(page, next, &head->lru, lru) {
				list_del(&page->lru);
				__free_page(page);
			}
		}
	}
}

#if defined(CONFIG_MEMCG) && defined(CONFIG_BLK_CGROUP)
void mem_cgroup_throttle_swaprate(struct mem_cgroup *memcg, int node,
				  gfp_t gfp_mask)
{
	struct swap_info_struct *si, *next;
	if (!(gfp_mask & __GFP_IO) || !memcg)
		return;

	if (!blk_cgroup_congested())
		return;

	/*
	 * We've already scheduled a throttle, avoid taking the global swap
	 * lock.
	 */
	if (current->throttle_queue)
		return;

	spin_lock(&swap_avail_lock);
	plist_for_each_entry_safe(si, next, &swap_avail_heads[node],
				  avail_lists[node]) {
		if (si->bdev) {
			blkcg_schedule_throttle(bdev_get_queue(si->bdev),
						true);
			break;
		}
	}
	spin_unlock(&swap_avail_lock);
}
#endif

static int __init swapfile_init(void)
{
	int nid;

	swap_avail_heads = kmalloc_array(nr_node_ids, sizeof(struct plist_head),
					 GFP_KERNEL);
	if (!swap_avail_heads) {
		pr_emerg("Not enough memory for swap heads, swap is disabled\n");
		return -ENOMEM;
	}

	for_each_node(nid)
		plist_head_init(&swap_avail_heads[nid]);

	return 0;
}
subsys_initcall(swapfile_init);<|MERGE_RESOLUTION|>--- conflicted
+++ resolved
@@ -3179,10 +3179,6 @@
 		error = -EBUSY;
 		goto bad_swap_unlock_inode;
 	}
-<<<<<<< HEAD
-
-=======
->>>>>>> 5e52a76e
 	/*
 	 * Read the swap header.
 	 */

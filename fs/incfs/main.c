// SPDX-License-Identifier: GPL-2.0
/*
 * Copyright 2018 Google LLC
 */
#include <linux/fs.h>
#include <linux/init.h>
#include <linux/module.h>

#include <uapi/linux/incrementalfs.h>

#include "vfs.h"

#define INCFS_NODE_FEATURES "features"

static struct file_system_type incfs_fs_type = {
	.owner = THIS_MODULE,
	.name = INCFS_NAME,
	.mount = incfs_mount_fs,
	.kill_sb = incfs_kill_sb,
	.fs_flags = 0
};

static struct kobject *sysfs_root, *featurefs_root;

static ssize_t corefs_show(struct kobject *kobj,
			  struct kobj_attribute *attr, char *buff)
{
	return snprintf(buff, PAGE_SIZE, "supported\n");
}

static struct kobj_attribute corefs_attr = __ATTR_RO(corefs);

static ssize_t mounter_context_for_backing_rw_show(struct kobject *kobj,
			  struct kobj_attribute *attr, char *buff)
{
<<<<<<< HEAD
	return scnprintf(buff, PAGE_SIZE, "%s", "supported\n");
=======
	return snprintf(buff, PAGE_SIZE, "supported\n");
>>>>>>> 5d2c9fe6
}

static struct kobj_attribute mounter_context_for_backing_rw_attr =
	__ATTR_RO(mounter_context_for_backing_rw);

static struct attribute *attributes[] = {
	&corefs_attr.attr,
	&mounter_context_for_backing_rw_attr.attr,
	NULL,
};

static const struct attribute_group attr_group = {
	.attrs = attributes,
};

static int __init init_sysfs(void)
{
	int res = 0;

	sysfs_root = kobject_create_and_add(INCFS_NAME, fs_kobj);
	if (!sysfs_root)
		return -ENOMEM;

	featurefs_root = kobject_create_and_add(INCFS_NODE_FEATURES,
						sysfs_root);
	if (!featurefs_root)
		return -ENOMEM;

	res = sysfs_create_group(featurefs_root, &attr_group);
	if (res) {
		kobject_put(sysfs_root);
		sysfs_root = NULL;
	}
	return res;
}

static void cleanup_sysfs(void)
{
	if (featurefs_root) {
		sysfs_remove_group(featurefs_root, &attr_group);
		kobject_put(featurefs_root);
		featurefs_root = NULL;
	}

	if (sysfs_root) {
		kobject_put(sysfs_root);
		sysfs_root = NULL;
	}
}

static int __init init_incfs_module(void)
{
	int err = 0;

	err = init_sysfs();
	if (err)
		return err;

	err = register_filesystem(&incfs_fs_type);
	if (err)
		cleanup_sysfs();

	return err;
}

static void __exit cleanup_incfs_module(void)
{
	cleanup_sysfs();
	unregister_filesystem(&incfs_fs_type);
}

module_init(init_incfs_module);
module_exit(cleanup_incfs_module);

MODULE_LICENSE("GPL v2");
MODULE_AUTHOR("Eugene Zemtsov <ezemtsov@google.com>");
MODULE_DESCRIPTION("Incremental File System");<|MERGE_RESOLUTION|>--- conflicted
+++ resolved
@@ -33,11 +33,7 @@
 static ssize_t mounter_context_for_backing_rw_show(struct kobject *kobj,
 			  struct kobj_attribute *attr, char *buff)
 {
-<<<<<<< HEAD
-	return scnprintf(buff, PAGE_SIZE, "%s", "supported\n");
-=======
 	return snprintf(buff, PAGE_SIZE, "supported\n");
->>>>>>> 5d2c9fe6
 }
 
 static struct kobj_attribute mounter_context_for_backing_rw_attr =

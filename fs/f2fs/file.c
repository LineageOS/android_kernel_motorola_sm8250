// SPDX-License-Identifier: GPL-2.0
/*
 * fs/f2fs/file.c
 *
 * Copyright (c) 2012 Samsung Electronics Co., Ltd.
 *             http://www.samsung.com/
 */
#include <linux/fs.h>
#include <linux/f2fs_fs.h>
#include <linux/stat.h>
#include <linux/buffer_head.h>
#include <linux/writeback.h>
#include <linux/blkdev.h>
#include <linux/falloc.h>
#include <linux/types.h>
#include <linux/compat.h>
#include <linux/uaccess.h>
#include <linux/mount.h>
#include <linux/pagevec.h>
#include <linux/uio.h>
#include <linux/uuid.h>
#include <linux/file.h>
#include <linux/nls.h>

#if defined(CONFIG_UFSTW)
#include <linux/ufstw.h>
#endif

#include "f2fs.h"
#include "node.h"
#include "segment.h"
#include "xattr.h"
#include "acl.h"
#include "gc.h"
#include "trace.h"
#include <trace/events/f2fs.h>
#include <trace/events/android_fs.h>

static vm_fault_t f2fs_filemap_fault(struct vm_fault *vmf)
{
	struct inode *inode = file_inode(vmf->vma->vm_file);
	vm_fault_t ret;

	down_read(&F2FS_I(inode)->i_mmap_sem);
	ret = filemap_fault(vmf);
	up_read(&F2FS_I(inode)->i_mmap_sem);

	if (!ret)
		f2fs_update_iostat(F2FS_I_SB(inode), APP_MAPPED_READ_IO,
							F2FS_BLKSIZE);

	trace_f2fs_filemap_fault(inode, vmf->pgoff, (unsigned long)ret);

	return ret;
}

static vm_fault_t f2fs_vm_page_mkwrite(struct vm_fault *vmf)
{
	struct page *page = vmf->page;
	struct inode *inode = file_inode(vmf->vma->vm_file);
	struct f2fs_sb_info *sbi = F2FS_I_SB(inode);
	struct dnode_of_data dn;
	bool need_alloc = true;
	int err = 0;

	if (unlikely(f2fs_cp_error(sbi))) {
		err = -EIO;
		goto err;
	}

	/* should do out of any locked page */
	f2fs_balance_fs(sbi, true);

	if (!f2fs_is_checkpoint_ready(sbi)) {
		err = -ENOSPC;
		goto err;
	}

#ifdef CONFIG_F2FS_FS_COMPRESSION
	if (f2fs_compressed_file(inode)) {
		int ret = f2fs_is_compressed_cluster(inode, page->index);

		if (ret < 0) {
			err = ret;
			goto err;
		} else if (ret) {
			if (ret < F2FS_I(inode)->i_cluster_size) {
				err = -EAGAIN;
				goto err;
			}
			need_alloc = false;
		}
	}
#endif
	/* should do out of any locked page */
	if (need_alloc)
		f2fs_balance_fs(sbi, true);

	sb_start_pagefault(inode->i_sb);

	f2fs_bug_on(sbi, f2fs_has_inline_data(inode));

	file_update_time(vmf->vma->vm_file);
	down_read(&F2FS_I(inode)->i_mmap_sem);
	lock_page(page);
	if (unlikely(page->mapping != inode->i_mapping ||
			page_offset(page) > i_size_read(inode) ||
			!PageUptodate(page))) {
		unlock_page(page);
		err = -EFAULT;
		goto out_sem;
	}

	if (need_alloc) {
		/* block allocation */
		__do_map_lock(sbi, F2FS_GET_BLOCK_PRE_AIO, true);
		set_new_dnode(&dn, inode, NULL, NULL, 0);
		err = f2fs_get_block(&dn, page->index);
		f2fs_put_dnode(&dn);
		__do_map_lock(sbi, F2FS_GET_BLOCK_PRE_AIO, false);
	}

#ifdef CONFIG_F2FS_FS_COMPRESSION
	if (!need_alloc) {
		set_new_dnode(&dn, inode, NULL, NULL, 0);
		err = f2fs_get_dnode_of_data(&dn, page->index, LOOKUP_NODE);
		f2fs_put_dnode(&dn);
	}
#endif
	if (err) {
		unlock_page(page);
		goto out_sem;
	}

	f2fs_wait_on_page_writeback(page, DATA, false, true);

	/* wait for GCed page writeback via META_MAPPING */
	f2fs_wait_on_block_writeback(inode, dn.data_blkaddr);

	/*
	 * check to see if the page is mapped already (no holes)
	 */
	if (PageMappedToDisk(page))
		goto out_sem;

	/* page is wholly or partially inside EOF */
	if (((loff_t)(page->index + 1) << PAGE_SHIFT) >
						i_size_read(inode)) {
		loff_t offset;

		offset = i_size_read(inode) & ~PAGE_MASK;
		zero_user_segment(page, offset, PAGE_SIZE);
	}
	set_page_dirty(page);
	if (!PageUptodate(page))
		SetPageUptodate(page);

	f2fs_update_iostat(sbi, APP_MAPPED_IO, F2FS_BLKSIZE);
	f2fs_update_time(sbi, REQ_TIME);

	trace_f2fs_vm_page_mkwrite(page, DATA);
out_sem:
	up_read(&F2FS_I(inode)->i_mmap_sem);

	sb_end_pagefault(inode->i_sb);
err:
	return block_page_mkwrite_return(err);
}

static const struct vm_operations_struct f2fs_file_vm_ops = {
	.fault		= f2fs_filemap_fault,
	.map_pages	= filemap_map_pages,
	.page_mkwrite	= f2fs_vm_page_mkwrite,
};

static int get_parent_ino(struct inode *inode, nid_t *pino)
{
	struct dentry *dentry;

	/*
	 * Make sure to get the non-deleted alias.  The alias associated with
	 * the open file descriptor being fsync()'ed may be deleted already.
	 */
	dentry = d_find_alias(inode);
	if (!dentry)
		return 0;

	*pino = parent_ino(dentry);
	dput(dentry);
	return 1;
}

static inline enum cp_reason_type need_do_checkpoint(struct inode *inode)
{
	struct f2fs_sb_info *sbi = F2FS_I_SB(inode);
	enum cp_reason_type cp_reason = CP_NO_NEEDED;

	if (!S_ISREG(inode->i_mode))
		cp_reason = CP_NON_REGULAR;
	else if (f2fs_compressed_file(inode))
		cp_reason = CP_COMPRESSED;
	else if (inode->i_nlink != 1)
		cp_reason = CP_HARDLINK;
	else if (is_sbi_flag_set(sbi, SBI_NEED_CP))
		cp_reason = CP_SB_NEED_CP;
	else if (file_wrong_pino(inode))
		cp_reason = CP_WRONG_PINO;
	else if (!f2fs_space_for_roll_forward(sbi))
		cp_reason = CP_NO_SPC_ROLL;
	else if (!f2fs_is_checkpointed_node(sbi, F2FS_I(inode)->i_pino))
		cp_reason = CP_NODE_NEED_CP;
	else if (test_opt(sbi, FASTBOOT))
		cp_reason = CP_FASTBOOT_MODE;
	else if (F2FS_OPTION(sbi).active_logs == 2)
		cp_reason = CP_SPEC_LOG_NUM;
	else if (F2FS_OPTION(sbi).fsync_mode == FSYNC_MODE_STRICT &&
		f2fs_need_dentry_mark(sbi, inode->i_ino) &&
		f2fs_exist_written_data(sbi, F2FS_I(inode)->i_pino,
							TRANS_DIR_INO))
		cp_reason = CP_RECOVER_DIR;

	return cp_reason;
}

static bool need_inode_page_update(struct f2fs_sb_info *sbi, nid_t ino)
{
	struct page *i = find_get_page(NODE_MAPPING(sbi), ino);
	bool ret = false;
	/* But we need to avoid that there are some inode updates */
	if ((i && PageDirty(i)) || f2fs_need_inode_block_update(sbi, ino))
		ret = true;
	f2fs_put_page(i, 0);
	return ret;
}

static void try_to_fix_pino(struct inode *inode)
{
	struct f2fs_inode_info *fi = F2FS_I(inode);
	nid_t pino;

	down_write(&fi->i_sem);
	if (file_wrong_pino(inode) && inode->i_nlink == 1 &&
			get_parent_ino(inode, &pino)) {
		f2fs_i_pino_write(inode, pino);
		file_got_pino(inode);
	}
	up_write(&fi->i_sem);
}

static int f2fs_do_sync_file(struct file *file, loff_t start, loff_t end,
						int datasync, bool atomic)
{
	struct inode *inode = file->f_mapping->host;
	struct f2fs_sb_info *sbi = F2FS_I_SB(inode);
	nid_t ino = inode->i_ino;
	int ret = 0;
	enum cp_reason_type cp_reason = 0;
	struct writeback_control wbc = {
		.sync_mode = WB_SYNC_ALL,
		.nr_to_write = LONG_MAX,
		.for_reclaim = 0,
	};
	unsigned int seq_id = 0;

<<<<<<< HEAD
#if defined(CONFIG_UFSTW)
	bool turbo_set = false;
#endif

	if (unlikely(f2fs_readonly(inode->i_sb) ||
				is_sbi_flag_set(sbi, SBI_CP_DISABLED)))
=======
	if (unlikely(f2fs_readonly(inode->i_sb)))
>>>>>>> b7af6d71
		return 0;

	trace_f2fs_sync_file_enter(inode);

	if (trace_android_fs_fsync_start_enabled()) {
		char *path, pathbuf[MAX_TRACE_PATHBUF_LEN];

		path = android_fstrace_get_pathname(pathbuf,
				MAX_TRACE_PATHBUF_LEN, inode);
		trace_android_fs_fsync_start(inode,
				current->pid, path, current->comm);
	}

	if (S_ISDIR(inode->i_mode))
		goto go_write;

	/* if fdatasync is triggered, let's do in-place-update */
	if (datasync || get_dirty_pages(inode) <= SM_I(sbi)->min_fsync_blocks)
		set_inode_flag(inode, FI_NEED_IPU);
	ret = file_write_and_wait_range(file, start, end);
	clear_inode_flag(inode, FI_NEED_IPU);

	if (ret || is_sbi_flag_set(sbi, SBI_CP_DISABLED)) {
		trace_f2fs_sync_file_exit(inode, cp_reason, datasync, ret);
		return ret;
	}

	/* if the inode is dirty, let's recover all the time */
	if (!f2fs_skip_inode_update(inode, datasync)) {
		f2fs_write_inode(inode, NULL);
		goto go_write;
	}

	/*
	 * if there is no written data, don't waste time to write recovery info.
	 */
	if (!is_inode_flag_set(inode, FI_APPEND_WRITE) &&
			!f2fs_exist_written_data(sbi, ino, APPEND_INO)) {

		/* it may call write_inode just prior to fsync */
		if (need_inode_page_update(sbi, ino))
			goto go_write;

		if (is_inode_flag_set(inode, FI_UPDATE_WRITE) ||
				f2fs_exist_written_data(sbi, ino, UPDATE_INO))
			goto flush_out;
		goto out;
	}
go_write:
	/*
	 * Both of fdatasync() and fsync() are able to be recovered from
	 * sudden-power-off.
	 */
	down_read(&F2FS_I(inode)->i_sem);
	cp_reason = need_do_checkpoint(inode);
	up_read(&F2FS_I(inode)->i_sem);

	if (cp_reason) {
		/* all the dirty node pages should be flushed for POR */
		ret = f2fs_sync_fs(inode->i_sb, 1);

		/*
		 * We've secured consistency through sync_fs. Following pino
		 * will be used only for fsynced inodes after checkpoint.
		 */
		try_to_fix_pino(inode);
		clear_inode_flag(inode, FI_APPEND_WRITE);
		clear_inode_flag(inode, FI_UPDATE_WRITE);
		goto out;
	}
#if defined(CONFIG_UFSTW)
	bdev_set_turbo_write(sbi->sb->s_bdev);
	turbo_set = true;
#endif
sync_nodes:
	atomic_inc(&sbi->wb_sync_req[NODE]);
	ret = f2fs_fsync_node_pages(sbi, inode, &wbc, atomic, &seq_id);
	atomic_dec(&sbi->wb_sync_req[NODE]);
	if (ret)
		goto out;

	/* if cp_error was enabled, we should avoid infinite loop */
	if (unlikely(f2fs_cp_error(sbi))) {
		ret = -EIO;
		goto out;
	}

	if (f2fs_need_inode_block_update(sbi, ino)) {
		f2fs_mark_inode_dirty_sync(inode, true);
		f2fs_write_inode(inode, NULL);
		goto sync_nodes;
	}

	/*
	 * If it's atomic_write, it's just fine to keep write ordering. So
	 * here we don't need to wait for node write completion, since we use
	 * node chain which serializes node blocks. If one of node writes are
	 * reordered, we can see simply broken chain, resulting in stopping
	 * roll-forward recovery. It means we'll recover all or none node blocks
	 * given fsync mark.
	 */
	if (!atomic) {
		ret = f2fs_wait_on_node_pages_writeback(sbi, seq_id);
		if (ret)
			goto out;
	}

	/* once recovery info is written, don't need to tack this */
	f2fs_remove_ino_entry(sbi, ino, APPEND_INO);
	clear_inode_flag(inode, FI_APPEND_WRITE);
flush_out:
	if (!atomic && F2FS_OPTION(sbi).fsync_mode != FSYNC_MODE_NOBARRIER)
		ret = f2fs_issue_flush(sbi, inode->i_ino);
	if (!ret) {
		f2fs_remove_ino_entry(sbi, ino, UPDATE_INO);
		clear_inode_flag(inode, FI_UPDATE_WRITE);
		f2fs_remove_ino_entry(sbi, ino, FLUSH_INO);
	}
	f2fs_update_time(sbi, REQ_TIME);
out:
#if defined(CONFIG_UFSTW)
	if (turbo_set)
		bdev_clear_turbo_write(sbi->sb->s_bdev);
#endif
	trace_f2fs_sync_file_exit(inode, cp_reason, datasync, ret);
	f2fs_trace_ios(NULL, 1);
	trace_android_fs_fsync_end(inode, start, end - start);

	return ret;
}

int f2fs_sync_file(struct file *file, loff_t start, loff_t end, int datasync)
{
	if (unlikely(f2fs_cp_error(F2FS_I_SB(file_inode(file)))))
		return -EIO;
	return f2fs_do_sync_file(file, start, end, datasync, false);
}

static pgoff_t __get_first_dirty_index(struct address_space *mapping,
						pgoff_t pgofs, int whence)
{
	struct page *page;
	int nr_pages;

	if (whence != SEEK_DATA)
		return 0;

	/* find first dirty page index */
	nr_pages = find_get_pages_tag(mapping, &pgofs, PAGECACHE_TAG_DIRTY,
				      1, &page);
	if (!nr_pages)
		return ULONG_MAX;
	pgofs = page->index;
	put_page(page);
	return pgofs;
}

static bool __found_offset(struct f2fs_sb_info *sbi, block_t blkaddr,
				pgoff_t dirty, pgoff_t pgofs, int whence)
{
	switch (whence) {
	case SEEK_DATA:
		if ((blkaddr == NEW_ADDR && dirty == pgofs) ||
			__is_valid_data_blkaddr(blkaddr))
			return true;
		break;
	case SEEK_HOLE:
		if (blkaddr == NULL_ADDR)
			return true;
		break;
	}
	return false;
}

static loff_t f2fs_seek_block(struct file *file, loff_t offset, int whence)
{
	struct inode *inode = file->f_mapping->host;
	loff_t maxbytes = inode->i_sb->s_maxbytes;
	struct dnode_of_data dn;
	pgoff_t pgofs, end_offset, dirty;
	loff_t data_ofs = offset;
	loff_t isize;
	int err = 0;

	inode_lock(inode);

	isize = i_size_read(inode);
	if (offset >= isize)
		goto fail;

	/* handle inline data case */
	if (f2fs_has_inline_data(inode) || f2fs_has_inline_dentry(inode)) {
		if (whence == SEEK_HOLE)
			data_ofs = isize;
		goto found;
	}

	pgofs = (pgoff_t)(offset >> PAGE_SHIFT);

	dirty = __get_first_dirty_index(inode->i_mapping, pgofs, whence);

	for (; data_ofs < isize; data_ofs = (loff_t)pgofs << PAGE_SHIFT) {
		set_new_dnode(&dn, inode, NULL, NULL, 0);
		err = f2fs_get_dnode_of_data(&dn, pgofs, LOOKUP_NODE);
		if (err && err != -ENOENT) {
			goto fail;
		} else if (err == -ENOENT) {
			/* direct node does not exists */
			if (whence == SEEK_DATA) {
				pgofs = f2fs_get_next_page_offset(&dn, pgofs);
				continue;
			} else {
				goto found;
			}
		}

		end_offset = ADDRS_PER_PAGE(dn.node_page, inode);

		/* find data/hole in dnode block */
		for (; dn.ofs_in_node < end_offset;
				dn.ofs_in_node++, pgofs++,
				data_ofs = (loff_t)pgofs << PAGE_SHIFT) {
			block_t blkaddr;

			blkaddr = f2fs_data_blkaddr(&dn);

			if (__is_valid_data_blkaddr(blkaddr) &&
				!f2fs_is_valid_blkaddr(F2FS_I_SB(inode),
					blkaddr, DATA_GENERIC_ENHANCE)) {
				f2fs_put_dnode(&dn);
				goto fail;
			}

			if (__found_offset(F2FS_I_SB(inode), blkaddr, dirty,
							pgofs, whence)) {
				f2fs_put_dnode(&dn);
				goto found;
			}
		}
		f2fs_put_dnode(&dn);
	}

	if (whence == SEEK_DATA)
		goto fail;
found:
	if (whence == SEEK_HOLE && data_ofs > isize)
		data_ofs = isize;
	inode_unlock(inode);
	return vfs_setpos(file, data_ofs, maxbytes);
fail:
	inode_unlock(inode);
	return -ENXIO;
}

static loff_t f2fs_llseek(struct file *file, loff_t offset, int whence)
{
	struct inode *inode = file->f_mapping->host;
	loff_t maxbytes = inode->i_sb->s_maxbytes;

	switch (whence) {
	case SEEK_SET:
	case SEEK_CUR:
	case SEEK_END:
		return generic_file_llseek_size(file, offset, whence,
						maxbytes, i_size_read(inode));
	case SEEK_DATA:
	case SEEK_HOLE:
		if (offset < 0)
			return -ENXIO;
		return f2fs_seek_block(file, offset, whence);
	}

	return -EINVAL;
}

static int f2fs_file_mmap(struct file *file, struct vm_area_struct *vma)
{
	struct inode *inode = file_inode(file);
	int err;

	if (unlikely(f2fs_cp_error(F2FS_I_SB(inode))))
		return -EIO;

	if (!f2fs_is_compress_backend_ready(inode))
		return -EOPNOTSUPP;

	/* we don't need to use inline_data strictly */
	err = f2fs_convert_inline_inode(inode);
	if (err)
		return err;

	file_accessed(file);
	vma->vm_ops = &f2fs_file_vm_ops;
	set_inode_flag(inode, FI_MMAP_FILE);
	return 0;
}

static int f2fs_file_open(struct inode *inode, struct file *filp)
{
	int err = fscrypt_file_open(inode, filp);

	if (err)
		return err;

	if (!f2fs_is_compress_backend_ready(inode))
		return -EOPNOTSUPP;

	err = fsverity_file_open(inode, filp);
	if (err)
		return err;

	filp->f_mode |= FMODE_NOWAIT;

	return dquot_file_open(inode, filp);
}

void f2fs_truncate_data_blocks_range(struct dnode_of_data *dn, int count)
{
	struct f2fs_sb_info *sbi = F2FS_I_SB(dn->inode);
	struct f2fs_node *raw_node;
	int nr_free = 0, ofs = dn->ofs_in_node, len = count;
	__le32 *addr;
	int base = 0;
	bool compressed_cluster = false;
	int cluster_index = 0, valid_blocks = 0;
	int cluster_size = F2FS_I(dn->inode)->i_cluster_size;
	bool released = !F2FS_I(dn->inode)->i_compr_blocks;

	if (IS_INODE(dn->node_page) && f2fs_has_extra_attr(dn->inode))
		base = get_extra_isize(dn->inode);

	raw_node = F2FS_NODE(dn->node_page);
	addr = blkaddr_in_node(raw_node) + base + ofs;

	/* Assumption: truncateion starts with cluster */
	for (; count > 0; count--, addr++, dn->ofs_in_node++, cluster_index++) {
		block_t blkaddr = le32_to_cpu(*addr);

		if (f2fs_compressed_file(dn->inode) &&
					!(cluster_index & (cluster_size - 1))) {
			if (compressed_cluster)
				f2fs_i_compr_blocks_update(dn->inode,
							valid_blocks, false);
			compressed_cluster = (blkaddr == COMPRESS_ADDR);
			valid_blocks = 0;
		}

		if (blkaddr == NULL_ADDR)
			continue;

		dn->data_blkaddr = NULL_ADDR;
		f2fs_set_data_blkaddr(dn);

		if (__is_valid_data_blkaddr(blkaddr)) {
			if (!f2fs_is_valid_blkaddr(sbi, blkaddr,
					DATA_GENERIC_ENHANCE))
				continue;
			if (compressed_cluster)
				valid_blocks++;
		}

		if (dn->ofs_in_node == 0 && IS_INODE(dn->node_page))
			clear_inode_flag(dn->inode, FI_FIRST_BLOCK_WRITTEN);

		f2fs_invalidate_blocks(sbi, blkaddr);

		if (!released || blkaddr != COMPRESS_ADDR)
			nr_free++;
	}

	if (compressed_cluster)
		f2fs_i_compr_blocks_update(dn->inode, valid_blocks, false);

	if (nr_free) {
		pgoff_t fofs;
		/*
		 * once we invalidate valid blkaddr in range [ofs, ofs + count],
		 * we will invalidate all blkaddr in the whole range.
		 */
		fofs = f2fs_start_bidx_of_node(ofs_of_node(dn->node_page),
							dn->inode) + ofs;
		f2fs_update_extent_cache_range(dn, fofs, 0, len);
		dec_valid_block_count(sbi, dn->inode, nr_free);
	}
	dn->ofs_in_node = ofs;

	f2fs_update_time(sbi, REQ_TIME);
	trace_f2fs_truncate_data_blocks_range(dn->inode, dn->nid,
					 dn->ofs_in_node, nr_free);
}

void f2fs_truncate_data_blocks(struct dnode_of_data *dn)
{
	f2fs_truncate_data_blocks_range(dn, ADDRS_PER_BLOCK(dn->inode));
}

static int truncate_partial_data_page(struct inode *inode, u64 from,
								bool cache_only)
{
	loff_t offset = from & (PAGE_SIZE - 1);
	pgoff_t index = from >> PAGE_SHIFT;
	struct address_space *mapping = inode->i_mapping;
	struct page *page;

	if (!offset && !cache_only)
		return 0;

	if (cache_only) {
		page = find_lock_page(mapping, index);
		if (page && PageUptodate(page))
			goto truncate_out;
		f2fs_put_page(page, 1);
		return 0;
	}

	page = f2fs_get_lock_data_page(inode, index, true);
	if (IS_ERR(page))
		return PTR_ERR(page) == -ENOENT ? 0 : PTR_ERR(page);
truncate_out:
	f2fs_wait_on_page_writeback(page, DATA, true, true);
	zero_user(page, offset, PAGE_SIZE - offset);

	/* An encrypted inode should have a key and truncate the last page. */
	f2fs_bug_on(F2FS_I_SB(inode), cache_only && IS_ENCRYPTED(inode));
	if (!cache_only)
		set_page_dirty(page);
	f2fs_put_page(page, 1);
	return 0;
}

int f2fs_do_truncate_blocks(struct inode *inode, u64 from, bool lock)
{
	struct f2fs_sb_info *sbi = F2FS_I_SB(inode);
	struct dnode_of_data dn;
	pgoff_t free_from;
	int count = 0, err = 0;
	struct page *ipage;
	bool truncate_page = false;

	trace_f2fs_truncate_blocks_enter(inode, from);

	free_from = (pgoff_t)F2FS_BLK_ALIGN(from);

	if (free_from >= sbi->max_file_blocks)
		goto free_partial;

	if (lock)
		f2fs_lock_op(sbi);

	ipage = f2fs_get_node_page(sbi, inode->i_ino);
	if (IS_ERR(ipage)) {
		err = PTR_ERR(ipage);
		goto out;
	}

	if (f2fs_has_inline_data(inode)) {
		f2fs_truncate_inline_inode(inode, ipage, from);
		f2fs_put_page(ipage, 1);
		truncate_page = true;
		goto out;
	}

	set_new_dnode(&dn, inode, ipage, NULL, 0);
	err = f2fs_get_dnode_of_data(&dn, free_from, LOOKUP_NODE_RA);
	if (err) {
		if (err == -ENOENT)
			goto free_next;
		goto out;
	}

	count = ADDRS_PER_PAGE(dn.node_page, inode);

	count -= dn.ofs_in_node;
	f2fs_bug_on(sbi, count < 0);

	if (dn.ofs_in_node || IS_INODE(dn.node_page)) {
		f2fs_truncate_data_blocks_range(&dn, count);
		free_from += count;
	}

	f2fs_put_dnode(&dn);
free_next:
	err = f2fs_truncate_inode_blocks(inode, free_from);
out:
	if (lock)
		f2fs_unlock_op(sbi);
free_partial:
	/* lastly zero out the first data page */
	if (!err)
		err = truncate_partial_data_page(inode, from, truncate_page);

	trace_f2fs_truncate_blocks_exit(inode, err);
	return err;
}

int f2fs_truncate_blocks(struct inode *inode, u64 from, bool lock)
{
	u64 free_from = from;
	int err;

#ifdef CONFIG_F2FS_FS_COMPRESSION
	/*
	 * for compressed file, only support cluster size
	 * aligned truncation.
	 */
	if (f2fs_compressed_file(inode))
		free_from = round_up(from,
				F2FS_I(inode)->i_cluster_size << PAGE_SHIFT);
#endif

	err = f2fs_do_truncate_blocks(inode, free_from, lock);
	if (err)
		return err;

#ifdef CONFIG_F2FS_FS_COMPRESSION
	if (from != free_from)
		err = f2fs_truncate_partial_cluster(inode, from, lock);
#endif

	return err;
}

int f2fs_truncate(struct inode *inode)
{
	int err;

	if (unlikely(f2fs_cp_error(F2FS_I_SB(inode))))
		return -EIO;

	if (!(S_ISREG(inode->i_mode) || S_ISDIR(inode->i_mode) ||
				S_ISLNK(inode->i_mode)))
		return 0;

	trace_f2fs_truncate(inode);

	if (time_to_inject(F2FS_I_SB(inode), FAULT_TRUNCATE)) {
		f2fs_show_injection_info(F2FS_I_SB(inode), FAULT_TRUNCATE);
		return -EIO;
	}

	/* we should check inline_data size */
	if (!f2fs_may_inline_data(inode)) {
		err = f2fs_convert_inline_inode(inode);
		if (err)
			return err;
	}

	err = f2fs_truncate_blocks(inode, i_size_read(inode), true);
	if (err)
		return err;

	inode->i_mtime = inode->i_ctime = current_time(inode);
	f2fs_mark_inode_dirty_sync(inode, false);
	return 0;
}

int f2fs_getattr(const struct path *path, struct kstat *stat,
		 u32 request_mask, unsigned int query_flags)
{
	struct inode *inode = d_inode(path->dentry);
	struct f2fs_inode_info *fi = F2FS_I(inode);
	struct f2fs_inode *ri;
	unsigned int flags;

	if (f2fs_has_extra_attr(inode) &&
			f2fs_sb_has_inode_crtime(F2FS_I_SB(inode)) &&
			F2FS_FITS_IN_INODE(ri, fi->i_extra_isize, i_crtime)) {
		stat->result_mask |= STATX_BTIME;
		stat->btime.tv_sec = fi->i_crtime.tv_sec;
		stat->btime.tv_nsec = fi->i_crtime.tv_nsec;
	}

	flags = fi->i_flags;
	if (flags & F2FS_COMPR_FL)
		stat->attributes |= STATX_ATTR_COMPRESSED;
	if (flags & F2FS_APPEND_FL)
		stat->attributes |= STATX_ATTR_APPEND;
	if (IS_ENCRYPTED(inode))
		stat->attributes |= STATX_ATTR_ENCRYPTED;
	if (flags & F2FS_IMMUTABLE_FL)
		stat->attributes |= STATX_ATTR_IMMUTABLE;
	if (flags & F2FS_NODUMP_FL)
		stat->attributes |= STATX_ATTR_NODUMP;
	if (IS_VERITY(inode))
		stat->attributes |= STATX_ATTR_VERITY;

	stat->attributes_mask |= (STATX_ATTR_COMPRESSED |
				  STATX_ATTR_APPEND |
				  STATX_ATTR_ENCRYPTED |
				  STATX_ATTR_IMMUTABLE |
				  STATX_ATTR_NODUMP |
				  STATX_ATTR_VERITY);

	generic_fillattr(inode, stat);

	/* we need to show initial sectors used for inline_data/dentries */
	if ((S_ISREG(inode->i_mode) && f2fs_has_inline_data(inode)) ||
					f2fs_has_inline_dentry(inode))
		stat->blocks += (stat->size + 511) >> 9;

	return 0;
}

#ifdef CONFIG_F2FS_FS_POSIX_ACL
static void __setattr_copy(struct inode *inode, const struct iattr *attr)
{
	unsigned int ia_valid = attr->ia_valid;

	if (ia_valid & ATTR_UID)
		inode->i_uid = attr->ia_uid;
	if (ia_valid & ATTR_GID)
		inode->i_gid = attr->ia_gid;
	if (ia_valid & ATTR_ATIME)
		inode->i_atime = timespec64_trunc(attr->ia_atime,
						  inode->i_sb->s_time_gran);
	if (ia_valid & ATTR_MTIME)
		inode->i_mtime = timespec64_trunc(attr->ia_mtime,
						  inode->i_sb->s_time_gran);
	if (ia_valid & ATTR_CTIME)
		inode->i_ctime = timespec64_trunc(attr->ia_ctime,
						  inode->i_sb->s_time_gran);
	if (ia_valid & ATTR_MODE) {
		umode_t mode = attr->ia_mode;

		if (!in_group_p(inode->i_gid) && !capable(CAP_FSETID))
			mode &= ~S_ISGID;
		set_acl_inode(inode, mode);
	}
}
#else
#define __setattr_copy setattr_copy
#endif

int f2fs_setattr(struct dentry *dentry, struct iattr *attr)
{
	struct inode *inode = d_inode(dentry);
	int err;

	if (unlikely(f2fs_cp_error(F2FS_I_SB(inode))))
		return -EIO;

	if ((attr->ia_valid & ATTR_SIZE) &&
		!f2fs_is_compress_backend_ready(inode))
		return -EOPNOTSUPP;

	err = setattr_prepare(dentry, attr);
	if (err)
		return err;

	err = fscrypt_prepare_setattr(dentry, attr);
	if (err)
		return err;

	err = fsverity_prepare_setattr(dentry, attr);
	if (err)
		return err;

	if (is_quota_modification(inode, attr)) {
		err = dquot_initialize(inode);
		if (err)
			return err;
	}
	if ((attr->ia_valid & ATTR_UID &&
		!uid_eq(attr->ia_uid, inode->i_uid)) ||
		(attr->ia_valid & ATTR_GID &&
		!gid_eq(attr->ia_gid, inode->i_gid))) {
		f2fs_lock_op(F2FS_I_SB(inode));
		err = dquot_transfer(inode, attr);
		if (err) {
			set_sbi_flag(F2FS_I_SB(inode),
					SBI_QUOTA_NEED_REPAIR);
			f2fs_unlock_op(F2FS_I_SB(inode));
			return err;
		}
		/*
		 * update uid/gid under lock_op(), so that dquot and inode can
		 * be updated atomically.
		 */
		if (attr->ia_valid & ATTR_UID)
			inode->i_uid = attr->ia_uid;
		if (attr->ia_valid & ATTR_GID)
			inode->i_gid = attr->ia_gid;
		f2fs_mark_inode_dirty_sync(inode, true);
		f2fs_unlock_op(F2FS_I_SB(inode));
	}

	if (attr->ia_valid & ATTR_SIZE) {
		loff_t old_size = i_size_read(inode);

		if (attr->ia_size > MAX_INLINE_DATA(inode)) {
			/*
			 * should convert inline inode before i_size_write to
			 * keep smaller than inline_data size with inline flag.
			 */
			err = f2fs_convert_inline_inode(inode);
			if (err)
				return err;
		}

		down_write(&F2FS_I(inode)->i_gc_rwsem[WRITE]);
		down_write(&F2FS_I(inode)->i_mmap_sem);

		truncate_setsize(inode, attr->ia_size);

		if (attr->ia_size <= old_size)
			err = f2fs_truncate(inode);
		/*
		 * do not trim all blocks after i_size if target size is
		 * larger than i_size.
		 */
		up_write(&F2FS_I(inode)->i_mmap_sem);
		up_write(&F2FS_I(inode)->i_gc_rwsem[WRITE]);
		if (err)
			return err;

		spin_lock(&F2FS_I(inode)->i_size_lock);
		inode->i_mtime = inode->i_ctime = current_time(inode);
		F2FS_I(inode)->last_disk_size = i_size_read(inode);
		spin_unlock(&F2FS_I(inode)->i_size_lock);
	}

	__setattr_copy(inode, attr);

	if (attr->ia_valid & ATTR_MODE) {
		err = posix_acl_chmod(inode, f2fs_get_inode_mode(inode));
		if (err || is_inode_flag_set(inode, FI_ACL_MODE)) {
			inode->i_mode = F2FS_I(inode)->i_acl_mode;
			clear_inode_flag(inode, FI_ACL_MODE);
		}
	}
#ifdef CONFIG_FS_HPB
		if (__is_hpb_file(dentry->d_name.name, inode))
			set_inode_flag(inode, FI_HPB_INODE);
		else
			clear_inode_flag(inode, FI_HPB_INODE);
#endif
	/* file size may changed here */
	f2fs_mark_inode_dirty_sync(inode, true);

	/* inode change will produce dirty node pages flushed by checkpoint */
	f2fs_balance_fs(F2FS_I_SB(inode), true);

	return err;
}

const struct inode_operations f2fs_file_inode_operations = {
	.getattr	= f2fs_getattr,
	.setattr	= f2fs_setattr,
	.get_acl	= f2fs_get_acl,
	.set_acl	= f2fs_set_acl,
	.listxattr	= f2fs_listxattr,
	.fiemap		= f2fs_fiemap,
};

static int fill_zero(struct inode *inode, pgoff_t index,
					loff_t start, loff_t len)
{
	struct f2fs_sb_info *sbi = F2FS_I_SB(inode);
	struct page *page;

	if (!len)
		return 0;

	f2fs_balance_fs(sbi, true);

	f2fs_lock_op(sbi);
	page = f2fs_get_new_data_page(inode, NULL, index, false);
	f2fs_unlock_op(sbi);

	if (IS_ERR(page))
		return PTR_ERR(page);

	f2fs_wait_on_page_writeback(page, DATA, true, true);
	zero_user(page, start, len);
	set_page_dirty(page);
	f2fs_put_page(page, 1);
	return 0;
}

int f2fs_truncate_hole(struct inode *inode, pgoff_t pg_start, pgoff_t pg_end)
{
	int err;

	while (pg_start < pg_end) {
		struct dnode_of_data dn;
		pgoff_t end_offset, count;

		set_new_dnode(&dn, inode, NULL, NULL, 0);
		err = f2fs_get_dnode_of_data(&dn, pg_start, LOOKUP_NODE);
		if (err) {
			if (err == -ENOENT) {
				pg_start = f2fs_get_next_page_offset(&dn,
								pg_start);
				continue;
			}
			return err;
		}

		end_offset = ADDRS_PER_PAGE(dn.node_page, inode);
		count = min(end_offset - dn.ofs_in_node, pg_end - pg_start);

		f2fs_bug_on(F2FS_I_SB(inode), count == 0 || count > end_offset);

		f2fs_truncate_data_blocks_range(&dn, count);
		f2fs_put_dnode(&dn);

		pg_start += count;
	}
	return 0;
}

static int punch_hole(struct inode *inode, loff_t offset, loff_t len)
{
	pgoff_t pg_start, pg_end;
	loff_t off_start, off_end;
	int ret;

	ret = f2fs_convert_inline_inode(inode);
	if (ret)
		return ret;

	pg_start = ((unsigned long long) offset) >> PAGE_SHIFT;
	pg_end = ((unsigned long long) offset + len) >> PAGE_SHIFT;

	off_start = offset & (PAGE_SIZE - 1);
	off_end = (offset + len) & (PAGE_SIZE - 1);

	if (pg_start == pg_end) {
		ret = fill_zero(inode, pg_start, off_start,
						off_end - off_start);
		if (ret)
			return ret;
	} else {
		if (off_start) {
			ret = fill_zero(inode, pg_start++, off_start,
						PAGE_SIZE - off_start);
			if (ret)
				return ret;
		}
		if (off_end) {
			ret = fill_zero(inode, pg_end, 0, off_end);
			if (ret)
				return ret;
		}

		if (pg_start < pg_end) {
			struct address_space *mapping = inode->i_mapping;
			loff_t blk_start, blk_end;
			struct f2fs_sb_info *sbi = F2FS_I_SB(inode);

			f2fs_balance_fs(sbi, true);

			blk_start = (loff_t)pg_start << PAGE_SHIFT;
			blk_end = (loff_t)pg_end << PAGE_SHIFT;

			down_write(&F2FS_I(inode)->i_gc_rwsem[WRITE]);
			down_write(&F2FS_I(inode)->i_mmap_sem);

			truncate_inode_pages_range(mapping, blk_start,
					blk_end - 1);

			f2fs_lock_op(sbi);
			ret = f2fs_truncate_hole(inode, pg_start, pg_end);
			f2fs_unlock_op(sbi);

			up_write(&F2FS_I(inode)->i_mmap_sem);
			up_write(&F2FS_I(inode)->i_gc_rwsem[WRITE]);
		}
	}

	return ret;
}

static int __read_out_blkaddrs(struct inode *inode, block_t *blkaddr,
				int *do_replace, pgoff_t off, pgoff_t len)
{
	struct f2fs_sb_info *sbi = F2FS_I_SB(inode);
	struct dnode_of_data dn;
	int ret, done, i;

next_dnode:
	set_new_dnode(&dn, inode, NULL, NULL, 0);
	ret = f2fs_get_dnode_of_data(&dn, off, LOOKUP_NODE_RA);
	if (ret && ret != -ENOENT) {
		return ret;
	} else if (ret == -ENOENT) {
		if (dn.max_level == 0)
			return -ENOENT;
		done = min((pgoff_t)ADDRS_PER_BLOCK(inode) -
						dn.ofs_in_node, len);
		blkaddr += done;
		do_replace += done;
		goto next;
	}

	done = min((pgoff_t)ADDRS_PER_PAGE(dn.node_page, inode) -
							dn.ofs_in_node, len);
	for (i = 0; i < done; i++, blkaddr++, do_replace++, dn.ofs_in_node++) {
		*blkaddr = f2fs_data_blkaddr(&dn);

		if (__is_valid_data_blkaddr(*blkaddr) &&
			!f2fs_is_valid_blkaddr(sbi, *blkaddr,
					DATA_GENERIC_ENHANCE)) {
			f2fs_put_dnode(&dn);
			return -EFSCORRUPTED;
		}

		if (!f2fs_is_checkpointed_data(sbi, *blkaddr)) {

			if (f2fs_lfs_mode(sbi)) {
				f2fs_put_dnode(&dn);
				return -EOPNOTSUPP;
			}

			/* do not invalidate this block address */
			f2fs_update_data_blkaddr(&dn, NULL_ADDR);
			*do_replace = 1;
		}
	}
	f2fs_put_dnode(&dn);
next:
	len -= done;
	off += done;
	if (len)
		goto next_dnode;
	return 0;
}

static int __roll_back_blkaddrs(struct inode *inode, block_t *blkaddr,
				int *do_replace, pgoff_t off, int len)
{
	struct f2fs_sb_info *sbi = F2FS_I_SB(inode);
	struct dnode_of_data dn;
	int ret, i;

	for (i = 0; i < len; i++, do_replace++, blkaddr++) {
		if (*do_replace == 0)
			continue;

		set_new_dnode(&dn, inode, NULL, NULL, 0);
		ret = f2fs_get_dnode_of_data(&dn, off + i, LOOKUP_NODE_RA);
		if (ret) {
			dec_valid_block_count(sbi, inode, 1);
			f2fs_invalidate_blocks(sbi, *blkaddr);
		} else {
			f2fs_update_data_blkaddr(&dn, *blkaddr);
		}
		f2fs_put_dnode(&dn);
	}
	return 0;
}

static int __clone_blkaddrs(struct inode *src_inode, struct inode *dst_inode,
			block_t *blkaddr, int *do_replace,
			pgoff_t src, pgoff_t dst, pgoff_t len, bool full)
{
	struct f2fs_sb_info *sbi = F2FS_I_SB(src_inode);
	pgoff_t i = 0;
	int ret;

	while (i < len) {
		if (blkaddr[i] == NULL_ADDR && !full) {
			i++;
			continue;
		}

		if (do_replace[i] || blkaddr[i] == NULL_ADDR) {
			struct dnode_of_data dn;
			struct node_info ni;
			size_t new_size;
			pgoff_t ilen;

			set_new_dnode(&dn, dst_inode, NULL, NULL, 0);
			ret = f2fs_get_dnode_of_data(&dn, dst + i, ALLOC_NODE);
			if (ret)
				return ret;

			ret = f2fs_get_node_info(sbi, dn.nid, &ni);
			if (ret) {
				f2fs_put_dnode(&dn);
				return ret;
			}

			ilen = min((pgoff_t)
				ADDRS_PER_PAGE(dn.node_page, dst_inode) -
						dn.ofs_in_node, len - i);
			do {
				dn.data_blkaddr = f2fs_data_blkaddr(&dn);
				f2fs_truncate_data_blocks_range(&dn, 1);

				if (do_replace[i]) {
					f2fs_i_blocks_write(src_inode,
							1, false, false);
					f2fs_i_blocks_write(dst_inode,
							1, true, false);
					f2fs_replace_block(sbi, &dn, dn.data_blkaddr,
					blkaddr[i], ni.version, true, false);

					do_replace[i] = 0;
				}
				dn.ofs_in_node++;
				i++;
				new_size = (loff_t)(dst + i) << PAGE_SHIFT;
				if (dst_inode->i_size < new_size)
					f2fs_i_size_write(dst_inode, new_size);
			} while (--ilen && (do_replace[i] || blkaddr[i] == NULL_ADDR));

			f2fs_put_dnode(&dn);
		} else {
			struct page *psrc, *pdst;

			psrc = f2fs_get_lock_data_page(src_inode,
							src + i, true);
			if (IS_ERR(psrc))
				return PTR_ERR(psrc);
			pdst = f2fs_get_new_data_page(dst_inode, NULL, dst + i,
								true);
			if (IS_ERR(pdst)) {
				f2fs_put_page(psrc, 1);
				return PTR_ERR(pdst);
			}
			f2fs_copy_page(psrc, pdst);
			set_page_dirty(pdst);
			f2fs_put_page(pdst, 1);
			f2fs_put_page(psrc, 1);

			ret = f2fs_truncate_hole(src_inode,
						src + i, src + i + 1);
			if (ret)
				return ret;
			i++;
		}
	}
	return 0;
}

static int __exchange_data_block(struct inode *src_inode,
			struct inode *dst_inode, pgoff_t src, pgoff_t dst,
			pgoff_t len, bool full)
{
	block_t *src_blkaddr;
	int *do_replace;
	pgoff_t olen;
	int ret;

	while (len) {
		olen = min((pgoff_t)4 * ADDRS_PER_BLOCK(src_inode), len);

		src_blkaddr = f2fs_kvzalloc(F2FS_I_SB(src_inode),
					array_size(olen, sizeof(block_t)),
					GFP_NOFS);
		if (!src_blkaddr)
			return -ENOMEM;

		do_replace = f2fs_kvzalloc(F2FS_I_SB(src_inode),
					array_size(olen, sizeof(int)),
					GFP_NOFS);
		if (!do_replace) {
			kvfree(src_blkaddr);
			return -ENOMEM;
		}

		ret = __read_out_blkaddrs(src_inode, src_blkaddr,
					do_replace, src, olen);
		if (ret)
			goto roll_back;

		ret = __clone_blkaddrs(src_inode, dst_inode, src_blkaddr,
					do_replace, src, dst, olen, full);
		if (ret)
			goto roll_back;

		src += olen;
		dst += olen;
		len -= olen;

		kvfree(src_blkaddr);
		kvfree(do_replace);
	}
	return 0;

roll_back:
	__roll_back_blkaddrs(src_inode, src_blkaddr, do_replace, src, olen);
	kvfree(src_blkaddr);
	kvfree(do_replace);
	return ret;
}

static int f2fs_do_collapse(struct inode *inode, loff_t offset, loff_t len)
{
	struct f2fs_sb_info *sbi = F2FS_I_SB(inode);
	pgoff_t nrpages = DIV_ROUND_UP(i_size_read(inode), PAGE_SIZE);
	pgoff_t start = offset >> PAGE_SHIFT;
	pgoff_t end = (offset + len) >> PAGE_SHIFT;
	int ret;

	f2fs_balance_fs(sbi, true);

	/* avoid gc operation during block exchange */
	down_write(&F2FS_I(inode)->i_gc_rwsem[WRITE]);
	down_write(&F2FS_I(inode)->i_mmap_sem);

	f2fs_lock_op(sbi);
	f2fs_drop_extent_tree(inode);
	truncate_pagecache(inode, offset);
	ret = __exchange_data_block(inode, inode, end, start, nrpages - end, true);
	f2fs_unlock_op(sbi);

	up_write(&F2FS_I(inode)->i_mmap_sem);
	up_write(&F2FS_I(inode)->i_gc_rwsem[WRITE]);
	return ret;
}

static int f2fs_collapse_range(struct inode *inode, loff_t offset, loff_t len)
{
	loff_t new_size;
	int ret;

	if (offset + len >= i_size_read(inode))
		return -EINVAL;

	/* collapse range should be aligned to block size of f2fs. */
	if (offset & (F2FS_BLKSIZE - 1) || len & (F2FS_BLKSIZE - 1))
		return -EINVAL;

	ret = f2fs_convert_inline_inode(inode);
	if (ret)
		return ret;

	/* write out all dirty pages from offset */
	ret = filemap_write_and_wait_range(inode->i_mapping, offset, LLONG_MAX);
	if (ret)
		return ret;

	ret = f2fs_do_collapse(inode, offset, len);
	if (ret)
		return ret;

	/* write out all moved pages, if possible */
	down_write(&F2FS_I(inode)->i_mmap_sem);
	filemap_write_and_wait_range(inode->i_mapping, offset, LLONG_MAX);
	truncate_pagecache(inode, offset);

	new_size = i_size_read(inode) - len;
	truncate_pagecache(inode, new_size);

	ret = f2fs_truncate_blocks(inode, new_size, true);
	up_write(&F2FS_I(inode)->i_mmap_sem);
	if (!ret)
		f2fs_i_size_write(inode, new_size);
	return ret;
}

static int f2fs_do_zero_range(struct dnode_of_data *dn, pgoff_t start,
								pgoff_t end)
{
	struct f2fs_sb_info *sbi = F2FS_I_SB(dn->inode);
	pgoff_t index = start;
	unsigned int ofs_in_node = dn->ofs_in_node;
	blkcnt_t count = 0;
	int ret;

	for (; index < end; index++, dn->ofs_in_node++) {
		if (f2fs_data_blkaddr(dn) == NULL_ADDR)
			count++;
	}

	dn->ofs_in_node = ofs_in_node;
	ret = f2fs_reserve_new_blocks(dn, count);
	if (ret)
		return ret;

	dn->ofs_in_node = ofs_in_node;
	for (index = start; index < end; index++, dn->ofs_in_node++) {
		dn->data_blkaddr = f2fs_data_blkaddr(dn);
		/*
		 * f2fs_reserve_new_blocks will not guarantee entire block
		 * allocation.
		 */
		if (dn->data_blkaddr == NULL_ADDR) {
			ret = -ENOSPC;
			break;
		}
		if (dn->data_blkaddr != NEW_ADDR) {
			f2fs_invalidate_blocks(sbi, dn->data_blkaddr);
			dn->data_blkaddr = NEW_ADDR;
			f2fs_set_data_blkaddr(dn);
		}
	}

	f2fs_update_extent_cache_range(dn, start, 0, index - start);

	return ret;
}

static int f2fs_zero_range(struct inode *inode, loff_t offset, loff_t len,
								int mode)
{
	struct f2fs_sb_info *sbi = F2FS_I_SB(inode);
	struct address_space *mapping = inode->i_mapping;
	pgoff_t index, pg_start, pg_end;
	loff_t new_size = i_size_read(inode);
	loff_t off_start, off_end;
	int ret = 0;

	ret = inode_newsize_ok(inode, (len + offset));
	if (ret)
		return ret;

	ret = f2fs_convert_inline_inode(inode);
	if (ret)
		return ret;

	ret = filemap_write_and_wait_range(mapping, offset, offset + len - 1);
	if (ret)
		return ret;

	pg_start = ((unsigned long long) offset) >> PAGE_SHIFT;
	pg_end = ((unsigned long long) offset + len) >> PAGE_SHIFT;

	off_start = offset & (PAGE_SIZE - 1);
	off_end = (offset + len) & (PAGE_SIZE - 1);

	if (pg_start == pg_end) {
		ret = fill_zero(inode, pg_start, off_start,
						off_end - off_start);
		if (ret)
			return ret;

		new_size = max_t(loff_t, new_size, offset + len);
	} else {
		if (off_start) {
			ret = fill_zero(inode, pg_start++, off_start,
						PAGE_SIZE - off_start);
			if (ret)
				return ret;

			new_size = max_t(loff_t, new_size,
					(loff_t)pg_start << PAGE_SHIFT);
		}

		for (index = pg_start; index < pg_end;) {
			struct dnode_of_data dn;
			unsigned int end_offset;
			pgoff_t end;

			down_write(&F2FS_I(inode)->i_gc_rwsem[WRITE]);
			down_write(&F2FS_I(inode)->i_mmap_sem);

			truncate_pagecache_range(inode,
				(loff_t)index << PAGE_SHIFT,
				((loff_t)pg_end << PAGE_SHIFT) - 1);

			f2fs_lock_op(sbi);

			set_new_dnode(&dn, inode, NULL, NULL, 0);
			ret = f2fs_get_dnode_of_data(&dn, index, ALLOC_NODE);
			if (ret) {
				f2fs_unlock_op(sbi);
				up_write(&F2FS_I(inode)->i_mmap_sem);
				up_write(&F2FS_I(inode)->i_gc_rwsem[WRITE]);
				goto out;
			}

			end_offset = ADDRS_PER_PAGE(dn.node_page, inode);
			end = min(pg_end, end_offset - dn.ofs_in_node + index);

			ret = f2fs_do_zero_range(&dn, index, end);
			f2fs_put_dnode(&dn);

			f2fs_unlock_op(sbi);
			up_write(&F2FS_I(inode)->i_mmap_sem);
			up_write(&F2FS_I(inode)->i_gc_rwsem[WRITE]);

			f2fs_balance_fs(sbi, dn.node_changed);

			if (ret)
				goto out;

			index = end;
			new_size = max_t(loff_t, new_size,
					(loff_t)index << PAGE_SHIFT);
		}

		if (off_end) {
			ret = fill_zero(inode, pg_end, 0, off_end);
			if (ret)
				goto out;

			new_size = max_t(loff_t, new_size, offset + len);
		}
	}

out:
	if (new_size > i_size_read(inode)) {
		if (mode & FALLOC_FL_KEEP_SIZE)
			file_set_keep_isize(inode);
		else
			f2fs_i_size_write(inode, new_size);
	}
	return ret;
}

static int f2fs_insert_range(struct inode *inode, loff_t offset, loff_t len)
{
	struct f2fs_sb_info *sbi = F2FS_I_SB(inode);
	pgoff_t nr, pg_start, pg_end, delta, idx;
	loff_t new_size;
	int ret = 0;

	new_size = i_size_read(inode) + len;
	ret = inode_newsize_ok(inode, new_size);
	if (ret)
		return ret;

	if (offset >= i_size_read(inode))
		return -EINVAL;

	/* insert range should be aligned to block size of f2fs. */
	if (offset & (F2FS_BLKSIZE - 1) || len & (F2FS_BLKSIZE - 1))
		return -EINVAL;

	ret = f2fs_convert_inline_inode(inode);
	if (ret)
		return ret;

	f2fs_balance_fs(sbi, true);

	down_write(&F2FS_I(inode)->i_mmap_sem);
	ret = f2fs_truncate_blocks(inode, i_size_read(inode), true);
	up_write(&F2FS_I(inode)->i_mmap_sem);
	if (ret)
		return ret;

	/* write out all dirty pages from offset */
	ret = filemap_write_and_wait_range(inode->i_mapping, offset, LLONG_MAX);
	if (ret)
		return ret;

	pg_start = offset >> PAGE_SHIFT;
	pg_end = (offset + len) >> PAGE_SHIFT;
	delta = pg_end - pg_start;
	idx = DIV_ROUND_UP(i_size_read(inode), PAGE_SIZE);

	/* avoid gc operation during block exchange */
	down_write(&F2FS_I(inode)->i_gc_rwsem[WRITE]);
	down_write(&F2FS_I(inode)->i_mmap_sem);
	truncate_pagecache(inode, offset);

	while (!ret && idx > pg_start) {
		nr = idx - pg_start;
		if (nr > delta)
			nr = delta;
		idx -= nr;

		f2fs_lock_op(sbi);
		f2fs_drop_extent_tree(inode);

		ret = __exchange_data_block(inode, inode, idx,
					idx + delta, nr, false);
		f2fs_unlock_op(sbi);
	}
	up_write(&F2FS_I(inode)->i_mmap_sem);
	up_write(&F2FS_I(inode)->i_gc_rwsem[WRITE]);

	/* write out all moved pages, if possible */
	down_write(&F2FS_I(inode)->i_mmap_sem);
	filemap_write_and_wait_range(inode->i_mapping, offset, LLONG_MAX);
	truncate_pagecache(inode, offset);
	up_write(&F2FS_I(inode)->i_mmap_sem);

	if (!ret)
		f2fs_i_size_write(inode, new_size);
	return ret;
}

static int expand_inode_data(struct inode *inode, loff_t offset,
					loff_t len, int mode)
{
	struct f2fs_sb_info *sbi = F2FS_I_SB(inode);
	struct f2fs_map_blocks map = { .m_next_pgofs = NULL,
			.m_next_extent = NULL, .m_seg_type = NO_CHECK_TYPE,
			.m_may_create = true };
	pgoff_t pg_end;
	loff_t new_size = i_size_read(inode);
	loff_t off_end;
	int err;

	err = inode_newsize_ok(inode, (len + offset));
	if (err)
		return err;

	err = f2fs_convert_inline_inode(inode);
	if (err)
		return err;

	f2fs_balance_fs(sbi, true);

	pg_end = ((unsigned long long)offset + len) >> PAGE_SHIFT;
	off_end = (offset + len) & (PAGE_SIZE - 1);

	map.m_lblk = ((unsigned long long)offset) >> PAGE_SHIFT;
	map.m_len = pg_end - map.m_lblk;
	if (off_end)
		map.m_len++;

	if (!map.m_len)
		return 0;

	if (f2fs_is_pinned_file(inode)) {
		block_t len = (map.m_len >> sbi->log_blocks_per_seg) <<
					sbi->log_blocks_per_seg;
		block_t done = 0;

		if (map.m_len % sbi->blocks_per_seg)
			len += sbi->blocks_per_seg;

		map.m_len = sbi->blocks_per_seg;
next_alloc:
		if (has_not_enough_free_secs(sbi, 0,
			GET_SEC_FROM_SEG(sbi, overprovision_segments(sbi)))) {
			down_write(&sbi->gc_lock);
			err = f2fs_gc(sbi, true, false, NULL_SEGNO);
			if (err && err != -ENODATA && err != -EAGAIN)
				goto out_err;
		}

		down_write(&sbi->pin_sem);
		map.m_seg_type = CURSEG_COLD_DATA_PINNED;

		f2fs_lock_op(sbi);
		f2fs_allocate_new_segments(sbi, CURSEG_COLD_DATA);
		f2fs_unlock_op(sbi);

		err = f2fs_map_blocks(inode, &map, 1, F2FS_GET_BLOCK_PRE_DIO);
		up_write(&sbi->pin_sem);

		done += map.m_len;
		len -= map.m_len;
		map.m_lblk += map.m_len;
		if (!err && len)
			goto next_alloc;

		map.m_len = done;
	} else {
		err = f2fs_map_blocks(inode, &map, 1, F2FS_GET_BLOCK_PRE_AIO);
	}
out_err:
	if (err) {
		pgoff_t last_off;

		if (!map.m_len)
			return err;

		last_off = map.m_lblk + map.m_len - 1;

		/* update new size to the failed position */
		new_size = (last_off == pg_end) ? offset + len :
					(loff_t)(last_off + 1) << PAGE_SHIFT;
	} else {
		new_size = ((loff_t)pg_end << PAGE_SHIFT) + off_end;
	}

	if (new_size > i_size_read(inode)) {
		if (mode & FALLOC_FL_KEEP_SIZE)
			file_set_keep_isize(inode);
		else
			f2fs_i_size_write(inode, new_size);
	}

	return err;
}

static long f2fs_fallocate(struct file *file, int mode,
				loff_t offset, loff_t len)
{
	struct inode *inode = file_inode(file);
	long ret = 0;

	if (unlikely(f2fs_cp_error(F2FS_I_SB(inode))))
		return -EIO;
	if (!f2fs_is_checkpoint_ready(F2FS_I_SB(inode)))
		return -ENOSPC;
	if (!f2fs_is_compress_backend_ready(inode))
		return -EOPNOTSUPP;

	/* f2fs only support ->fallocate for regular file */
	if (!S_ISREG(inode->i_mode))
		return -EINVAL;

	if (IS_ENCRYPTED(inode) &&
		(mode & (FALLOC_FL_COLLAPSE_RANGE | FALLOC_FL_INSERT_RANGE)))
		return -EOPNOTSUPP;

	if (f2fs_compressed_file(inode) &&
		(mode & (FALLOC_FL_PUNCH_HOLE | FALLOC_FL_COLLAPSE_RANGE |
			FALLOC_FL_ZERO_RANGE | FALLOC_FL_INSERT_RANGE)))
		return -EOPNOTSUPP;

	if (mode & ~(FALLOC_FL_KEEP_SIZE | FALLOC_FL_PUNCH_HOLE |
			FALLOC_FL_COLLAPSE_RANGE | FALLOC_FL_ZERO_RANGE |
			FALLOC_FL_INSERT_RANGE))
		return -EOPNOTSUPP;

	inode_lock(inode);

	if (mode & FALLOC_FL_PUNCH_HOLE) {
		if (offset >= inode->i_size)
			goto out;

		ret = punch_hole(inode, offset, len);
	} else if (mode & FALLOC_FL_COLLAPSE_RANGE) {
		ret = f2fs_collapse_range(inode, offset, len);
	} else if (mode & FALLOC_FL_ZERO_RANGE) {
		ret = f2fs_zero_range(inode, offset, len, mode);
	} else if (mode & FALLOC_FL_INSERT_RANGE) {
		ret = f2fs_insert_range(inode, offset, len);
	} else {
		ret = expand_inode_data(inode, offset, len, mode);
	}

	if (!ret) {
		inode->i_mtime = inode->i_ctime = current_time(inode);
		f2fs_mark_inode_dirty_sync(inode, false);
		f2fs_update_time(F2FS_I_SB(inode), REQ_TIME);
	}

out:
	inode_unlock(inode);

	trace_f2fs_fallocate(inode, mode, offset, len, ret);
	return ret;
}

static int f2fs_release_file(struct inode *inode, struct file *filp)
{
	/*
	 * f2fs_relase_file is called at every close calls. So we should
	 * not drop any inmemory pages by close called by other process.
	 */
	if (!(filp->f_mode & FMODE_WRITE) ||
			atomic_read(&inode->i_writecount) != 1)
		return 0;

	/* some remained atomic pages should discarded */
	if (f2fs_is_atomic_file(inode))
		f2fs_drop_inmem_pages(inode);
	if (f2fs_is_volatile_file(inode)) {
		set_inode_flag(inode, FI_DROP_CACHE);
		filemap_fdatawrite(inode->i_mapping);
		clear_inode_flag(inode, FI_DROP_CACHE);
		clear_inode_flag(inode, FI_VOLATILE_FILE);
		stat_dec_volatile_write(inode);
	}
	return 0;
}

static int f2fs_file_flush(struct file *file, fl_owner_t id)
{
	struct inode *inode = file_inode(file);

	/*
	 * If the process doing a transaction is crashed, we should do
	 * roll-back. Otherwise, other reader/write can see corrupted database
	 * until all the writers close its file. Since this should be done
	 * before dropping file lock, it needs to do in ->flush.
	 */
	if (f2fs_is_atomic_file(inode) &&
			F2FS_I(inode)->inmem_task == current)
		f2fs_drop_inmem_pages(inode);
	return 0;
}

static int f2fs_setflags_common(struct inode *inode, u32 iflags, u32 mask)
{
	struct f2fs_inode_info *fi = F2FS_I(inode);
	u32 masked_flags = fi->i_flags & mask;

	f2fs_bug_on(F2FS_I_SB(inode), (iflags & ~mask));

	/* Is it quota file? Do not allow user to mess with it */
	if (IS_NOQUOTA(inode))
		return -EPERM;

	if ((iflags ^ masked_flags) & F2FS_CASEFOLD_FL) {
		if (!f2fs_sb_has_casefold(F2FS_I_SB(inode)))
			return -EOPNOTSUPP;
		if (!f2fs_empty_dir(inode))
			return -ENOTEMPTY;
	}

	if (iflags & (F2FS_COMPR_FL | F2FS_NOCOMP_FL)) {
		if (!f2fs_sb_has_compression(F2FS_I_SB(inode)))
			return -EOPNOTSUPP;
		if ((iflags & F2FS_COMPR_FL) && (iflags & F2FS_NOCOMP_FL))
			return -EINVAL;
	}

	if ((iflags ^ masked_flags) & F2FS_COMPR_FL) {
		if (masked_flags & F2FS_COMPR_FL) {
			if (f2fs_disable_compressed_file(inode))
				return -EINVAL;
		}
		if (iflags & F2FS_NOCOMP_FL)
			return -EINVAL;
		if (iflags & F2FS_COMPR_FL) {
			if (!f2fs_may_compress(inode))
				return -EINVAL;

			set_compress_context(inode);
		}
	}
	if ((iflags ^ masked_flags) & F2FS_NOCOMP_FL) {
		if (masked_flags & F2FS_COMPR_FL)
			return -EINVAL;
	}

	fi->i_flags = iflags | (fi->i_flags & ~mask);
	f2fs_bug_on(F2FS_I_SB(inode), (fi->i_flags & F2FS_COMPR_FL) &&
					(fi->i_flags & F2FS_NOCOMP_FL));

	if (fi->i_flags & F2FS_PROJINHERIT_FL)
		set_inode_flag(inode, FI_PROJ_INHERIT);
	else
		clear_inode_flag(inode, FI_PROJ_INHERIT);

	inode->i_ctime = current_time(inode);
	f2fs_set_inode_flags(inode);
	f2fs_mark_inode_dirty_sync(inode, true);
	return 0;
}

/* FS_IOC_GETFLAGS and FS_IOC_SETFLAGS support */

/*
 * To make a new on-disk f2fs i_flag gettable via FS_IOC_GETFLAGS, add an entry
 * for it to f2fs_fsflags_map[], and add its FS_*_FL equivalent to
 * F2FS_GETTABLE_FS_FL.  To also make it settable via FS_IOC_SETFLAGS, also add
 * its FS_*_FL equivalent to F2FS_SETTABLE_FS_FL.
 */

static const struct {
	u32 iflag;
	u32 fsflag;
} f2fs_fsflags_map[] = {
	{ F2FS_COMPR_FL,	FS_COMPR_FL },
	{ F2FS_SYNC_FL,		FS_SYNC_FL },
	{ F2FS_IMMUTABLE_FL,	FS_IMMUTABLE_FL },
	{ F2FS_APPEND_FL,	FS_APPEND_FL },
	{ F2FS_NODUMP_FL,	FS_NODUMP_FL },
	{ F2FS_NOATIME_FL,	FS_NOATIME_FL },
	{ F2FS_NOCOMP_FL,	FS_NOCOMP_FL },
	{ F2FS_INDEX_FL,	FS_INDEX_FL },
	{ F2FS_DIRSYNC_FL,	FS_DIRSYNC_FL },
	{ F2FS_PROJINHERIT_FL,	FS_PROJINHERIT_FL },
	{ F2FS_CASEFOLD_FL,	FS_CASEFOLD_FL },
};

#define F2FS_GETTABLE_FS_FL (		\
		FS_COMPR_FL |		\
		FS_SYNC_FL |		\
		FS_IMMUTABLE_FL |	\
		FS_APPEND_FL |		\
		FS_NODUMP_FL |		\
		FS_NOATIME_FL |		\
		FS_NOCOMP_FL |		\
		FS_INDEX_FL |		\
		FS_DIRSYNC_FL |		\
		FS_PROJINHERIT_FL |	\
		FS_ENCRYPT_FL |		\
		FS_INLINE_DATA_FL |	\
		FS_NOCOW_FL |		\
		FS_VERITY_FL |		\
		FS_CASEFOLD_FL)

#define F2FS_SETTABLE_FS_FL (		\
		FS_COMPR_FL |		\
		FS_SYNC_FL |		\
		FS_IMMUTABLE_FL |	\
		FS_APPEND_FL |		\
		FS_NODUMP_FL |		\
		FS_NOATIME_FL |		\
		FS_NOCOMP_FL |		\
		FS_DIRSYNC_FL |		\
		FS_PROJINHERIT_FL |	\
		FS_CASEFOLD_FL)

/* Convert f2fs on-disk i_flags to FS_IOC_{GET,SET}FLAGS flags */
static inline u32 f2fs_iflags_to_fsflags(u32 iflags)
{
	u32 fsflags = 0;
	int i;

	for (i = 0; i < ARRAY_SIZE(f2fs_fsflags_map); i++)
		if (iflags & f2fs_fsflags_map[i].iflag)
			fsflags |= f2fs_fsflags_map[i].fsflag;

	return fsflags;
}

/* Convert FS_IOC_{GET,SET}FLAGS flags to f2fs on-disk i_flags */
static inline u32 f2fs_fsflags_to_iflags(u32 fsflags)
{
	u32 iflags = 0;
	int i;

	for (i = 0; i < ARRAY_SIZE(f2fs_fsflags_map); i++)
		if (fsflags & f2fs_fsflags_map[i].fsflag)
			iflags |= f2fs_fsflags_map[i].iflag;

	return iflags;
}

static int f2fs_ioc_getflags(struct file *filp, unsigned long arg)
{
	struct inode *inode = file_inode(filp);
	struct f2fs_inode_info *fi = F2FS_I(inode);
	u32 fsflags = f2fs_iflags_to_fsflags(fi->i_flags);

	if (IS_ENCRYPTED(inode))
		fsflags |= FS_ENCRYPT_FL;
	if (IS_VERITY(inode))
		fsflags |= FS_VERITY_FL;
	if (f2fs_has_inline_data(inode) || f2fs_has_inline_dentry(inode))
		fsflags |= FS_INLINE_DATA_FL;
	if (is_inode_flag_set(inode, FI_PIN_FILE))
		fsflags |= FS_NOCOW_FL;

	fsflags &= F2FS_GETTABLE_FS_FL;

	return put_user(fsflags, (int __user *)arg);
}

static int f2fs_ioc_setflags(struct file *filp, unsigned long arg)
{
	struct inode *inode = file_inode(filp);
	struct f2fs_inode_info *fi = F2FS_I(inode);
	u32 fsflags, old_fsflags;
	u32 iflags;
	int ret;

	if (!inode_owner_or_capable(inode))
		return -EACCES;

	if (get_user(fsflags, (int __user *)arg))
		return -EFAULT;

	if (fsflags & ~F2FS_GETTABLE_FS_FL)
		return -EOPNOTSUPP;
	fsflags &= F2FS_SETTABLE_FS_FL;

	iflags = f2fs_fsflags_to_iflags(fsflags);
	if (f2fs_mask_flags(inode->i_mode, iflags) != iflags)
		return -EOPNOTSUPP;

	ret = mnt_want_write_file(filp);
	if (ret)
		return ret;

	inode_lock(inode);

	old_fsflags = f2fs_iflags_to_fsflags(fi->i_flags);
	ret = vfs_ioc_setflags_prepare(inode, old_fsflags, fsflags);
	if (ret)
		goto out;

	ret = f2fs_setflags_common(inode, iflags,
			f2fs_fsflags_to_iflags(F2FS_SETTABLE_FS_FL));
out:
	inode_unlock(inode);
	mnt_drop_write_file(filp);
	return ret;
}

static int f2fs_ioc_getversion(struct file *filp, unsigned long arg)
{
	struct inode *inode = file_inode(filp);

	return put_user(inode->i_generation, (int __user *)arg);
}

static int f2fs_ioc_start_atomic_write(struct file *filp)
{
	struct inode *inode = file_inode(filp);
	struct f2fs_inode_info *fi = F2FS_I(inode);
	struct f2fs_sb_info *sbi = F2FS_I_SB(inode);
	int ret;

	if (!inode_owner_or_capable(inode))
		return -EACCES;

	if (!S_ISREG(inode->i_mode))
		return -EINVAL;

	if (filp->f_flags & O_DIRECT)
		return -EINVAL;

	ret = mnt_want_write_file(filp);
	if (ret)
		return ret;

	inode_lock(inode);

	f2fs_disable_compressed_file(inode);

	if (f2fs_is_atomic_file(inode)) {
		if (is_inode_flag_set(inode, FI_ATOMIC_REVOKE_REQUEST))
			ret = -EINVAL;
		goto out;
	}

	ret = f2fs_convert_inline_inode(inode);
	if (ret)
		goto out;

	down_write(&F2FS_I(inode)->i_gc_rwsem[WRITE]);

	/*
	 * Should wait end_io to count F2FS_WB_CP_DATA correctly by
	 * f2fs_is_atomic_file.
	 */
	if (get_dirty_pages(inode))
		f2fs_warn(F2FS_I_SB(inode), "Unexpected flush for atomic writes: ino=%lu, npages=%u",
			  inode->i_ino, get_dirty_pages(inode));
	ret = filemap_write_and_wait_range(inode->i_mapping, 0, LLONG_MAX);
	if (ret) {
		up_write(&F2FS_I(inode)->i_gc_rwsem[WRITE]);
		goto out;
	}

	spin_lock(&sbi->inode_lock[ATOMIC_FILE]);
	if (list_empty(&fi->inmem_ilist))
		list_add_tail(&fi->inmem_ilist, &sbi->inode_list[ATOMIC_FILE]);
	sbi->atomic_files++;
	spin_unlock(&sbi->inode_lock[ATOMIC_FILE]);

	/* add inode in inmem_list first and set atomic_file */
	set_inode_flag(inode, FI_ATOMIC_FILE);
	clear_inode_flag(inode, FI_ATOMIC_REVOKE_REQUEST);
	up_write(&F2FS_I(inode)->i_gc_rwsem[WRITE]);

	f2fs_update_time(F2FS_I_SB(inode), REQ_TIME);
	F2FS_I(inode)->inmem_task = current;
	stat_update_max_atomic_write(inode);
out:
	inode_unlock(inode);
	mnt_drop_write_file(filp);
	return ret;
}

static int f2fs_ioc_commit_atomic_write(struct file *filp)
{
	struct inode *inode = file_inode(filp);
	int ret;

	if (!inode_owner_or_capable(inode))
		return -EACCES;

	ret = mnt_want_write_file(filp);
	if (ret)
		return ret;

	f2fs_balance_fs(F2FS_I_SB(inode), true);

	inode_lock(inode);

	if (f2fs_is_volatile_file(inode)) {
		ret = -EINVAL;
		goto err_out;
	}

	if (f2fs_is_atomic_file(inode)) {
		ret = f2fs_commit_inmem_pages(inode);
		if (ret)
			goto err_out;

		ret = f2fs_do_sync_file(filp, 0, LLONG_MAX, 0, true);
		if (!ret)
			f2fs_drop_inmem_pages(inode);
	} else {
		ret = f2fs_do_sync_file(filp, 0, LLONG_MAX, 1, false);
	}
err_out:
	if (is_inode_flag_set(inode, FI_ATOMIC_REVOKE_REQUEST)) {
		clear_inode_flag(inode, FI_ATOMIC_REVOKE_REQUEST);
		ret = -EINVAL;
	}
	inode_unlock(inode);
	mnt_drop_write_file(filp);
	return ret;
}

static int f2fs_ioc_start_volatile_write(struct file *filp)
{
	struct inode *inode = file_inode(filp);
	int ret;

	if (!inode_owner_or_capable(inode))
		return -EACCES;

	if (!S_ISREG(inode->i_mode))
		return -EINVAL;

	ret = mnt_want_write_file(filp);
	if (ret)
		return ret;

	inode_lock(inode);

	if (f2fs_is_volatile_file(inode))
		goto out;

	ret = f2fs_convert_inline_inode(inode);
	if (ret)
		goto out;

	stat_inc_volatile_write(inode);
	stat_update_max_volatile_write(inode);

	set_inode_flag(inode, FI_VOLATILE_FILE);
	f2fs_update_time(F2FS_I_SB(inode), REQ_TIME);
out:
	inode_unlock(inode);
	mnt_drop_write_file(filp);
	return ret;
}

static int f2fs_ioc_release_volatile_write(struct file *filp)
{
	struct inode *inode = file_inode(filp);
	int ret;

	if (!inode_owner_or_capable(inode))
		return -EACCES;

	ret = mnt_want_write_file(filp);
	if (ret)
		return ret;

	inode_lock(inode);

	if (!f2fs_is_volatile_file(inode))
		goto out;

	if (!f2fs_is_first_block_written(inode)) {
		ret = truncate_partial_data_page(inode, 0, true);
		goto out;
	}

	ret = punch_hole(inode, 0, F2FS_BLKSIZE);
out:
	inode_unlock(inode);
	mnt_drop_write_file(filp);
	return ret;
}

static int f2fs_ioc_abort_volatile_write(struct file *filp)
{
	struct inode *inode = file_inode(filp);
	int ret;

	if (!inode_owner_or_capable(inode))
		return -EACCES;

	ret = mnt_want_write_file(filp);
	if (ret)
		return ret;

	inode_lock(inode);

	if (f2fs_is_atomic_file(inode))
		f2fs_drop_inmem_pages(inode);
	if (f2fs_is_volatile_file(inode)) {
		clear_inode_flag(inode, FI_VOLATILE_FILE);
		stat_dec_volatile_write(inode);
		ret = f2fs_do_sync_file(filp, 0, LLONG_MAX, 0, true);
	}

	clear_inode_flag(inode, FI_ATOMIC_REVOKE_REQUEST);

	inode_unlock(inode);

	mnt_drop_write_file(filp);
	f2fs_update_time(F2FS_I_SB(inode), REQ_TIME);
	return ret;
}

static int f2fs_ioc_shutdown(struct file *filp, unsigned long arg)
{
	struct inode *inode = file_inode(filp);
	struct f2fs_sb_info *sbi = F2FS_I_SB(inode);
	struct super_block *sb = sbi->sb;
	__u32 in;
	int ret = 0;

	if (!capable(CAP_SYS_ADMIN))
		return -EPERM;

	if (get_user(in, (__u32 __user *)arg))
		return -EFAULT;

	if (in != F2FS_GOING_DOWN_FULLSYNC) {
		ret = mnt_want_write_file(filp);
		if (ret) {
			if (ret == -EROFS) {
				ret = 0;
				f2fs_stop_checkpoint(sbi, false);
				set_sbi_flag(sbi, SBI_IS_SHUTDOWN);
				trace_f2fs_shutdown(sbi, in, ret);
			}
			return ret;
		}
	}

	switch (in) {
	case F2FS_GOING_DOWN_FULLSYNC:
		sb = freeze_bdev(sb->s_bdev);
		if (IS_ERR(sb)) {
			ret = PTR_ERR(sb);
			goto out;
		}
		if (sb) {
			f2fs_stop_checkpoint(sbi, false);
			set_sbi_flag(sbi, SBI_IS_SHUTDOWN);
			thaw_bdev(sb->s_bdev, sb);
		}
		break;
	case F2FS_GOING_DOWN_METASYNC:
		/* do checkpoint only */
		ret = f2fs_sync_fs(sb, 1);
		if (ret)
			goto out;
		f2fs_stop_checkpoint(sbi, false);
		set_sbi_flag(sbi, SBI_IS_SHUTDOWN);
		break;
	case F2FS_GOING_DOWN_NOSYNC:
		f2fs_stop_checkpoint(sbi, false);
		set_sbi_flag(sbi, SBI_IS_SHUTDOWN);
		break;
	case F2FS_GOING_DOWN_METAFLUSH:
		f2fs_sync_meta_pages(sbi, META, LONG_MAX, FS_META_IO);
		f2fs_stop_checkpoint(sbi, false);
		set_sbi_flag(sbi, SBI_IS_SHUTDOWN);
		break;
	case F2FS_GOING_DOWN_NEED_FSCK:
		set_sbi_flag(sbi, SBI_NEED_FSCK);
		set_sbi_flag(sbi, SBI_CP_DISABLED_QUICK);
		set_sbi_flag(sbi, SBI_IS_DIRTY);
		/* do checkpoint only */
		ret = f2fs_sync_fs(sb, 1);
		goto out;
	default:
		ret = -EINVAL;
		goto out;
	}

	f2fs_stop_gc_thread(sbi);
	f2fs_stop_discard_thread(sbi);

	f2fs_drop_discard_cmd(sbi);
	clear_opt(sbi, DISCARD);

	f2fs_update_time(sbi, REQ_TIME);
out:
	if (in != F2FS_GOING_DOWN_FULLSYNC)
		mnt_drop_write_file(filp);

	trace_f2fs_shutdown(sbi, in, ret);

	return ret;
}

static int f2fs_ioc_fitrim(struct file *filp, unsigned long arg)
{
	struct inode *inode = file_inode(filp);
	struct super_block *sb = inode->i_sb;
	struct request_queue *q = bdev_get_queue(sb->s_bdev);
	struct fstrim_range range;
	int ret;

	if (!capable(CAP_SYS_ADMIN))
		return -EPERM;

	if (!f2fs_hw_support_discard(F2FS_SB(sb)))
		return -EOPNOTSUPP;

	if (copy_from_user(&range, (struct fstrim_range __user *)arg,
				sizeof(range)))
		return -EFAULT;

	ret = mnt_want_write_file(filp);
	if (ret)
		return ret;

	range.minlen = max((unsigned int)range.minlen,
				q->limits.discard_granularity);
	ret = f2fs_trim_fs(F2FS_SB(sb), &range);
	mnt_drop_write_file(filp);
	if (ret < 0)
		return ret;

	if (copy_to_user((struct fstrim_range __user *)arg, &range,
				sizeof(range)))
		return -EFAULT;
	f2fs_update_time(F2FS_I_SB(inode), REQ_TIME);
	return 0;
}

static bool uuid_is_nonzero(__u8 u[16])
{
	int i;

	for (i = 0; i < 16; i++)
		if (u[i])
			return true;
	return false;
}

static int f2fs_ioc_set_encryption_policy(struct file *filp, unsigned long arg)
{
	struct inode *inode = file_inode(filp);

	if (!f2fs_sb_has_encrypt(F2FS_I_SB(inode)))
		return -EOPNOTSUPP;

	f2fs_update_time(F2FS_I_SB(inode), REQ_TIME);

	return fscrypt_ioctl_set_policy(filp, (const void __user *)arg);
}

static int f2fs_ioc_get_encryption_policy(struct file *filp, unsigned long arg)
{
	if (!f2fs_sb_has_encrypt(F2FS_I_SB(file_inode(filp))))
		return -EOPNOTSUPP;
	return fscrypt_ioctl_get_policy(filp, (void __user *)arg);
}

static int f2fs_ioc_get_encryption_pwsalt(struct file *filp, unsigned long arg)
{
	struct inode *inode = file_inode(filp);
	struct f2fs_sb_info *sbi = F2FS_I_SB(inode);
	int err;

	if (!f2fs_sb_has_encrypt(sbi))
		return -EOPNOTSUPP;

	err = mnt_want_write_file(filp);
	if (err)
		return err;

	down_write(&sbi->sb_lock);

	if (uuid_is_nonzero(sbi->raw_super->encrypt_pw_salt))
		goto got_it;

	/* update superblock with uuid */
	generate_random_uuid(sbi->raw_super->encrypt_pw_salt);

	err = f2fs_commit_super(sbi, false);
	if (err) {
		/* undo new data */
		memset(sbi->raw_super->encrypt_pw_salt, 0, 16);
		goto out_err;
	}
got_it:
	if (copy_to_user((__u8 __user *)arg, sbi->raw_super->encrypt_pw_salt,
									16))
		err = -EFAULT;
out_err:
	up_write(&sbi->sb_lock);
	mnt_drop_write_file(filp);
	return err;
}

static int f2fs_ioc_get_encryption_policy_ex(struct file *filp,
					     unsigned long arg)
{
	if (!f2fs_sb_has_encrypt(F2FS_I_SB(file_inode(filp))))
		return -EOPNOTSUPP;

	return fscrypt_ioctl_get_policy_ex(filp, (void __user *)arg);
}

static int f2fs_ioc_add_encryption_key(struct file *filp, unsigned long arg)
{
	if (!f2fs_sb_has_encrypt(F2FS_I_SB(file_inode(filp))))
		return -EOPNOTSUPP;

	return fscrypt_ioctl_add_key(filp, (void __user *)arg);
}

static int f2fs_ioc_remove_encryption_key(struct file *filp, unsigned long arg)
{
	if (!f2fs_sb_has_encrypt(F2FS_I_SB(file_inode(filp))))
		return -EOPNOTSUPP;

	return fscrypt_ioctl_remove_key(filp, (void __user *)arg);
}

static int f2fs_ioc_remove_encryption_key_all_users(struct file *filp,
						    unsigned long arg)
{
	if (!f2fs_sb_has_encrypt(F2FS_I_SB(file_inode(filp))))
		return -EOPNOTSUPP;

	return fscrypt_ioctl_remove_key_all_users(filp, (void __user *)arg);
}

static int f2fs_ioc_get_encryption_key_status(struct file *filp,
					      unsigned long arg)
{
	if (!f2fs_sb_has_encrypt(F2FS_I_SB(file_inode(filp))))
		return -EOPNOTSUPP;

	return fscrypt_ioctl_get_key_status(filp, (void __user *)arg);
}

static int f2fs_ioc_get_encryption_nonce(struct file *filp, unsigned long arg)
{
	if (!f2fs_sb_has_encrypt(F2FS_I_SB(file_inode(filp))))
		return -EOPNOTSUPP;

	return fscrypt_ioctl_get_nonce(filp, (void __user *)arg);
}

static int f2fs_ioc_gc(struct file *filp, unsigned long arg)
{
	struct inode *inode = file_inode(filp);
	struct f2fs_sb_info *sbi = F2FS_I_SB(inode);
	__u32 sync;
	int ret;

	if (!capable(CAP_SYS_ADMIN))
		return -EPERM;

	if (get_user(sync, (__u32 __user *)arg))
		return -EFAULT;

	if (f2fs_readonly(sbi->sb))
		return -EROFS;

	ret = mnt_want_write_file(filp);
	if (ret)
		return ret;

	if (!sync) {
		if (!down_write_trylock(&sbi->gc_lock)) {
			ret = -EBUSY;
			goto out;
		}
	} else {
		down_write(&sbi->gc_lock);
	}

	ret = f2fs_gc(sbi, sync, true, NULL_SEGNO);
out:
	mnt_drop_write_file(filp);
	return ret;
}

static int f2fs_ioc_gc_range(struct file *filp, unsigned long arg)
{
	struct inode *inode = file_inode(filp);
	struct f2fs_sb_info *sbi = F2FS_I_SB(inode);
	struct f2fs_gc_range range;
	u64 end;
	int ret;

	if (!capable(CAP_SYS_ADMIN))
		return -EPERM;

	if (copy_from_user(&range, (struct f2fs_gc_range __user *)arg,
							sizeof(range)))
		return -EFAULT;

	if (f2fs_readonly(sbi->sb))
		return -EROFS;

	end = range.start + range.len;
	if (end < range.start || range.start < MAIN_BLKADDR(sbi) ||
					end >= MAX_BLKADDR(sbi))
		return -EINVAL;

	ret = mnt_want_write_file(filp);
	if (ret)
		return ret;

do_more:
	if (!range.sync) {
		if (!down_write_trylock(&sbi->gc_lock)) {
			ret = -EBUSY;
			goto out;
		}
	} else {
		down_write(&sbi->gc_lock);
	}

	ret = f2fs_gc(sbi, range.sync, true, GET_SEGNO(sbi, range.start));
	range.start += BLKS_PER_SEC(sbi);
	if (range.start <= end)
		goto do_more;
out:
	mnt_drop_write_file(filp);
	return ret;
}

static int f2fs_ioc_write_checkpoint(struct file *filp, unsigned long arg)
{
	struct inode *inode = file_inode(filp);
	struct f2fs_sb_info *sbi = F2FS_I_SB(inode);
	int ret;

	if (!capable(CAP_SYS_ADMIN))
		return -EPERM;

	if (f2fs_readonly(sbi->sb))
		return -EROFS;

	if (unlikely(is_sbi_flag_set(sbi, SBI_CP_DISABLED))) {
		f2fs_info(sbi, "Skipping Checkpoint. Checkpoints currently disabled.");
		return -EINVAL;
	}

	ret = mnt_want_write_file(filp);
	if (ret)
		return ret;

	ret = f2fs_sync_fs(sbi->sb, 1);

	mnt_drop_write_file(filp);
	return ret;
}

static int f2fs_defragment_range(struct f2fs_sb_info *sbi,
					struct file *filp,
					struct f2fs_defragment *range)
{
	struct inode *inode = file_inode(filp);
	struct f2fs_map_blocks map = { .m_next_extent = NULL,
					.m_seg_type = NO_CHECK_TYPE ,
					.m_may_create = false };
	struct extent_info ei = {0, 0, 0};
	pgoff_t pg_start, pg_end, next_pgofs;
	unsigned int blk_per_seg = sbi->blocks_per_seg;
	unsigned int total = 0, sec_num;
	block_t blk_end = 0;
	bool fragmented = false;
	int err;

	/* if in-place-update policy is enabled, don't waste time here */
	if (f2fs_should_update_inplace(inode, NULL))
		return -EINVAL;

	pg_start = range->start >> PAGE_SHIFT;
	pg_end = (range->start + range->len) >> PAGE_SHIFT;

	f2fs_balance_fs(sbi, true);

	inode_lock(inode);

	/* writeback all dirty pages in the range */
	err = filemap_write_and_wait_range(inode->i_mapping, range->start,
						range->start + range->len - 1);
	if (err)
		goto out;

	/*
	 * lookup mapping info in extent cache, skip defragmenting if physical
	 * block addresses are continuous.
	 */
	if (f2fs_lookup_extent_cache(inode, pg_start, &ei)) {
		if (ei.fofs + ei.len >= pg_end)
			goto out;
	}

	map.m_lblk = pg_start;
	map.m_next_pgofs = &next_pgofs;

	/*
	 * lookup mapping info in dnode page cache, skip defragmenting if all
	 * physical block addresses are continuous even if there are hole(s)
	 * in logical blocks.
	 */
	while (map.m_lblk < pg_end) {
		map.m_len = pg_end - map.m_lblk;
		err = f2fs_map_blocks(inode, &map, 0, F2FS_GET_BLOCK_DEFAULT);
		if (err)
			goto out;

		if (!(map.m_flags & F2FS_MAP_FLAGS)) {
			map.m_lblk = next_pgofs;
			continue;
		}

		if (blk_end && blk_end != map.m_pblk)
			fragmented = true;

		/* record total count of block that we're going to move */
		total += map.m_len;

		blk_end = map.m_pblk + map.m_len;

		map.m_lblk += map.m_len;
	}

	if (!fragmented) {
		total = 0;
		goto out;
	}

	sec_num = DIV_ROUND_UP(total, BLKS_PER_SEC(sbi));

	/*
	 * make sure there are enough free section for LFS allocation, this can
	 * avoid defragment running in SSR mode when free section are allocated
	 * intensively
	 */
	if (has_not_enough_free_secs(sbi, 0, sec_num)) {
		err = -EAGAIN;
		goto out;
	}

	map.m_lblk = pg_start;
	map.m_len = pg_end - pg_start;
	total = 0;

	while (map.m_lblk < pg_end) {
		pgoff_t idx;
		int cnt = 0;

do_map:
		map.m_len = pg_end - map.m_lblk;
		err = f2fs_map_blocks(inode, &map, 0, F2FS_GET_BLOCK_DEFAULT);
		if (err)
			goto clear_out;

		if (!(map.m_flags & F2FS_MAP_FLAGS)) {
			map.m_lblk = next_pgofs;
			goto check;
		}

		set_inode_flag(inode, FI_DO_DEFRAG);

		idx = map.m_lblk;
		while (idx < map.m_lblk + map.m_len && cnt < blk_per_seg) {
			struct page *page;

			page = f2fs_get_lock_data_page(inode, idx, true);
			if (IS_ERR(page)) {
				err = PTR_ERR(page);
				goto clear_out;
			}

			set_page_dirty(page);
			f2fs_put_page(page, 1);

			idx++;
			cnt++;
			total++;
		}

		map.m_lblk = idx;
check:
		if (map.m_lblk < pg_end && cnt < blk_per_seg)
			goto do_map;

		clear_inode_flag(inode, FI_DO_DEFRAG);

		err = filemap_fdatawrite(inode->i_mapping);
		if (err)
			goto out;
	}
clear_out:
	clear_inode_flag(inode, FI_DO_DEFRAG);
out:
	inode_unlock(inode);
	if (!err)
		range->len = (u64)total << PAGE_SHIFT;
	return err;
}

static int f2fs_ioc_defragment(struct file *filp, unsigned long arg)
{
	struct inode *inode = file_inode(filp);
	struct f2fs_sb_info *sbi = F2FS_I_SB(inode);
	struct f2fs_defragment range;
	int err;

	if (!capable(CAP_SYS_ADMIN))
		return -EPERM;

	if (!S_ISREG(inode->i_mode) || f2fs_is_atomic_file(inode))
		return -EINVAL;

	if (f2fs_readonly(sbi->sb))
		return -EROFS;

	if (copy_from_user(&range, (struct f2fs_defragment __user *)arg,
							sizeof(range)))
		return -EFAULT;

	/* verify alignment of offset & size */
	if (range.start & (F2FS_BLKSIZE - 1) || range.len & (F2FS_BLKSIZE - 1))
		return -EINVAL;

	if (unlikely((range.start + range.len) >> PAGE_SHIFT >
					sbi->max_file_blocks))
		return -EINVAL;

	err = mnt_want_write_file(filp);
	if (err)
		return err;

	err = f2fs_defragment_range(sbi, filp, &range);
	mnt_drop_write_file(filp);

	f2fs_update_time(sbi, REQ_TIME);
	if (err < 0)
		return err;

	if (copy_to_user((struct f2fs_defragment __user *)arg, &range,
							sizeof(range)))
		return -EFAULT;

	return 0;
}

static int f2fs_move_file_range(struct file *file_in, loff_t pos_in,
			struct file *file_out, loff_t pos_out, size_t len)
{
	struct inode *src = file_inode(file_in);
	struct inode *dst = file_inode(file_out);
	struct f2fs_sb_info *sbi = F2FS_I_SB(src);
	size_t olen = len, dst_max_i_size = 0;
	size_t dst_osize;
	int ret;

	if (file_in->f_path.mnt != file_out->f_path.mnt ||
				src->i_sb != dst->i_sb)
		return -EXDEV;

	if (unlikely(f2fs_readonly(src->i_sb)))
		return -EROFS;

	if (!S_ISREG(src->i_mode) || !S_ISREG(dst->i_mode))
		return -EINVAL;

	if (IS_ENCRYPTED(src) || IS_ENCRYPTED(dst))
		return -EOPNOTSUPP;

	if (src == dst) {
		if (pos_in == pos_out)
			return 0;
		if (pos_out > pos_in && pos_out < pos_in + len)
			return -EINVAL;
	}

	inode_lock(src);
	if (src != dst) {
		ret = -EBUSY;
		if (!inode_trylock(dst))
			goto out;
	}

	ret = -EINVAL;
	if (pos_in + len > src->i_size || pos_in + len < pos_in)
		goto out_unlock;
	if (len == 0)
		olen = len = src->i_size - pos_in;
	if (pos_in + len == src->i_size)
		len = ALIGN(src->i_size, F2FS_BLKSIZE) - pos_in;
	if (len == 0) {
		ret = 0;
		goto out_unlock;
	}

	dst_osize = dst->i_size;
	if (pos_out + olen > dst->i_size)
		dst_max_i_size = pos_out + olen;

	/* verify the end result is block aligned */
	if (!IS_ALIGNED(pos_in, F2FS_BLKSIZE) ||
			!IS_ALIGNED(pos_in + len, F2FS_BLKSIZE) ||
			!IS_ALIGNED(pos_out, F2FS_BLKSIZE))
		goto out_unlock;

	ret = f2fs_convert_inline_inode(src);
	if (ret)
		goto out_unlock;

	ret = f2fs_convert_inline_inode(dst);
	if (ret)
		goto out_unlock;

	/* write out all dirty pages from offset */
	ret = filemap_write_and_wait_range(src->i_mapping,
					pos_in, pos_in + len);
	if (ret)
		goto out_unlock;

	ret = filemap_write_and_wait_range(dst->i_mapping,
					pos_out, pos_out + len);
	if (ret)
		goto out_unlock;

	f2fs_balance_fs(sbi, true);

	down_write(&F2FS_I(src)->i_gc_rwsem[WRITE]);
	if (src != dst) {
		ret = -EBUSY;
		if (!down_write_trylock(&F2FS_I(dst)->i_gc_rwsem[WRITE]))
			goto out_src;
	}

	f2fs_lock_op(sbi);
	ret = __exchange_data_block(src, dst, pos_in >> F2FS_BLKSIZE_BITS,
				pos_out >> F2FS_BLKSIZE_BITS,
				len >> F2FS_BLKSIZE_BITS, false);

	if (!ret) {
		if (dst_max_i_size)
			f2fs_i_size_write(dst, dst_max_i_size);
		else if (dst_osize != dst->i_size)
			f2fs_i_size_write(dst, dst_osize);
	}
	f2fs_unlock_op(sbi);

	if (src != dst)
		up_write(&F2FS_I(dst)->i_gc_rwsem[WRITE]);
out_src:
	up_write(&F2FS_I(src)->i_gc_rwsem[WRITE]);
out_unlock:
	if (src != dst)
		inode_unlock(dst);
out:
	inode_unlock(src);
	return ret;
}

static int f2fs_ioc_move_range(struct file *filp, unsigned long arg)
{
	struct f2fs_move_range range;
	struct fd dst;
	int err;

	if (!(filp->f_mode & FMODE_READ) ||
			!(filp->f_mode & FMODE_WRITE))
		return -EBADF;

	if (copy_from_user(&range, (struct f2fs_move_range __user *)arg,
							sizeof(range)))
		return -EFAULT;

	dst = fdget(range.dst_fd);
	if (!dst.file)
		return -EBADF;

	if (!(dst.file->f_mode & FMODE_WRITE)) {
		err = -EBADF;
		goto err_out;
	}

	err = mnt_want_write_file(filp);
	if (err)
		goto err_out;

	err = f2fs_move_file_range(filp, range.pos_in, dst.file,
					range.pos_out, range.len);

	mnt_drop_write_file(filp);
	if (err)
		goto err_out;

	if (copy_to_user((struct f2fs_move_range __user *)arg,
						&range, sizeof(range)))
		err = -EFAULT;
err_out:
	fdput(dst);
	return err;
}

static int f2fs_ioc_flush_device(struct file *filp, unsigned long arg)
{
	struct inode *inode = file_inode(filp);
	struct f2fs_sb_info *sbi = F2FS_I_SB(inode);
	struct sit_info *sm = SIT_I(sbi);
	unsigned int start_segno = 0, end_segno = 0;
	unsigned int dev_start_segno = 0, dev_end_segno = 0;
	struct f2fs_flush_device range;
	int ret;

	if (!capable(CAP_SYS_ADMIN))
		return -EPERM;

	if (f2fs_readonly(sbi->sb))
		return -EROFS;

	if (unlikely(is_sbi_flag_set(sbi, SBI_CP_DISABLED)))
		return -EINVAL;

	if (copy_from_user(&range, (struct f2fs_flush_device __user *)arg,
							sizeof(range)))
		return -EFAULT;

	if (!f2fs_is_multi_device(sbi) || sbi->s_ndevs - 1 <= range.dev_num ||
			__is_large_section(sbi)) {
		f2fs_warn(sbi, "Can't flush %u in %d for segs_per_sec %u != 1",
			  range.dev_num, sbi->s_ndevs, sbi->segs_per_sec);
		return -EINVAL;
	}

	ret = mnt_want_write_file(filp);
	if (ret)
		return ret;

	if (range.dev_num != 0)
		dev_start_segno = GET_SEGNO(sbi, FDEV(range.dev_num).start_blk);
	dev_end_segno = GET_SEGNO(sbi, FDEV(range.dev_num).end_blk);

	start_segno = sm->last_victim[FLUSH_DEVICE];
	if (start_segno < dev_start_segno || start_segno >= dev_end_segno)
		start_segno = dev_start_segno;
	end_segno = min(start_segno + range.segments, dev_end_segno);

	while (start_segno < end_segno) {
		if (!down_write_trylock(&sbi->gc_lock)) {
			ret = -EBUSY;
			goto out;
		}
		sm->last_victim[GC_CB] = end_segno + 1;
		sm->last_victim[GC_GREEDY] = end_segno + 1;
		sm->last_victim[ALLOC_NEXT] = end_segno + 1;
		ret = f2fs_gc(sbi, true, true, start_segno);
		if (ret == -EAGAIN)
			ret = 0;
		else if (ret < 0)
			break;
		start_segno++;
	}
out:
	mnt_drop_write_file(filp);
	return ret;
}

static int f2fs_ioc_get_features(struct file *filp, unsigned long arg)
{
	struct inode *inode = file_inode(filp);
	u32 sb_feature = le32_to_cpu(F2FS_I_SB(inode)->raw_super->feature);

	/* Must validate to set it with SQLite behavior in Android. */
	sb_feature |= F2FS_FEATURE_ATOMIC_WRITE;

	return put_user(sb_feature, (u32 __user *)arg);
}

#ifdef CONFIG_QUOTA
int f2fs_transfer_project_quota(struct inode *inode, kprojid_t kprojid)
{
	struct dquot *transfer_to[MAXQUOTAS] = {};
	struct f2fs_sb_info *sbi = F2FS_I_SB(inode);
	struct super_block *sb = sbi->sb;
	int err = 0;

	transfer_to[PRJQUOTA] = dqget(sb, make_kqid_projid(kprojid));
	if (!IS_ERR(transfer_to[PRJQUOTA])) {
		err = __dquot_transfer(inode, transfer_to);
		if (err)
			set_sbi_flag(sbi, SBI_QUOTA_NEED_REPAIR);
		dqput(transfer_to[PRJQUOTA]);
	}
	return err;
}

static int f2fs_ioc_setproject(struct file *filp, __u32 projid)
{
	struct inode *inode = file_inode(filp);
	struct f2fs_inode_info *fi = F2FS_I(inode);
	struct f2fs_sb_info *sbi = F2FS_I_SB(inode);
	struct page *ipage;
	kprojid_t kprojid;
	int err;

	if (!f2fs_sb_has_project_quota(sbi)) {
		if (projid != F2FS_DEF_PROJID)
			return -EOPNOTSUPP;
		else
			return 0;
	}

	if (!f2fs_has_extra_attr(inode))
		return -EOPNOTSUPP;

	kprojid = make_kprojid(&init_user_ns, (projid_t)projid);

	if (projid_eq(kprojid, F2FS_I(inode)->i_projid))
		return 0;

	err = -EPERM;
	/* Is it quota file? Do not allow user to mess with it */
	if (IS_NOQUOTA(inode))
		return err;

	ipage = f2fs_get_node_page(sbi, inode->i_ino);
	if (IS_ERR(ipage))
		return PTR_ERR(ipage);

	if (!F2FS_FITS_IN_INODE(F2FS_INODE(ipage), fi->i_extra_isize,
								i_projid)) {
		err = -EOVERFLOW;
		f2fs_put_page(ipage, 1);
		return err;
	}
	f2fs_put_page(ipage, 1);

	err = dquot_initialize(inode);
	if (err)
		return err;

	f2fs_lock_op(sbi);
	err = f2fs_transfer_project_quota(inode, kprojid);
	if (err)
		goto out_unlock;

	F2FS_I(inode)->i_projid = kprojid;
	inode->i_ctime = current_time(inode);
	f2fs_mark_inode_dirty_sync(inode, true);
out_unlock:
	f2fs_unlock_op(sbi);
	return err;
}
#else
int f2fs_transfer_project_quota(struct inode *inode, kprojid_t kprojid)
{
	return 0;
}

static int f2fs_ioc_setproject(struct file *filp, __u32 projid)
{
	if (projid != F2FS_DEF_PROJID)
		return -EOPNOTSUPP;
	return 0;
}
#endif

/* FS_IOC_FSGETXATTR and FS_IOC_FSSETXATTR support */

/*
 * To make a new on-disk f2fs i_flag gettable via FS_IOC_FSGETXATTR and settable
 * via FS_IOC_FSSETXATTR, add an entry for it to f2fs_xflags_map[], and add its
 * FS_XFLAG_* equivalent to F2FS_SUPPORTED_XFLAGS.
 */

static const struct {
	u32 iflag;
	u32 xflag;
} f2fs_xflags_map[] = {
	{ F2FS_SYNC_FL,		FS_XFLAG_SYNC },
	{ F2FS_IMMUTABLE_FL,	FS_XFLAG_IMMUTABLE },
	{ F2FS_APPEND_FL,	FS_XFLAG_APPEND },
	{ F2FS_NODUMP_FL,	FS_XFLAG_NODUMP },
	{ F2FS_NOATIME_FL,	FS_XFLAG_NOATIME },
	{ F2FS_PROJINHERIT_FL,	FS_XFLAG_PROJINHERIT },
};

#define F2FS_SUPPORTED_XFLAGS (		\
		FS_XFLAG_SYNC |		\
		FS_XFLAG_IMMUTABLE |	\
		FS_XFLAG_APPEND |	\
		FS_XFLAG_NODUMP |	\
		FS_XFLAG_NOATIME |	\
		FS_XFLAG_PROJINHERIT)

/* Convert f2fs on-disk i_flags to FS_IOC_FS{GET,SET}XATTR flags */
static inline u32 f2fs_iflags_to_xflags(u32 iflags)
{
	u32 xflags = 0;
	int i;

	for (i = 0; i < ARRAY_SIZE(f2fs_xflags_map); i++)
		if (iflags & f2fs_xflags_map[i].iflag)
			xflags |= f2fs_xflags_map[i].xflag;

	return xflags;
}

/* Convert FS_IOC_FS{GET,SET}XATTR flags to f2fs on-disk i_flags */
static inline u32 f2fs_xflags_to_iflags(u32 xflags)
{
	u32 iflags = 0;
	int i;

	for (i = 0; i < ARRAY_SIZE(f2fs_xflags_map); i++)
		if (xflags & f2fs_xflags_map[i].xflag)
			iflags |= f2fs_xflags_map[i].iflag;

	return iflags;
}

static void f2fs_fill_fsxattr(struct inode *inode, struct fsxattr *fa)
{
	struct f2fs_inode_info *fi = F2FS_I(inode);

	simple_fill_fsxattr(fa, f2fs_iflags_to_xflags(fi->i_flags));

	if (f2fs_sb_has_project_quota(F2FS_I_SB(inode)))
		fa->fsx_projid = from_kprojid(&init_user_ns, fi->i_projid);
}

static int f2fs_ioc_fsgetxattr(struct file *filp, unsigned long arg)
{
	struct inode *inode = file_inode(filp);
	struct fsxattr fa;

	f2fs_fill_fsxattr(inode, &fa);

	if (copy_to_user((struct fsxattr __user *)arg, &fa, sizeof(fa)))
		return -EFAULT;
	return 0;
}

static int f2fs_ioc_fssetxattr(struct file *filp, unsigned long arg)
{
	struct inode *inode = file_inode(filp);
	struct fsxattr fa, old_fa;
	u32 iflags;
	int err;

	if (copy_from_user(&fa, (struct fsxattr __user *)arg, sizeof(fa)))
		return -EFAULT;

	/* Make sure caller has proper permission */
	if (!inode_owner_or_capable(inode))
		return -EACCES;

	if (fa.fsx_xflags & ~F2FS_SUPPORTED_XFLAGS)
		return -EOPNOTSUPP;

	iflags = f2fs_xflags_to_iflags(fa.fsx_xflags);
	if (f2fs_mask_flags(inode->i_mode, iflags) != iflags)
		return -EOPNOTSUPP;

	err = mnt_want_write_file(filp);
	if (err)
		return err;

	inode_lock(inode);

	f2fs_fill_fsxattr(inode, &old_fa);
	err = vfs_ioc_fssetxattr_check(inode, &old_fa, &fa);
	if (err)
		goto out;

	err = f2fs_setflags_common(inode, iflags,
			f2fs_xflags_to_iflags(F2FS_SUPPORTED_XFLAGS));
	if (err)
		goto out;

	err = f2fs_ioc_setproject(filp, fa.fsx_projid);
out:
	inode_unlock(inode);
	mnt_drop_write_file(filp);
	return err;
}

int f2fs_pin_file_control(struct inode *inode, bool inc)
{
	struct f2fs_inode_info *fi = F2FS_I(inode);
	struct f2fs_sb_info *sbi = F2FS_I_SB(inode);

	/* Use i_gc_failures for normal file as a risk signal. */
	if (inc)
		f2fs_i_gc_failures_write(inode,
				fi->i_gc_failures[GC_FAILURE_PIN] + 1);

	if (fi->i_gc_failures[GC_FAILURE_PIN] > sbi->gc_pin_file_threshold) {
		f2fs_warn(sbi, "%s: Enable GC = ino %lx after %x GC trials",
			  __func__, inode->i_ino,
			  fi->i_gc_failures[GC_FAILURE_PIN]);
		clear_inode_flag(inode, FI_PIN_FILE);
		return -EAGAIN;
	}
	return 0;
}

static int f2fs_ioc_set_pin_file(struct file *filp, unsigned long arg)
{
	struct inode *inode = file_inode(filp);
	__u32 pin;
	int ret = 0;

	if (get_user(pin, (__u32 __user *)arg))
		return -EFAULT;

	if (!S_ISREG(inode->i_mode))
		return -EINVAL;

	if (f2fs_readonly(F2FS_I_SB(inode)->sb))
		return -EROFS;

	ret = mnt_want_write_file(filp);
	if (ret)
		return ret;

	inode_lock(inode);

	if (f2fs_should_update_outplace(inode, NULL)) {
		ret = -EINVAL;
		goto out;
	}

	if (!pin) {
		clear_inode_flag(inode, FI_PIN_FILE);
		f2fs_i_gc_failures_write(inode, 0);
		goto done;
	}

	if (f2fs_pin_file_control(inode, false)) {
		ret = -EAGAIN;
		goto out;
	}

	ret = f2fs_convert_inline_inode(inode);
	if (ret)
		goto out;

	if (f2fs_disable_compressed_file(inode)) {
		ret = -EOPNOTSUPP;
		goto out;
	}

	set_inode_flag(inode, FI_PIN_FILE);
	ret = F2FS_I(inode)->i_gc_failures[GC_FAILURE_PIN];
done:
	f2fs_update_time(F2FS_I_SB(inode), REQ_TIME);
out:
	inode_unlock(inode);
	mnt_drop_write_file(filp);
	return ret;
}

static int f2fs_ioc_get_pin_file(struct file *filp, unsigned long arg)
{
	struct inode *inode = file_inode(filp);
	__u32 pin = 0;

	if (is_inode_flag_set(inode, FI_PIN_FILE))
		pin = F2FS_I(inode)->i_gc_failures[GC_FAILURE_PIN];
	return put_user(pin, (u32 __user *)arg);
}

int f2fs_precache_extents(struct inode *inode)
{
	struct f2fs_inode_info *fi = F2FS_I(inode);
	struct f2fs_map_blocks map;
	pgoff_t m_next_extent;
	loff_t end;
	int err;

	if (is_inode_flag_set(inode, FI_NO_EXTENT))
		return -EOPNOTSUPP;

	map.m_lblk = 0;
	map.m_next_pgofs = NULL;
	map.m_next_extent = &m_next_extent;
	map.m_seg_type = NO_CHECK_TYPE;
	map.m_may_create = false;
	end = F2FS_I_SB(inode)->max_file_blocks;

	while (map.m_lblk < end) {
		map.m_len = end - map.m_lblk;

		down_write(&fi->i_gc_rwsem[WRITE]);
		err = f2fs_map_blocks(inode, &map, 0, F2FS_GET_BLOCK_PRECACHE);
		up_write(&fi->i_gc_rwsem[WRITE]);
		if (err)
			return err;

		map.m_lblk = m_next_extent;
	}

	return err;
}

static int f2fs_ioc_precache_extents(struct file *filp, unsigned long arg)
{
	return f2fs_precache_extents(file_inode(filp));
}

static int f2fs_ioc_resize_fs(struct file *filp, unsigned long arg)
{
	struct f2fs_sb_info *sbi = F2FS_I_SB(file_inode(filp));
	__u64 block_count;

	if (!capable(CAP_SYS_ADMIN))
		return -EPERM;

	if (f2fs_readonly(sbi->sb))
		return -EROFS;

	if (copy_from_user(&block_count, (void __user *)arg,
			   sizeof(block_count)))
		return -EFAULT;

	return f2fs_resize_fs(sbi, block_count);
}

static int f2fs_ioc_enable_verity(struct file *filp, unsigned long arg)
{
	struct inode *inode = file_inode(filp);

	f2fs_update_time(F2FS_I_SB(inode), REQ_TIME);

	if (!f2fs_sb_has_verity(F2FS_I_SB(inode))) {
		f2fs_warn(F2FS_I_SB(inode),
			  "Can't enable fs-verity on inode %lu: the verity feature is not enabled on this filesystem.\n",
			  inode->i_ino);
		return -EOPNOTSUPP;
	}

	return fsverity_ioctl_enable(filp, (const void __user *)arg);
}

static int f2fs_ioc_measure_verity(struct file *filp, unsigned long arg)
{
	if (!f2fs_sb_has_verity(F2FS_I_SB(file_inode(filp))))
		return -EOPNOTSUPP;

	return fsverity_ioctl_measure(filp, (void __user *)arg);
}

static int f2fs_get_volume_name(struct file *filp, unsigned long arg)
{
	struct inode *inode = file_inode(filp);
	struct f2fs_sb_info *sbi = F2FS_I_SB(inode);
	char *vbuf;
	int count;
	int err = 0;

	vbuf = f2fs_kzalloc(sbi, MAX_VOLUME_NAME, GFP_KERNEL);
	if (!vbuf)
		return -ENOMEM;

	down_read(&sbi->sb_lock);
	count = utf16s_to_utf8s(sbi->raw_super->volume_name,
			ARRAY_SIZE(sbi->raw_super->volume_name),
			UTF16_LITTLE_ENDIAN, vbuf, MAX_VOLUME_NAME);
	up_read(&sbi->sb_lock);

	if (copy_to_user((char __user *)arg, vbuf,
				min(FSLABEL_MAX, count)))
		err = -EFAULT;

	kvfree(vbuf);
	return err;
}

static int f2fs_set_volume_name(struct file *filp, unsigned long arg)
{
	struct inode *inode = file_inode(filp);
	struct f2fs_sb_info *sbi = F2FS_I_SB(inode);
	char *vbuf;
	int err = 0;

	if (!capable(CAP_SYS_ADMIN))
		return -EPERM;

	vbuf = strndup_user((const char __user *)arg, FSLABEL_MAX);
	if (IS_ERR(vbuf))
		return PTR_ERR(vbuf);

	err = mnt_want_write_file(filp);
	if (err)
		goto out;

	down_write(&sbi->sb_lock);

	memset(sbi->raw_super->volume_name, 0,
			sizeof(sbi->raw_super->volume_name));
	utf8s_to_utf16s(vbuf, strlen(vbuf), UTF16_LITTLE_ENDIAN,
			sbi->raw_super->volume_name,
			ARRAY_SIZE(sbi->raw_super->volume_name));

	err = f2fs_commit_super(sbi, false);

	up_write(&sbi->sb_lock);

	mnt_drop_write_file(filp);
out:
	kfree(vbuf);
	return err;
}

static int f2fs_get_compress_blocks(struct file *filp, unsigned long arg)
{
	struct inode *inode = file_inode(filp);
	__u64 blocks;

	if (!f2fs_sb_has_compression(F2FS_I_SB(inode)))
		return -EOPNOTSUPP;

	if (!f2fs_compressed_file(inode))
		return -EINVAL;

	blocks = F2FS_I(inode)->i_compr_blocks;
	return put_user(blocks, (u64 __user *)arg);
}

static int release_compress_blocks(struct dnode_of_data *dn, pgoff_t count)
{
	struct f2fs_sb_info *sbi = F2FS_I_SB(dn->inode);
	unsigned int released_blocks = 0;
	int cluster_size = F2FS_I(dn->inode)->i_cluster_size;
	block_t blkaddr;
	int i;

	for (i = 0; i < count; i++) {
		blkaddr = data_blkaddr(dn->inode, dn->node_page,
						dn->ofs_in_node + i);

		if (!__is_valid_data_blkaddr(blkaddr))
			continue;
		if (unlikely(!f2fs_is_valid_blkaddr(sbi, blkaddr,
					DATA_GENERIC_ENHANCE)))
			return -EFSCORRUPTED;
	}

	while (count) {
		int compr_blocks = 0;

		for (i = 0; i < cluster_size; i++, dn->ofs_in_node++) {
			blkaddr = f2fs_data_blkaddr(dn);

			if (i == 0) {
				if (blkaddr == COMPRESS_ADDR)
					continue;
				dn->ofs_in_node += cluster_size;
				goto next;
			}

			if (__is_valid_data_blkaddr(blkaddr))
				compr_blocks++;

			if (blkaddr != NEW_ADDR)
				continue;

			dn->data_blkaddr = NULL_ADDR;
			f2fs_set_data_blkaddr(dn);
		}

		f2fs_i_compr_blocks_update(dn->inode, compr_blocks, false);
		dec_valid_block_count(sbi, dn->inode,
					cluster_size - compr_blocks);

		released_blocks += cluster_size - compr_blocks;
next:
		count -= cluster_size;
	}

	return released_blocks;
}

static int f2fs_release_compress_blocks(struct file *filp, unsigned long arg)
{
	struct inode *inode = file_inode(filp);
	struct f2fs_sb_info *sbi = F2FS_I_SB(inode);
	pgoff_t page_idx = 0, last_idx;
	unsigned int released_blocks = 0;
	int ret;
	int writecount;

	if (!f2fs_sb_has_compression(F2FS_I_SB(inode)))
		return -EOPNOTSUPP;

	if (!f2fs_compressed_file(inode))
		return -EINVAL;

	if (f2fs_readonly(sbi->sb))
		return -EROFS;

	ret = mnt_want_write_file(filp);
	if (ret)
		return ret;

	f2fs_balance_fs(F2FS_I_SB(inode), true);

	inode_lock(inode);

	writecount = atomic_read(&inode->i_writecount);
	if ((filp->f_mode & FMODE_WRITE && writecount != 1) || writecount) {
		ret = -EBUSY;
		goto out;
	}

	if (IS_IMMUTABLE(inode)) {
		ret = -EINVAL;
		goto out;
	}

	ret = filemap_write_and_wait_range(inode->i_mapping, 0, LLONG_MAX);
	if (ret)
		goto out;

	if (!F2FS_I(inode)->i_compr_blocks)
		goto out;

	F2FS_I(inode)->i_flags |= F2FS_IMMUTABLE_FL;
	f2fs_set_inode_flags(inode);
	inode->i_ctime = current_time(inode);
	f2fs_mark_inode_dirty_sync(inode, true);

	down_write(&F2FS_I(inode)->i_gc_rwsem[WRITE]);
	down_write(&F2FS_I(inode)->i_mmap_sem);

	last_idx = DIV_ROUND_UP(i_size_read(inode), PAGE_SIZE);

	while (page_idx < last_idx) {
		struct dnode_of_data dn;
		pgoff_t end_offset, count;

		set_new_dnode(&dn, inode, NULL, NULL, 0);
		ret = f2fs_get_dnode_of_data(&dn, page_idx, LOOKUP_NODE);
		if (ret) {
			if (ret == -ENOENT) {
				page_idx = f2fs_get_next_page_offset(&dn,
								page_idx);
				ret = 0;
				continue;
			}
			break;
		}

		end_offset = ADDRS_PER_PAGE(dn.node_page, inode);
		count = min(end_offset - dn.ofs_in_node, last_idx - page_idx);
		count = round_up(count, F2FS_I(inode)->i_cluster_size);

		ret = release_compress_blocks(&dn, count);

		f2fs_put_dnode(&dn);

		if (ret < 0)
			break;

		page_idx += count;
		released_blocks += ret;
	}

	up_write(&F2FS_I(inode)->i_gc_rwsem[WRITE]);
	up_write(&F2FS_I(inode)->i_mmap_sem);
out:
	inode_unlock(inode);

	mnt_drop_write_file(filp);

	if (ret >= 0) {
		ret = put_user(released_blocks, (u64 __user *)arg);
	} else if (released_blocks && F2FS_I(inode)->i_compr_blocks) {
		set_sbi_flag(sbi, SBI_NEED_FSCK);
		f2fs_warn(sbi, "%s: partial blocks were released i_ino=%lx "
			"iblocks=%llu, released=%u, compr_blocks=%llu, "
			"run fsck to fix.",
			__func__, inode->i_ino, (u64)inode->i_blocks,
			released_blocks,
			F2FS_I(inode)->i_compr_blocks);
	}

	return ret;
}

static int reserve_compress_blocks(struct dnode_of_data *dn, pgoff_t count)
{
	struct f2fs_sb_info *sbi = F2FS_I_SB(dn->inode);
	unsigned int reserved_blocks = 0;
	int cluster_size = F2FS_I(dn->inode)->i_cluster_size;
	block_t blkaddr;
	int i;

	for (i = 0; i < count; i++) {
		blkaddr = data_blkaddr(dn->inode, dn->node_page,
						dn->ofs_in_node + i);

		if (!__is_valid_data_blkaddr(blkaddr))
			continue;
		if (unlikely(!f2fs_is_valid_blkaddr(sbi, blkaddr,
					DATA_GENERIC_ENHANCE)))
			return -EFSCORRUPTED;
	}

	while (count) {
		int compr_blocks = 0;
		blkcnt_t reserved;
		int ret;

		for (i = 0; i < cluster_size; i++, dn->ofs_in_node++) {
			blkaddr = f2fs_data_blkaddr(dn);

			if (i == 0) {
				if (blkaddr == COMPRESS_ADDR)
					continue;
				dn->ofs_in_node += cluster_size;
				goto next;
			}

			if (__is_valid_data_blkaddr(blkaddr)) {
				compr_blocks++;
				continue;
			}

			dn->data_blkaddr = NEW_ADDR;
			f2fs_set_data_blkaddr(dn);
		}

		reserved = cluster_size - compr_blocks;
		ret = inc_valid_block_count(sbi, dn->inode, &reserved);
		if (ret)
			return ret;

		if (reserved != cluster_size - compr_blocks)
			return -ENOSPC;

		f2fs_i_compr_blocks_update(dn->inode, compr_blocks, true);

		reserved_blocks += reserved;
next:
		count -= cluster_size;
	}

	return reserved_blocks;
}

static int f2fs_reserve_compress_blocks(struct file *filp, unsigned long arg)
{
	struct inode *inode = file_inode(filp);
	struct f2fs_sb_info *sbi = F2FS_I_SB(inode);
	pgoff_t page_idx = 0, last_idx;
	unsigned int reserved_blocks = 0;
	int ret;

	if (!f2fs_sb_has_compression(F2FS_I_SB(inode)))
		return -EOPNOTSUPP;

	if (!f2fs_compressed_file(inode))
		return -EINVAL;

	if (f2fs_readonly(sbi->sb))
		return -EROFS;

	ret = mnt_want_write_file(filp);
	if (ret)
		return ret;

	if (F2FS_I(inode)->i_compr_blocks)
		goto out;

	f2fs_balance_fs(F2FS_I_SB(inode), true);

	inode_lock(inode);

	if (!IS_IMMUTABLE(inode)) {
		ret = -EINVAL;
		goto unlock_inode;
	}

	down_write(&F2FS_I(inode)->i_gc_rwsem[WRITE]);
	down_write(&F2FS_I(inode)->i_mmap_sem);

	last_idx = DIV_ROUND_UP(i_size_read(inode), PAGE_SIZE);

	while (page_idx < last_idx) {
		struct dnode_of_data dn;
		pgoff_t end_offset, count;

		set_new_dnode(&dn, inode, NULL, NULL, 0);
		ret = f2fs_get_dnode_of_data(&dn, page_idx, LOOKUP_NODE);
		if (ret) {
			if (ret == -ENOENT) {
				page_idx = f2fs_get_next_page_offset(&dn,
								page_idx);
				ret = 0;
				continue;
			}
			break;
		}

		end_offset = ADDRS_PER_PAGE(dn.node_page, inode);
		count = min(end_offset - dn.ofs_in_node, last_idx - page_idx);
		count = round_up(count, F2FS_I(inode)->i_cluster_size);

		ret = reserve_compress_blocks(&dn, count);

		f2fs_put_dnode(&dn);

		if (ret < 0)
			break;

		page_idx += count;
		reserved_blocks += ret;
	}

	up_write(&F2FS_I(inode)->i_gc_rwsem[WRITE]);
	up_write(&F2FS_I(inode)->i_mmap_sem);

	if (ret >= 0) {
		F2FS_I(inode)->i_flags &= ~F2FS_IMMUTABLE_FL;
		f2fs_set_inode_flags(inode);
		inode->i_ctime = current_time(inode);
		f2fs_mark_inode_dirty_sync(inode, true);
	}
unlock_inode:
	inode_unlock(inode);
out:
	mnt_drop_write_file(filp);

	if (ret >= 0) {
		ret = put_user(reserved_blocks, (u64 __user *)arg);
	} else if (reserved_blocks && F2FS_I(inode)->i_compr_blocks) {
		set_sbi_flag(sbi, SBI_NEED_FSCK);
		f2fs_warn(sbi, "%s: partial blocks were released i_ino=%lx "
			"iblocks=%llu, reserved=%u, compr_blocks=%llu, "
			"run fsck to fix.",
			__func__, inode->i_ino, (u64)inode->i_blocks,
			reserved_blocks,
			F2FS_I(inode)->i_compr_blocks);
	}

	return ret;
}

long f2fs_ioctl(struct file *filp, unsigned int cmd, unsigned long arg)
{
	if (unlikely(f2fs_cp_error(F2FS_I_SB(file_inode(filp)))))
		return -EIO;
	if (!f2fs_is_checkpoint_ready(F2FS_I_SB(file_inode(filp))))
		return -ENOSPC;

	switch (cmd) {
	case F2FS_IOC_GETFLAGS:
		return f2fs_ioc_getflags(filp, arg);
	case F2FS_IOC_SETFLAGS:
		return f2fs_ioc_setflags(filp, arg);
	case F2FS_IOC_GETVERSION:
		return f2fs_ioc_getversion(filp, arg);
	case F2FS_IOC_START_ATOMIC_WRITE:
		return f2fs_ioc_start_atomic_write(filp);
	case F2FS_IOC_COMMIT_ATOMIC_WRITE:
		return f2fs_ioc_commit_atomic_write(filp);
	case F2FS_IOC_START_VOLATILE_WRITE:
		return f2fs_ioc_start_volatile_write(filp);
	case F2FS_IOC_RELEASE_VOLATILE_WRITE:
		return f2fs_ioc_release_volatile_write(filp);
	case F2FS_IOC_ABORT_VOLATILE_WRITE:
		return f2fs_ioc_abort_volatile_write(filp);
	case F2FS_IOC_SHUTDOWN:
		return f2fs_ioc_shutdown(filp, arg);
	case FITRIM:
		return f2fs_ioc_fitrim(filp, arg);
	case F2FS_IOC_SET_ENCRYPTION_POLICY:
		return f2fs_ioc_set_encryption_policy(filp, arg);
	case F2FS_IOC_GET_ENCRYPTION_POLICY:
		return f2fs_ioc_get_encryption_policy(filp, arg);
	case F2FS_IOC_GET_ENCRYPTION_PWSALT:
		return f2fs_ioc_get_encryption_pwsalt(filp, arg);
	case FS_IOC_GET_ENCRYPTION_POLICY_EX:
		return f2fs_ioc_get_encryption_policy_ex(filp, arg);
	case FS_IOC_ADD_ENCRYPTION_KEY:
		return f2fs_ioc_add_encryption_key(filp, arg);
	case FS_IOC_REMOVE_ENCRYPTION_KEY:
		return f2fs_ioc_remove_encryption_key(filp, arg);
	case FS_IOC_REMOVE_ENCRYPTION_KEY_ALL_USERS:
		return f2fs_ioc_remove_encryption_key_all_users(filp, arg);
	case FS_IOC_GET_ENCRYPTION_KEY_STATUS:
		return f2fs_ioc_get_encryption_key_status(filp, arg);
	case FS_IOC_GET_ENCRYPTION_NONCE:
		return f2fs_ioc_get_encryption_nonce(filp, arg);
	case F2FS_IOC_GARBAGE_COLLECT:
		return f2fs_ioc_gc(filp, arg);
	case F2FS_IOC_GARBAGE_COLLECT_RANGE:
		return f2fs_ioc_gc_range(filp, arg);
	case F2FS_IOC_WRITE_CHECKPOINT:
		return f2fs_ioc_write_checkpoint(filp, arg);
	case F2FS_IOC_DEFRAGMENT:
		return f2fs_ioc_defragment(filp, arg);
	case F2FS_IOC_MOVE_RANGE:
		return f2fs_ioc_move_range(filp, arg);
	case F2FS_IOC_FLUSH_DEVICE:
		return f2fs_ioc_flush_device(filp, arg);
	case F2FS_IOC_GET_FEATURES:
		return f2fs_ioc_get_features(filp, arg);
	case F2FS_IOC_FSGETXATTR:
		return f2fs_ioc_fsgetxattr(filp, arg);
	case F2FS_IOC_FSSETXATTR:
		return f2fs_ioc_fssetxattr(filp, arg);
	case F2FS_IOC_GET_PIN_FILE:
		return f2fs_ioc_get_pin_file(filp, arg);
	case F2FS_IOC_SET_PIN_FILE:
		return f2fs_ioc_set_pin_file(filp, arg);
	case F2FS_IOC_PRECACHE_EXTENTS:
		return f2fs_ioc_precache_extents(filp, arg);
	case F2FS_IOC_RESIZE_FS:
		return f2fs_ioc_resize_fs(filp, arg);
	case FS_IOC_ENABLE_VERITY:
		return f2fs_ioc_enable_verity(filp, arg);
	case FS_IOC_MEASURE_VERITY:
		return f2fs_ioc_measure_verity(filp, arg);
	case F2FS_IOC_GET_VOLUME_NAME:
		return f2fs_get_volume_name(filp, arg);
	case F2FS_IOC_SET_VOLUME_NAME:
		return f2fs_set_volume_name(filp, arg);
	case F2FS_IOC_GET_COMPRESS_BLOCKS:
		return f2fs_get_compress_blocks(filp, arg);
	case F2FS_IOC_RELEASE_COMPRESS_BLOCKS:
		return f2fs_release_compress_blocks(filp, arg);
	case F2FS_IOC_RESERVE_COMPRESS_BLOCKS:
		return f2fs_reserve_compress_blocks(filp, arg);
	default:
		return -ENOTTY;
	}
}

static ssize_t f2fs_file_read_iter(struct kiocb *iocb, struct iov_iter *iter)
{
	struct file *file = iocb->ki_filp;
	struct inode *inode = file_inode(file);
	int ret;

	if (!f2fs_is_compress_backend_ready(inode))
		return -EOPNOTSUPP;

	ret = generic_file_read_iter(iocb, iter);

	if (ret > 0)
		f2fs_update_iostat(F2FS_I_SB(inode), APP_READ_IO, ret);

	return ret;
}

static ssize_t f2fs_file_write_iter(struct kiocb *iocb, struct iov_iter *from)
{
	struct file *file = iocb->ki_filp;
	struct inode *inode = file_inode(file);
	ssize_t ret;

	if (unlikely(f2fs_cp_error(F2FS_I_SB(inode)))) {
		ret = -EIO;
		goto out;
	}

	if (!f2fs_is_compress_backend_ready(inode)) {
		ret = -EOPNOTSUPP;
		goto out;
	}

	if (iocb->ki_flags & IOCB_NOWAIT) {
		if (!inode_trylock(inode)) {
			ret = -EAGAIN;
			goto out;
		}
	} else {
		inode_lock(inode);
	}

	ret = generic_write_checks(iocb, from);
	if (ret > 0) {
		bool preallocated = false;
		size_t target_size = 0;
		int err;

		if (iov_iter_fault_in_readable(from, iov_iter_count(from)))
			set_inode_flag(inode, FI_NO_PREALLOC);

		if ((iocb->ki_flags & IOCB_NOWAIT)) {
			if (!f2fs_overwrite_io(inode, iocb->ki_pos,
						iov_iter_count(from)) ||
				f2fs_has_inline_data(inode) ||
				f2fs_force_buffered_io(inode, iocb, from)) {
				clear_inode_flag(inode, FI_NO_PREALLOC);
				inode_unlock(inode);
				ret = -EAGAIN;
				goto out;
			}
			goto write;
		}

		if (is_inode_flag_set(inode, FI_NO_PREALLOC))
			goto write;

		if (iocb->ki_flags & IOCB_DIRECT) {
			/*
			 * Convert inline data for Direct I/O before entering
			 * f2fs_direct_IO().
			 */
			err = f2fs_convert_inline_inode(inode);
			if (err)
				goto out_err;
			/*
			 * If force_buffere_io() is true, we have to allocate
			 * blocks all the time, since f2fs_direct_IO will fall
			 * back to buffered IO.
			 */
			if (!f2fs_force_buffered_io(inode, iocb, from) &&
					allow_outplace_dio(inode, iocb, from))
				goto write;
		}
		preallocated = true;
		target_size = iocb->ki_pos + iov_iter_count(from);

		err = f2fs_preallocate_blocks(iocb, from);
		if (err) {
out_err:
			clear_inode_flag(inode, FI_NO_PREALLOC);
			inode_unlock(inode);
			ret = err;
			goto out;
		}
write:
		ret = __generic_file_write_iter(iocb, from);
		clear_inode_flag(inode, FI_NO_PREALLOC);

		/* if we couldn't write data, we should deallocate blocks. */
		if (preallocated && i_size_read(inode) < target_size)
			f2fs_truncate(inode);

		if (ret > 0)
			f2fs_update_iostat(F2FS_I_SB(inode), APP_WRITE_IO, ret);
	}
	inode_unlock(inode);
out:
	trace_f2fs_file_write_iter(inode, iocb->ki_pos,
					iov_iter_count(from), ret);
	if (ret > 0)
		ret = generic_write_sync(iocb, ret);
	return ret;
}

#ifdef CONFIG_COMPAT
long f2fs_compat_ioctl(struct file *file, unsigned int cmd, unsigned long arg)
{
	switch (cmd) {
	case F2FS_IOC32_GETFLAGS:
		cmd = F2FS_IOC_GETFLAGS;
		break;
	case F2FS_IOC32_SETFLAGS:
		cmd = F2FS_IOC_SETFLAGS;
		break;
	case F2FS_IOC32_GETVERSION:
		cmd = F2FS_IOC_GETVERSION;
		break;
	case F2FS_IOC_START_ATOMIC_WRITE:
	case F2FS_IOC_COMMIT_ATOMIC_WRITE:
	case F2FS_IOC_START_VOLATILE_WRITE:
	case F2FS_IOC_RELEASE_VOLATILE_WRITE:
	case F2FS_IOC_ABORT_VOLATILE_WRITE:
	case F2FS_IOC_SHUTDOWN:
	case F2FS_IOC_SET_ENCRYPTION_POLICY:
	case F2FS_IOC_GET_ENCRYPTION_PWSALT:
	case F2FS_IOC_GET_ENCRYPTION_POLICY:
	case FS_IOC_GET_ENCRYPTION_POLICY_EX:
	case FS_IOC_ADD_ENCRYPTION_KEY:
	case FS_IOC_REMOVE_ENCRYPTION_KEY:
	case FS_IOC_REMOVE_ENCRYPTION_KEY_ALL_USERS:
	case FS_IOC_GET_ENCRYPTION_KEY_STATUS:
	case FS_IOC_GET_ENCRYPTION_NONCE:
	case F2FS_IOC_GARBAGE_COLLECT:
	case F2FS_IOC_GARBAGE_COLLECT_RANGE:
	case F2FS_IOC_WRITE_CHECKPOINT:
	case F2FS_IOC_DEFRAGMENT:
	case F2FS_IOC_MOVE_RANGE:
	case F2FS_IOC_FLUSH_DEVICE:
	case F2FS_IOC_GET_FEATURES:
	case F2FS_IOC_FSGETXATTR:
	case F2FS_IOC_FSSETXATTR:
	case F2FS_IOC_GET_PIN_FILE:
	case F2FS_IOC_SET_PIN_FILE:
	case F2FS_IOC_PRECACHE_EXTENTS:
	case F2FS_IOC_RESIZE_FS:
	case FS_IOC_ENABLE_VERITY:
	case FS_IOC_MEASURE_VERITY:
	case F2FS_IOC_GET_VOLUME_NAME:
	case F2FS_IOC_SET_VOLUME_NAME:
	case F2FS_IOC_GET_COMPRESS_BLOCKS:
	case F2FS_IOC_RELEASE_COMPRESS_BLOCKS:
	case F2FS_IOC_RESERVE_COMPRESS_BLOCKS:
		break;
	default:
		return -ENOIOCTLCMD;
	}
	return f2fs_ioctl(file, cmd, (unsigned long) compat_ptr(arg));
}
#endif

const struct file_operations f2fs_file_operations = {
	.llseek		= f2fs_llseek,
	.read_iter	= f2fs_file_read_iter,
	.write_iter	= f2fs_file_write_iter,
	.open		= f2fs_file_open,
	.release	= f2fs_release_file,
	.mmap		= f2fs_file_mmap,
	.flush		= f2fs_file_flush,
	.fsync		= f2fs_sync_file,
	.fallocate	= f2fs_fallocate,
	.unlocked_ioctl	= f2fs_ioctl,
#ifdef CONFIG_COMPAT
	.compat_ioctl	= f2fs_compat_ioctl,
#endif
	.splice_read	= generic_file_splice_read,
	.splice_write	= iter_file_splice_write,
};<|MERGE_RESOLUTION|>--- conflicted
+++ resolved
@@ -262,16 +262,11 @@
 	};
 	unsigned int seq_id = 0;
 
-<<<<<<< HEAD
 #if defined(CONFIG_UFSTW)
 	bool turbo_set = false;
 #endif
 
-	if (unlikely(f2fs_readonly(inode->i_sb) ||
-				is_sbi_flag_set(sbi, SBI_CP_DISABLED)))
-=======
 	if (unlikely(f2fs_readonly(inode->i_sb)))
->>>>>>> b7af6d71
 		return 0;
 
 	trace_f2fs_sync_file_enter(inode);

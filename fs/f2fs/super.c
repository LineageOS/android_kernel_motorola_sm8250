--- conflicted
+++ resolved
@@ -1739,10 +1739,7 @@
 		cond_resched();
 		congestion_wait(BLK_RW_ASYNC, DEFAULT_IO_TIMEOUT);
 	} while (get_pages(sbi, F2FS_DIRTY_DATA) && retry--);
-<<<<<<< HEAD
-=======
-
->>>>>>> aad4cd6b
+
 	if (unlikely(retry < 0))
 		f2fs_warn(sbi, "checkpoint=enable has some unwritten data.");
 

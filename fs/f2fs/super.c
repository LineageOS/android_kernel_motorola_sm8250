// SPDX-License-Identifier: GPL-2.0
/*
 * fs/f2fs/super.c
 *
 * Copyright (c) 2012 Samsung Electronics Co., Ltd.
 *             http://www.samsung.com/
 */
#include <linux/module.h>
#include <linux/init.h>
#include <linux/fs.h>
#include <linux/statfs.h>
#include <linux/buffer_head.h>
#include <linux/backing-dev.h>
#include <linux/kthread.h>
#include <linux/parser.h>
#include <linux/mount.h>
#include <linux/seq_file.h>
#include <linux/proc_fs.h>
#include <linux/random.h>
#include <linux/exportfs.h>
#include <linux/blkdev.h>
#include <linux/quotaops.h>
#include <linux/f2fs_fs.h>
#include <linux/sysfs.h>
#include <linux/quota.h>
#include <linux/unicode.h>

#include "f2fs.h"
#include "node.h"
#include "segment.h"
#include "xattr.h"
#include "gc.h"
#include "trace.h"

#define CREATE_TRACE_POINTS
#include <trace/events/f2fs.h>

static struct kmem_cache *f2fs_inode_cachep;

#ifdef CONFIG_F2FS_FAULT_INJECTION

const char *f2fs_fault_name[FAULT_MAX] = {
	[FAULT_KMALLOC]		= "kmalloc",
	[FAULT_KVMALLOC]	= "kvmalloc",
	[FAULT_PAGE_ALLOC]	= "page alloc",
	[FAULT_PAGE_GET]	= "page get",
	[FAULT_ALLOC_BIO]	= "alloc bio",
	[FAULT_ALLOC_NID]	= "alloc nid",
	[FAULT_ORPHAN]		= "orphan",
	[FAULT_BLOCK]		= "no more block",
	[FAULT_DIR_DEPTH]	= "too big dir depth",
	[FAULT_EVICT_INODE]	= "evict_inode fail",
	[FAULT_TRUNCATE]	= "truncate fail",
	[FAULT_READ_IO]		= "read IO error",
	[FAULT_CHECKPOINT]	= "checkpoint error",
	[FAULT_DISCARD]		= "discard error",
	[FAULT_WRITE_IO]	= "write IO error",
};

void f2fs_build_fault_attr(struct f2fs_sb_info *sbi, unsigned int rate,
							unsigned int type)
{
	struct f2fs_fault_info *ffi = &F2FS_OPTION(sbi).fault_info;

	if (rate) {
		atomic_set(&ffi->inject_ops, 0);
		ffi->inject_rate = rate;
	}

	if (type)
		ffi->inject_type = type;

	if (!rate && !type)
		memset(ffi, 0, sizeof(struct f2fs_fault_info));
}
#endif

/* f2fs-wide shrinker description */
static struct shrinker f2fs_shrinker_info = {
	.scan_objects = f2fs_shrink_scan,
	.count_objects = f2fs_shrink_count,
	.seeks = DEFAULT_SEEKS,
};

enum {
	Opt_gc_background,
	Opt_disable_roll_forward,
	Opt_norecovery,
	Opt_discard,
	Opt_nodiscard,
	Opt_noheap,
	Opt_heap,
	Opt_user_xattr,
	Opt_nouser_xattr,
	Opt_acl,
	Opt_noacl,
	Opt_active_logs,
	Opt_disable_ext_identify,
	Opt_inline_xattr,
	Opt_noinline_xattr,
	Opt_inline_xattr_size,
	Opt_inline_data,
	Opt_inline_dentry,
	Opt_noinline_dentry,
	Opt_flush_merge,
	Opt_noflush_merge,
	Opt_nobarrier,
	Opt_fastboot,
	Opt_extent_cache,
	Opt_noextent_cache,
	Opt_noinline_data,
	Opt_data_flush,
	Opt_reserve_root,
	Opt_resgid,
	Opt_resuid,
	Opt_mode,
	Opt_io_size_bits,
	Opt_fault_injection,
	Opt_fault_type,
	Opt_lazytime,
	Opt_nolazytime,
	Opt_quota,
	Opt_noquota,
	Opt_usrquota,
	Opt_grpquota,
	Opt_prjquota,
	Opt_usrjquota,
	Opt_grpjquota,
	Opt_prjjquota,
	Opt_offusrjquota,
	Opt_offgrpjquota,
	Opt_offprjjquota,
	Opt_jqfmt_vfsold,
	Opt_jqfmt_vfsv0,
	Opt_jqfmt_vfsv1,
	Opt_whint,
	Opt_alloc,
	Opt_fsync,
	Opt_test_dummy_encryption,
	Opt_inlinecrypt,
	Opt_checkpoint_disable,
	Opt_checkpoint_disable_cap,
	Opt_checkpoint_disable_cap_perc,
	Opt_checkpoint_enable,
	Opt_compress_algorithm,
	Opt_compress_log_size,
	Opt_compress_extension,
	Opt_err,
};

static match_table_t f2fs_tokens = {
	{Opt_gc_background, "background_gc=%s"},
	{Opt_disable_roll_forward, "disable_roll_forward"},
	{Opt_norecovery, "norecovery"},
	{Opt_discard, "discard"},
	{Opt_nodiscard, "nodiscard"},
	{Opt_noheap, "no_heap"},
	{Opt_heap, "heap"},
	{Opt_user_xattr, "user_xattr"},
	{Opt_nouser_xattr, "nouser_xattr"},
	{Opt_acl, "acl"},
	{Opt_noacl, "noacl"},
	{Opt_active_logs, "active_logs=%u"},
	{Opt_disable_ext_identify, "disable_ext_identify"},
	{Opt_inline_xattr, "inline_xattr"},
	{Opt_noinline_xattr, "noinline_xattr"},
	{Opt_inline_xattr_size, "inline_xattr_size=%u"},
	{Opt_inline_data, "inline_data"},
	{Opt_inline_dentry, "inline_dentry"},
	{Opt_noinline_dentry, "noinline_dentry"},
	{Opt_flush_merge, "flush_merge"},
	{Opt_noflush_merge, "noflush_merge"},
	{Opt_nobarrier, "nobarrier"},
	{Opt_fastboot, "fastboot"},
	{Opt_extent_cache, "extent_cache"},
	{Opt_noextent_cache, "noextent_cache"},
	{Opt_noinline_data, "noinline_data"},
	{Opt_data_flush, "data_flush"},
	{Opt_reserve_root, "reserve_root=%u"},
	{Opt_resgid, "resgid=%u"},
	{Opt_resuid, "resuid=%u"},
	{Opt_mode, "mode=%s"},
	{Opt_io_size_bits, "io_bits=%u"},
	{Opt_fault_injection, "fault_injection=%u"},
	{Opt_fault_type, "fault_type=%u"},
	{Opt_lazytime, "lazytime"},
	{Opt_nolazytime, "nolazytime"},
	{Opt_quota, "quota"},
	{Opt_noquota, "noquota"},
	{Opt_usrquota, "usrquota"},
	{Opt_grpquota, "grpquota"},
	{Opt_prjquota, "prjquota"},
	{Opt_usrjquota, "usrjquota=%s"},
	{Opt_grpjquota, "grpjquota=%s"},
	{Opt_prjjquota, "prjjquota=%s"},
	{Opt_offusrjquota, "usrjquota="},
	{Opt_offgrpjquota, "grpjquota="},
	{Opt_offprjjquota, "prjjquota="},
	{Opt_jqfmt_vfsold, "jqfmt=vfsold"},
	{Opt_jqfmt_vfsv0, "jqfmt=vfsv0"},
	{Opt_jqfmt_vfsv1, "jqfmt=vfsv1"},
	{Opt_whint, "whint_mode=%s"},
	{Opt_alloc, "alloc_mode=%s"},
	{Opt_fsync, "fsync_mode=%s"},
	{Opt_test_dummy_encryption, "test_dummy_encryption=%s"},
	{Opt_test_dummy_encryption, "test_dummy_encryption"},
	{Opt_inlinecrypt, "inlinecrypt"},
	{Opt_checkpoint_disable, "checkpoint=disable"},
	{Opt_checkpoint_disable_cap, "checkpoint=disable:%u"},
	{Opt_checkpoint_disable_cap_perc, "checkpoint=disable:%u%%"},
	{Opt_checkpoint_enable, "checkpoint=enable"},
	{Opt_compress_algorithm, "compress_algorithm=%s"},
	{Opt_compress_log_size, "compress_log_size=%u"},
	{Opt_compress_extension, "compress_extension=%s"},
	{Opt_err, NULL},
};

void f2fs_printk(struct f2fs_sb_info *sbi, const char *fmt, ...)
{
	struct va_format vaf;
	va_list args;
	int level;

	va_start(args, fmt);

	level = printk_get_level(fmt);
	vaf.fmt = printk_skip_level(fmt);
	vaf.va = &args;
	printk("%c%cF2FS-fs (%s): %pV\n",
	       KERN_SOH_ASCII, level, sbi->sb->s_id, &vaf);

	va_end(args);
}

#ifdef CONFIG_UNICODE
static const struct f2fs_sb_encodings {
	__u16 magic;
	char *name;
	char *version;
} f2fs_sb_encoding_map[] = {
	{F2FS_ENC_UTF8_12_1, "utf8", "12.1.0"},
};

static int f2fs_sb_read_encoding(const struct f2fs_super_block *sb,
				 const struct f2fs_sb_encodings **encoding,
				 __u16 *flags)
{
	__u16 magic = le16_to_cpu(sb->s_encoding);
	int i;

	for (i = 0; i < ARRAY_SIZE(f2fs_sb_encoding_map); i++)
		if (magic == f2fs_sb_encoding_map[i].magic)
			break;

	if (i >= ARRAY_SIZE(f2fs_sb_encoding_map))
		return -EINVAL;

	*encoding = &f2fs_sb_encoding_map[i];
	*flags = le16_to_cpu(sb->s_encoding_flags);

	return 0;
}
#endif

static inline void limit_reserve_root(struct f2fs_sb_info *sbi)
{
	block_t limit = min((sbi->user_block_count << 1) / 1000,
			sbi->user_block_count - sbi->reserved_blocks);

	/* limit is 0.2% */
	if (test_opt(sbi, RESERVE_ROOT) &&
			F2FS_OPTION(sbi).root_reserved_blocks > limit) {
		F2FS_OPTION(sbi).root_reserved_blocks = limit;
		f2fs_info(sbi, "Reduce reserved blocks for root = %u",
			  F2FS_OPTION(sbi).root_reserved_blocks);
	}
	if (!test_opt(sbi, RESERVE_ROOT) &&
		(!uid_eq(F2FS_OPTION(sbi).s_resuid,
				make_kuid(&init_user_ns, F2FS_DEF_RESUID)) ||
		!gid_eq(F2FS_OPTION(sbi).s_resgid,
				make_kgid(&init_user_ns, F2FS_DEF_RESGID))))
		f2fs_info(sbi, "Ignore s_resuid=%u, s_resgid=%u w/o reserve_root",
			  from_kuid_munged(&init_user_ns,
					   F2FS_OPTION(sbi).s_resuid),
			  from_kgid_munged(&init_user_ns,
					   F2FS_OPTION(sbi).s_resgid));
}

static inline void adjust_unusable_cap_perc(struct f2fs_sb_info *sbi)
{
	if (!F2FS_OPTION(sbi).unusable_cap_perc)
		return;

	if (F2FS_OPTION(sbi).unusable_cap_perc == 100)
		F2FS_OPTION(sbi).unusable_cap = sbi->user_block_count;
	else
		F2FS_OPTION(sbi).unusable_cap = (sbi->user_block_count / 100) *
					F2FS_OPTION(sbi).unusable_cap_perc;

	f2fs_info(sbi, "Adjust unusable cap for checkpoint=disable = %u / %u%%",
			F2FS_OPTION(sbi).unusable_cap,
			F2FS_OPTION(sbi).unusable_cap_perc);
}

static void init_once(void *foo)
{
	struct f2fs_inode_info *fi = (struct f2fs_inode_info *) foo;

	inode_init_once(&fi->vfs_inode);
}

#ifdef CONFIG_QUOTA
static const char * const quotatypes[] = INITQFNAMES;
#define QTYPE2NAME(t) (quotatypes[t])
static int f2fs_set_qf_name(struct super_block *sb, int qtype,
							substring_t *args)
{
	struct f2fs_sb_info *sbi = F2FS_SB(sb);
	char *qname;
	int ret = -EINVAL;

	if (sb_any_quota_loaded(sb) && !F2FS_OPTION(sbi).s_qf_names[qtype]) {
		f2fs_err(sbi, "Cannot change journaled quota options when quota turned on");
		return -EINVAL;
	}
	if (f2fs_sb_has_quota_ino(sbi)) {
		f2fs_info(sbi, "QUOTA feature is enabled, so ignore qf_name");
		return 0;
	}

	qname = match_strdup(args);
	if (!qname) {
		f2fs_err(sbi, "Not enough memory for storing quotafile name");
		return -ENOMEM;
	}
	if (F2FS_OPTION(sbi).s_qf_names[qtype]) {
		if (strcmp(F2FS_OPTION(sbi).s_qf_names[qtype], qname) == 0)
			ret = 0;
		else
			f2fs_err(sbi, "%s quota file already specified",
				 QTYPE2NAME(qtype));
		goto errout;
	}
	if (strchr(qname, '/')) {
		f2fs_err(sbi, "quotafile must be on filesystem root");
		goto errout;
	}
	F2FS_OPTION(sbi).s_qf_names[qtype] = qname;
	set_opt(sbi, QUOTA);
	return 0;
errout:
	kvfree(qname);
	return ret;
}

static int f2fs_clear_qf_name(struct super_block *sb, int qtype)
{
	struct f2fs_sb_info *sbi = F2FS_SB(sb);

	if (sb_any_quota_loaded(sb) && F2FS_OPTION(sbi).s_qf_names[qtype]) {
		f2fs_err(sbi, "Cannot change journaled quota options when quota turned on");
		return -EINVAL;
	}
	kvfree(F2FS_OPTION(sbi).s_qf_names[qtype]);
	F2FS_OPTION(sbi).s_qf_names[qtype] = NULL;
	return 0;
}

static int f2fs_check_quota_options(struct f2fs_sb_info *sbi)
{
	/*
	 * We do the test below only for project quotas. 'usrquota' and
	 * 'grpquota' mount options are allowed even without quota feature
	 * to support legacy quotas in quota files.
	 */
	if (test_opt(sbi, PRJQUOTA) && !f2fs_sb_has_project_quota(sbi)) {
		f2fs_err(sbi, "Project quota feature not enabled. Cannot enable project quota enforcement.");
		return -1;
	}
	if (F2FS_OPTION(sbi).s_qf_names[USRQUOTA] ||
			F2FS_OPTION(sbi).s_qf_names[GRPQUOTA] ||
			F2FS_OPTION(sbi).s_qf_names[PRJQUOTA]) {
		if (test_opt(sbi, USRQUOTA) &&
				F2FS_OPTION(sbi).s_qf_names[USRQUOTA])
			clear_opt(sbi, USRQUOTA);

		if (test_opt(sbi, GRPQUOTA) &&
				F2FS_OPTION(sbi).s_qf_names[GRPQUOTA])
			clear_opt(sbi, GRPQUOTA);

		if (test_opt(sbi, PRJQUOTA) &&
				F2FS_OPTION(sbi).s_qf_names[PRJQUOTA])
			clear_opt(sbi, PRJQUOTA);

		if (test_opt(sbi, GRPQUOTA) || test_opt(sbi, USRQUOTA) ||
				test_opt(sbi, PRJQUOTA)) {
			f2fs_err(sbi, "old and new quota format mixing");
			return -1;
		}

		if (!F2FS_OPTION(sbi).s_jquota_fmt) {
			f2fs_err(sbi, "journaled quota format not specified");
			return -1;
		}
	}

	if (f2fs_sb_has_quota_ino(sbi) && F2FS_OPTION(sbi).s_jquota_fmt) {
		f2fs_info(sbi, "QUOTA feature is enabled, so ignore jquota_fmt");
		F2FS_OPTION(sbi).s_jquota_fmt = 0;
	}
	return 0;
}
#endif

static int f2fs_set_test_dummy_encryption(struct super_block *sb,
					  const char *opt,
					  const substring_t *arg,
					  bool is_remount)
{
	struct f2fs_sb_info *sbi = F2FS_SB(sb);
#ifdef CONFIG_FS_ENCRYPTION
	int err;

	if (!f2fs_sb_has_encrypt(sbi)) {
		f2fs_err(sbi, "Encrypt feature is off");
		return -EINVAL;
	}

	/*
	 * This mount option is just for testing, and it's not worthwhile to
	 * implement the extra complexity (e.g. RCU protection) that would be
	 * needed to allow it to be set or changed during remount.  We do allow
	 * it to be specified during remount, but only if there is no change.
	 */
	if (is_remount && !F2FS_OPTION(sbi).dummy_enc_ctx.ctx) {
		f2fs_warn(sbi, "Can't set test_dummy_encryption on remount");
		return -EINVAL;
	}
	err = fscrypt_set_test_dummy_encryption(
		sb, arg, &F2FS_OPTION(sbi).dummy_enc_ctx);
	if (err) {
		if (err == -EEXIST)
			f2fs_warn(sbi,
				  "Can't change test_dummy_encryption on remount");
		else if (err == -EINVAL)
			f2fs_warn(sbi, "Value of option \"%s\" is unrecognized",
				  opt);
		else
			f2fs_warn(sbi, "Error processing option \"%s\" [%d]",
				  opt, err);
		return -EINVAL;
	}
	f2fs_warn(sbi, "Test dummy encryption mode enabled");
#else
	f2fs_warn(sbi, "Test dummy encryption mount option ignored");
#endif
	return 0;
}

static int parse_options(struct super_block *sb, char *options, bool is_remount)
{
	struct f2fs_sb_info *sbi = F2FS_SB(sb);
	substring_t args[MAX_OPT_ARGS];
	unsigned char (*ext)[F2FS_EXTENSION_LEN];
	char *p, *name;
	int arg = 0, ext_cnt;
	kuid_t uid;
	kgid_t gid;
	int ret;

	if (!options)
		return 0;

	while ((p = strsep(&options, ",")) != NULL) {
		int token;
		if (!*p)
			continue;
		/*
		 * Initialize args struct so we know whether arg was
		 * found; some options take optional arguments.
		 */
		args[0].to = args[0].from = NULL;
		token = match_token(p, f2fs_tokens, args);

		switch (token) {
		case Opt_gc_background:
			name = match_strdup(&args[0]);

			if (!name)
				return -ENOMEM;
			if (!strcmp(name, "on")) {
				F2FS_OPTION(sbi).bggc_mode = BGGC_MODE_ON;
			} else if (!strcmp(name, "off")) {
				F2FS_OPTION(sbi).bggc_mode = BGGC_MODE_OFF;
			} else if (!strcmp(name, "sync")) {
				F2FS_OPTION(sbi).bggc_mode = BGGC_MODE_SYNC;
			} else {
				kvfree(name);
				return -EINVAL;
			}
			kvfree(name);
			break;
		case Opt_disable_roll_forward:
			set_opt(sbi, DISABLE_ROLL_FORWARD);
			break;
		case Opt_norecovery:
			/* this option mounts f2fs with ro */
			set_opt(sbi, NORECOVERY);
			if (!f2fs_readonly(sb))
				return -EINVAL;
			break;
		case Opt_discard:
			set_opt(sbi, DISCARD);
			break;
		case Opt_nodiscard:
			if (f2fs_sb_has_blkzoned(sbi)) {
				f2fs_warn(sbi, "discard is required for zoned block devices");
				return -EINVAL;
			}
			clear_opt(sbi, DISCARD);
			break;
		case Opt_noheap:
			set_opt(sbi, NOHEAP);
			break;
		case Opt_heap:
			clear_opt(sbi, NOHEAP);
			break;
#ifdef CONFIG_F2FS_FS_XATTR
		case Opt_user_xattr:
			set_opt(sbi, XATTR_USER);
			break;
		case Opt_nouser_xattr:
			clear_opt(sbi, XATTR_USER);
			break;
		case Opt_inline_xattr:
			set_opt(sbi, INLINE_XATTR);
			break;
		case Opt_noinline_xattr:
			clear_opt(sbi, INLINE_XATTR);
			break;
		case Opt_inline_xattr_size:
			if (args->from && match_int(args, &arg))
				return -EINVAL;
			set_opt(sbi, INLINE_XATTR_SIZE);
			F2FS_OPTION(sbi).inline_xattr_size = arg;
			break;
#else
		case Opt_user_xattr:
			f2fs_info(sbi, "user_xattr options not supported");
			break;
		case Opt_nouser_xattr:
			f2fs_info(sbi, "nouser_xattr options not supported");
			break;
		case Opt_inline_xattr:
			f2fs_info(sbi, "inline_xattr options not supported");
			break;
		case Opt_noinline_xattr:
			f2fs_info(sbi, "noinline_xattr options not supported");
			break;
#endif
#ifdef CONFIG_F2FS_FS_POSIX_ACL
		case Opt_acl:
			set_opt(sbi, POSIX_ACL);
			break;
		case Opt_noacl:
			clear_opt(sbi, POSIX_ACL);
			break;
#else
		case Opt_acl:
			f2fs_info(sbi, "acl options not supported");
			break;
		case Opt_noacl:
			f2fs_info(sbi, "noacl options not supported");
			break;
#endif
		case Opt_active_logs:
			if (args->from && match_int(args, &arg))
				return -EINVAL;
			if (arg != 2 && arg != 4 && arg != NR_CURSEG_TYPE)
				return -EINVAL;
			F2FS_OPTION(sbi).active_logs = arg;
			break;
		case Opt_disable_ext_identify:
			set_opt(sbi, DISABLE_EXT_IDENTIFY);
			break;
		case Opt_inline_data:
			set_opt(sbi, INLINE_DATA);
			break;
		case Opt_inline_dentry:
			set_opt(sbi, INLINE_DENTRY);
			break;
		case Opt_noinline_dentry:
			clear_opt(sbi, INLINE_DENTRY);
			break;
		case Opt_flush_merge:
			set_opt(sbi, FLUSH_MERGE);
			break;
		case Opt_noflush_merge:
			clear_opt(sbi, FLUSH_MERGE);
			break;
		case Opt_nobarrier:
			set_opt(sbi, NOBARRIER);
			break;
		case Opt_fastboot:
			set_opt(sbi, FASTBOOT);
			break;
		case Opt_extent_cache:
			set_opt(sbi, EXTENT_CACHE);
			break;
		case Opt_noextent_cache:
			clear_opt(sbi, EXTENT_CACHE);
			break;
		case Opt_noinline_data:
			clear_opt(sbi, INLINE_DATA);
			break;
		case Opt_data_flush:
			set_opt(sbi, DATA_FLUSH);
			break;
		case Opt_reserve_root:
			if (args->from && match_int(args, &arg))
				return -EINVAL;
			if (test_opt(sbi, RESERVE_ROOT)) {
				f2fs_info(sbi, "Preserve previous reserve_root=%u",
					  F2FS_OPTION(sbi).root_reserved_blocks);
			} else {
				F2FS_OPTION(sbi).root_reserved_blocks = arg;
				set_opt(sbi, RESERVE_ROOT);
			}
			break;
		case Opt_resuid:
			if (args->from && match_int(args, &arg))
				return -EINVAL;
			uid = make_kuid(current_user_ns(), arg);
			if (!uid_valid(uid)) {
				f2fs_err(sbi, "Invalid uid value %d", arg);
				return -EINVAL;
			}
			F2FS_OPTION(sbi).s_resuid = uid;
			break;
		case Opt_resgid:
			if (args->from && match_int(args, &arg))
				return -EINVAL;
			gid = make_kgid(current_user_ns(), arg);
			if (!gid_valid(gid)) {
				f2fs_err(sbi, "Invalid gid value %d", arg);
				return -EINVAL;
			}
			F2FS_OPTION(sbi).s_resgid = gid;
			break;
		case Opt_mode:
			name = match_strdup(&args[0]);

			if (!name)
				return -ENOMEM;
			if (!strcmp(name, "adaptive")) {
				if (f2fs_sb_has_blkzoned(sbi)) {
					f2fs_warn(sbi, "adaptive mode is not allowed with zoned block device feature");
					kvfree(name);
					return -EINVAL;
				}
				F2FS_OPTION(sbi).fs_mode = FS_MODE_ADAPTIVE;
			} else if (!strcmp(name, "lfs")) {
				F2FS_OPTION(sbi).fs_mode = FS_MODE_LFS;
			} else {
				kvfree(name);
				return -EINVAL;
			}
			kvfree(name);
			break;
		case Opt_io_size_bits:
			if (args->from && match_int(args, &arg))
				return -EINVAL;
			if (arg <= 0 || arg > __ilog2_u32(BIO_MAX_PAGES)) {
				f2fs_warn(sbi, "Not support %d, larger than %d",
					  1 << arg, BIO_MAX_PAGES);
				return -EINVAL;
			}
			F2FS_OPTION(sbi).write_io_size_bits = arg;
			break;
#ifdef CONFIG_F2FS_FAULT_INJECTION
		case Opt_fault_injection:
			if (args->from && match_int(args, &arg))
				return -EINVAL;
			f2fs_build_fault_attr(sbi, arg, F2FS_ALL_FAULT_TYPE);
			set_opt(sbi, FAULT_INJECTION);
			break;

		case Opt_fault_type:
			if (args->from && match_int(args, &arg))
				return -EINVAL;
			f2fs_build_fault_attr(sbi, 0, arg);
			set_opt(sbi, FAULT_INJECTION);
			break;
#else
		case Opt_fault_injection:
			f2fs_info(sbi, "fault_injection options not supported");
			break;

		case Opt_fault_type:
			f2fs_info(sbi, "fault_type options not supported");
			break;
#endif
		case Opt_lazytime:
			sb->s_flags |= SB_LAZYTIME;
			break;
		case Opt_nolazytime:
			sb->s_flags &= ~SB_LAZYTIME;
			break;
#ifdef CONFIG_QUOTA
		case Opt_quota:
		case Opt_usrquota:
			set_opt(sbi, USRQUOTA);
			break;
		case Opt_grpquota:
			set_opt(sbi, GRPQUOTA);
			break;
		case Opt_prjquota:
			set_opt(sbi, PRJQUOTA);
			break;
		case Opt_usrjquota:
			ret = f2fs_set_qf_name(sb, USRQUOTA, &args[0]);
			if (ret)
				return ret;
			break;
		case Opt_grpjquota:
			ret = f2fs_set_qf_name(sb, GRPQUOTA, &args[0]);
			if (ret)
				return ret;
			break;
		case Opt_prjjquota:
			ret = f2fs_set_qf_name(sb, PRJQUOTA, &args[0]);
			if (ret)
				return ret;
			break;
		case Opt_offusrjquota:
			ret = f2fs_clear_qf_name(sb, USRQUOTA);
			if (ret)
				return ret;
			break;
		case Opt_offgrpjquota:
			ret = f2fs_clear_qf_name(sb, GRPQUOTA);
			if (ret)
				return ret;
			break;
		case Opt_offprjjquota:
			ret = f2fs_clear_qf_name(sb, PRJQUOTA);
			if (ret)
				return ret;
			break;
		case Opt_jqfmt_vfsold:
			F2FS_OPTION(sbi).s_jquota_fmt = QFMT_VFS_OLD;
			break;
		case Opt_jqfmt_vfsv0:
			F2FS_OPTION(sbi).s_jquota_fmt = QFMT_VFS_V0;
			break;
		case Opt_jqfmt_vfsv1:
			F2FS_OPTION(sbi).s_jquota_fmt = QFMT_VFS_V1;
			break;
		case Opt_noquota:
			clear_opt(sbi, QUOTA);
			clear_opt(sbi, USRQUOTA);
			clear_opt(sbi, GRPQUOTA);
			clear_opt(sbi, PRJQUOTA);
			break;
#else
		case Opt_quota:
		case Opt_usrquota:
		case Opt_grpquota:
		case Opt_prjquota:
		case Opt_usrjquota:
		case Opt_grpjquota:
		case Opt_prjjquota:
		case Opt_offusrjquota:
		case Opt_offgrpjquota:
		case Opt_offprjjquota:
		case Opt_jqfmt_vfsold:
		case Opt_jqfmt_vfsv0:
		case Opt_jqfmt_vfsv1:
		case Opt_noquota:
			f2fs_info(sbi, "quota operations not supported");
			break;
#endif
		case Opt_whint:
			name = match_strdup(&args[0]);
			if (!name)
				return -ENOMEM;
			if (!strcmp(name, "user-based")) {
				F2FS_OPTION(sbi).whint_mode = WHINT_MODE_USER;
			} else if (!strcmp(name, "off")) {
				F2FS_OPTION(sbi).whint_mode = WHINT_MODE_OFF;
			} else if (!strcmp(name, "fs-based")) {
				F2FS_OPTION(sbi).whint_mode = WHINT_MODE_FS;
			} else {
				kvfree(name);
				return -EINVAL;
			}
			kvfree(name);
			break;
		case Opt_alloc:
			name = match_strdup(&args[0]);
			if (!name)
				return -ENOMEM;

			if (!strcmp(name, "default")) {
				F2FS_OPTION(sbi).alloc_mode = ALLOC_MODE_DEFAULT;
			} else if (!strcmp(name, "reuse")) {
				F2FS_OPTION(sbi).alloc_mode = ALLOC_MODE_REUSE;
			} else {
				kvfree(name);
				return -EINVAL;
			}
			kvfree(name);
			break;
		case Opt_fsync:
			name = match_strdup(&args[0]);
			if (!name)
				return -ENOMEM;
			if (!strcmp(name, "posix")) {
				F2FS_OPTION(sbi).fsync_mode = FSYNC_MODE_POSIX;
			} else if (!strcmp(name, "strict")) {
				F2FS_OPTION(sbi).fsync_mode = FSYNC_MODE_STRICT;
			} else if (!strcmp(name, "nobarrier")) {
				F2FS_OPTION(sbi).fsync_mode =
							FSYNC_MODE_NOBARRIER;
			} else {
				kvfree(name);
				return -EINVAL;
			}
			kvfree(name);
			break;
		case Opt_test_dummy_encryption:
			ret = f2fs_set_test_dummy_encryption(sb, p, &args[0],
							     is_remount);
			if (ret)
				return ret;
			break;
		case Opt_inlinecrypt:
#ifdef CONFIG_FS_ENCRYPTION_INLINE_CRYPT
			F2FS_OPTION(sbi).inlinecrypt = true;
#else
			f2fs_info(sbi, "inline encryption not supported");
#endif
			break;
		case Opt_checkpoint_disable_cap_perc:
			if (args->from && match_int(args, &arg))
				return -EINVAL;
			if (arg < 0 || arg > 100)
				return -EINVAL;
			F2FS_OPTION(sbi).unusable_cap_perc = arg;
			set_opt(sbi, DISABLE_CHECKPOINT);
			break;
		case Opt_checkpoint_disable_cap:
			if (args->from && match_int(args, &arg))
				return -EINVAL;
			F2FS_OPTION(sbi).unusable_cap = arg;
			set_opt(sbi, DISABLE_CHECKPOINT);
			break;
		case Opt_checkpoint_disable:
			set_opt(sbi, DISABLE_CHECKPOINT);
			break;
		case Opt_checkpoint_enable:
			clear_opt(sbi, DISABLE_CHECKPOINT);
			break;
		case Opt_compress_algorithm:
			if (!f2fs_sb_has_compression(sbi)) {
				f2fs_err(sbi, "Compression feature if off");
				return -EINVAL;
			}
			name = match_strdup(&args[0]);
			if (!name)
				return -ENOMEM;
			if (!strcmp(name, "lzo")) {
				F2FS_OPTION(sbi).compress_algorithm =
								COMPRESS_LZO;
			} else if (!strcmp(name, "lz4")) {
				F2FS_OPTION(sbi).compress_algorithm =
								COMPRESS_LZ4;
			} else if (!strcmp(name, "zstd")) {
				F2FS_OPTION(sbi).compress_algorithm =
								COMPRESS_ZSTD;
			} else {
				kfree(name);
				return -EINVAL;
			}
			kfree(name);
			break;
		case Opt_compress_log_size:
			if (!f2fs_sb_has_compression(sbi)) {
				f2fs_err(sbi, "Compression feature is off");
				return -EINVAL;
			}
			if (args->from && match_int(args, &arg))
				return -EINVAL;
			if (arg < MIN_COMPRESS_LOG_SIZE ||
				arg > MAX_COMPRESS_LOG_SIZE) {
				f2fs_err(sbi,
					"Compress cluster log size is out of range");
				return -EINVAL;
			}
			F2FS_OPTION(sbi).compress_log_size = arg;
			break;
		case Opt_compress_extension:
			if (!f2fs_sb_has_compression(sbi)) {
				f2fs_err(sbi, "Compression feature is off");
				return -EINVAL;
			}
			name = match_strdup(&args[0]);
			if (!name)
				return -ENOMEM;

			ext = F2FS_OPTION(sbi).extensions;
			ext_cnt = F2FS_OPTION(sbi).compress_ext_cnt;

			if (strlen(name) >= F2FS_EXTENSION_LEN ||
				ext_cnt >= COMPRESS_EXT_NUM) {
				f2fs_err(sbi,
					"invalid extension length/number");
				kfree(name);
				return -EINVAL;
			}

			strcpy(ext[ext_cnt], name);
			F2FS_OPTION(sbi).compress_ext_cnt++;
			kfree(name);
			break;
		default:
			f2fs_err(sbi, "Unrecognized mount option \"%s\" or missing value",
				 p);
			return -EINVAL;
		}
	}
#ifdef CONFIG_QUOTA
	if (f2fs_check_quota_options(sbi))
		return -EINVAL;
#else
	if (f2fs_sb_has_quota_ino(sbi) && !f2fs_readonly(sbi->sb)) {
		f2fs_info(sbi, "Filesystem with quota feature cannot be mounted RDWR without CONFIG_QUOTA");
		return -EINVAL;
	}
	if (f2fs_sb_has_project_quota(sbi) && !f2fs_readonly(sbi->sb)) {
		f2fs_err(sbi, "Filesystem with project quota feature cannot be mounted RDWR without CONFIG_QUOTA");
		return -EINVAL;
	}
#endif
#ifndef CONFIG_UNICODE
	if (f2fs_sb_has_casefold(sbi)) {
		f2fs_err(sbi,
			"Filesystem with casefold feature cannot be mounted without CONFIG_UNICODE");
		return -EINVAL;
	}
#endif

	if (F2FS_IO_SIZE_BITS(sbi) && !f2fs_lfs_mode(sbi)) {
		f2fs_err(sbi, "Should set mode=lfs with %uKB-sized IO",
			 F2FS_IO_SIZE_KB(sbi));
		return -EINVAL;
	}

	if (test_opt(sbi, INLINE_XATTR_SIZE)) {
		int min_size, max_size;

		if (!f2fs_sb_has_extra_attr(sbi) ||
			!f2fs_sb_has_flexible_inline_xattr(sbi)) {
			f2fs_err(sbi, "extra_attr or flexible_inline_xattr feature is off");
			return -EINVAL;
		}
		if (!test_opt(sbi, INLINE_XATTR)) {
			f2fs_err(sbi, "inline_xattr_size option should be set with inline_xattr option");
			return -EINVAL;
		}

		min_size = sizeof(struct f2fs_xattr_header) / sizeof(__le32);
		max_size = MAX_INLINE_XATTR_SIZE;

		if (F2FS_OPTION(sbi).inline_xattr_size < min_size ||
				F2FS_OPTION(sbi).inline_xattr_size > max_size) {
			f2fs_err(sbi, "inline xattr size is out of range: %d ~ %d",
				 min_size, max_size);
			return -EINVAL;
		}
	}

	if (test_opt(sbi, DISABLE_CHECKPOINT) && f2fs_lfs_mode(sbi)) {
		f2fs_err(sbi, "LFS not compatible with checkpoint=disable\n");
		return -EINVAL;
	}

	/* Not pass down write hints if the number of active logs is lesser
	 * than NR_CURSEG_TYPE.
	 */
	if (F2FS_OPTION(sbi).active_logs != NR_CURSEG_TYPE)
		F2FS_OPTION(sbi).whint_mode = WHINT_MODE_OFF;
	return 0;
}

static struct inode *f2fs_alloc_inode(struct super_block *sb)
{
	struct f2fs_inode_info *fi;

	fi = kmem_cache_alloc(f2fs_inode_cachep, GFP_F2FS_ZERO);
	if (!fi)
		return NULL;

	init_once((void *) fi);

	/* Initialize f2fs-specific inode info */
	atomic_set(&fi->dirty_pages, 0);
	init_rwsem(&fi->i_sem);
	spin_lock_init(&fi->i_size_lock);
	INIT_LIST_HEAD(&fi->dirty_list);
	INIT_LIST_HEAD(&fi->gdirty_list);
	INIT_LIST_HEAD(&fi->inmem_ilist);
	INIT_LIST_HEAD(&fi->inmem_pages);
	mutex_init(&fi->inmem_lock);
	init_rwsem(&fi->i_gc_rwsem[READ]);
	init_rwsem(&fi->i_gc_rwsem[WRITE]);
	init_rwsem(&fi->i_mmap_sem);
	init_rwsem(&fi->i_xattr_sem);

	/* Will be used by directory only */
	fi->i_dir_level = F2FS_SB(sb)->dir_level;

	return &fi->vfs_inode;
}

static int f2fs_drop_inode(struct inode *inode)
{
	struct f2fs_sb_info *sbi = F2FS_I_SB(inode);
	int ret;

	/*
	 * during filesystem shutdown, if checkpoint is disabled,
	 * drop useless meta/node dirty pages.
	 */
	if (unlikely(is_sbi_flag_set(sbi, SBI_CP_DISABLED))) {
		if (inode->i_ino == F2FS_NODE_INO(sbi) ||
			inode->i_ino == F2FS_META_INO(sbi)) {
			trace_f2fs_drop_inode(inode, 1);
			return 1;
		}
	}

	/*
	 * This is to avoid a deadlock condition like below.
	 * writeback_single_inode(inode)
	 *  - f2fs_write_data_page
	 *    - f2fs_gc -> iput -> evict
	 *       - inode_wait_for_writeback(inode)
	 */
	if ((!inode_unhashed(inode) && inode->i_state & I_SYNC)) {
		if (!inode->i_nlink && !is_bad_inode(inode)) {
			/* to avoid evict_inode call simultaneously */
			atomic_inc(&inode->i_count);
			spin_unlock(&inode->i_lock);

			/* some remained atomic pages should discarded */
			if (f2fs_is_atomic_file(inode))
				f2fs_drop_inmem_pages(inode);

			/* should remain fi->extent_tree for writepage */
			f2fs_destroy_extent_node(inode);

			sb_start_intwrite(inode->i_sb);
			f2fs_i_size_write(inode, 0);

			f2fs_submit_merged_write_cond(F2FS_I_SB(inode),
					inode, NULL, 0, DATA);
			truncate_inode_pages_final(inode->i_mapping);

			if (F2FS_HAS_BLOCKS(inode))
				f2fs_truncate(inode);

			sb_end_intwrite(inode->i_sb);

			spin_lock(&inode->i_lock);
			atomic_dec(&inode->i_count);
		}
		trace_f2fs_drop_inode(inode, 0);
		return 0;
	}
	ret = generic_drop_inode(inode);
	if (!ret)
		ret = fscrypt_drop_inode(inode);
	trace_f2fs_drop_inode(inode, ret);
	return ret;
}

int f2fs_inode_dirtied(struct inode *inode, bool sync)
{
	struct f2fs_sb_info *sbi = F2FS_I_SB(inode);
	int ret = 0;

	spin_lock(&sbi->inode_lock[DIRTY_META]);
	if (is_inode_flag_set(inode, FI_DIRTY_INODE)) {
		ret = 1;
	} else {
		set_inode_flag(inode, FI_DIRTY_INODE);
		stat_inc_dirty_inode(sbi, DIRTY_META);
	}
	if (sync && list_empty(&F2FS_I(inode)->gdirty_list)) {
		list_add_tail(&F2FS_I(inode)->gdirty_list,
				&sbi->inode_list[DIRTY_META]);
		inc_page_count(sbi, F2FS_DIRTY_IMETA);
	}
	spin_unlock(&sbi->inode_lock[DIRTY_META]);
	return ret;
}

void f2fs_inode_synced(struct inode *inode)
{
	struct f2fs_sb_info *sbi = F2FS_I_SB(inode);

	spin_lock(&sbi->inode_lock[DIRTY_META]);
	if (!is_inode_flag_set(inode, FI_DIRTY_INODE)) {
		spin_unlock(&sbi->inode_lock[DIRTY_META]);
		return;
	}
	if (!list_empty(&F2FS_I(inode)->gdirty_list)) {
		list_del_init(&F2FS_I(inode)->gdirty_list);
		dec_page_count(sbi, F2FS_DIRTY_IMETA);
	}
	clear_inode_flag(inode, FI_DIRTY_INODE);
	clear_inode_flag(inode, FI_AUTO_RECOVER);
	stat_dec_dirty_inode(F2FS_I_SB(inode), DIRTY_META);
	spin_unlock(&sbi->inode_lock[DIRTY_META]);
}

/*
 * f2fs_dirty_inode() is called from __mark_inode_dirty()
 *
 * We should call set_dirty_inode to write the dirty inode through write_inode.
 */
static void f2fs_dirty_inode(struct inode *inode, int flags)
{
	struct f2fs_sb_info *sbi = F2FS_I_SB(inode);

	if (inode->i_ino == F2FS_NODE_INO(sbi) ||
			inode->i_ino == F2FS_META_INO(sbi))
		return;

	if (flags == I_DIRTY_TIME)
		return;

	if (is_inode_flag_set(inode, FI_AUTO_RECOVER))
		clear_inode_flag(inode, FI_AUTO_RECOVER);

	f2fs_inode_dirtied(inode, false);
}

static void f2fs_i_callback(struct rcu_head *head)
{
	struct inode *inode = container_of(head, struct inode, i_rcu);

	fscrypt_free_inode(inode);

	kmem_cache_free(f2fs_inode_cachep, F2FS_I(inode));
}

static void f2fs_destroy_inode(struct inode *inode)
{
	call_rcu(&inode->i_rcu, f2fs_i_callback);
}

static void destroy_percpu_info(struct f2fs_sb_info *sbi)
{
	percpu_counter_destroy(&sbi->alloc_valid_block_count);
	percpu_counter_destroy(&sbi->total_valid_inode_count);
}

static void destroy_device_list(struct f2fs_sb_info *sbi)
{
	int i;

	for (i = 0; i < sbi->s_ndevs; i++) {
		blkdev_put(FDEV(i).bdev, FMODE_EXCL);
#ifdef CONFIG_BLK_DEV_ZONED
		kvfree(FDEV(i).blkz_seq);
#endif
	}
	kvfree(sbi->devs);
}

static void f2fs_put_super(struct super_block *sb)
{
	struct f2fs_sb_info *sbi = F2FS_SB(sb);
	int i;
	bool dropped;

	/* unregister procfs/sysfs entries in advance to avoid race case */
	f2fs_unregister_sysfs(sbi);

	f2fs_quota_off_umount(sb);

	/* prevent remaining shrinker jobs */
	mutex_lock(&sbi->umount_mutex);

	/*
	 * We don't need to do checkpoint when superblock is clean.
	 * But, the previous checkpoint was not done by umount, it needs to do
	 * clean checkpoint again.
	 */
	if ((is_sbi_flag_set(sbi, SBI_IS_DIRTY) ||
			!is_set_ckpt_flags(sbi, CP_UMOUNT_FLAG))) {
		struct cp_control cpc = {
			.reason = CP_UMOUNT,
		};
		f2fs_write_checkpoint(sbi, &cpc);
	}

	/* be sure to wait for any on-going discard commands */
	dropped = f2fs_issue_discard_timeout(sbi);

	if ((f2fs_hw_support_discard(sbi) || f2fs_hw_should_discard(sbi)) &&
					!sbi->discard_blks && !dropped) {
		struct cp_control cpc = {
			.reason = CP_UMOUNT | CP_TRIMMED,
		};
		f2fs_write_checkpoint(sbi, &cpc);
	}

	/*
	 * normally superblock is clean, so we need to release this.
	 * In addition, EIO will skip do checkpoint, we need this as well.
	 */
	f2fs_release_ino_entry(sbi, true);

	f2fs_leave_shrinker(sbi);
	mutex_unlock(&sbi->umount_mutex);

	/* our cp_error case, we can wait for any writeback page */
	f2fs_flush_merged_writes(sbi);

	f2fs_wait_on_all_pages(sbi, F2FS_WB_CP_DATA);

	f2fs_bug_on(sbi, sbi->fsync_node_num);

	iput(sbi->node_inode);
	sbi->node_inode = NULL;

	iput(sbi->meta_inode);
	sbi->meta_inode = NULL;

	/*
	 * iput() can update stat information, if f2fs_write_checkpoint()
	 * above failed with error.
	 */
	f2fs_destroy_stats(sbi);

	/* destroy f2fs internal modules */
	f2fs_destroy_node_manager(sbi);
	f2fs_destroy_segment_manager(sbi);

	f2fs_destroy_post_read_wq(sbi);

	kvfree(sbi->ckpt);

	sb->s_fs_info = NULL;
	if (sbi->s_chksum_driver)
		crypto_free_shash(sbi->s_chksum_driver);
	kvfree(sbi->raw_super);

	destroy_device_list(sbi);
	f2fs_destroy_xattr_caches(sbi);
	mempool_destroy(sbi->write_io_dummy);
#ifdef CONFIG_QUOTA
	for (i = 0; i < MAXQUOTAS; i++)
		kvfree(F2FS_OPTION(sbi).s_qf_names[i]);
#endif
	fscrypt_free_dummy_context(&F2FS_OPTION(sbi).dummy_enc_ctx);
	destroy_percpu_info(sbi);
	for (i = 0; i < NR_PAGE_TYPE; i++)
		kvfree(sbi->write_io[i]);
#ifdef CONFIG_UNICODE
	utf8_unload(sb->s_encoding);
#endif
	kvfree(sbi);
}

int f2fs_sync_fs(struct super_block *sb, int sync)
{
	struct f2fs_sb_info *sbi = F2FS_SB(sb);
	int err = 0;

	if (unlikely(f2fs_cp_error(sbi)))
		return 0;
	if (unlikely(is_sbi_flag_set(sbi, SBI_CP_DISABLED)))
		return 0;

	trace_f2fs_sync_fs(sb, sync);

	if (unlikely(is_sbi_flag_set(sbi, SBI_POR_DOING)))
		return -EAGAIN;

	if (sync) {
		struct cp_control cpc;

		cpc.reason = __get_cp_reason(sbi);

		down_write(&sbi->gc_lock);
		err = f2fs_write_checkpoint(sbi, &cpc);
		up_write(&sbi->gc_lock);
	}
	f2fs_trace_ios(NULL, 1);

	return err;
}

static int f2fs_freeze(struct super_block *sb)
{
	if (f2fs_readonly(sb))
		return 0;

	/* IO error happened before */
	if (unlikely(f2fs_cp_error(F2FS_SB(sb))))
		return -EIO;

	/* must be clean, since sync_filesystem() was already called */
	if (is_sbi_flag_set(F2FS_SB(sb), SBI_IS_DIRTY))
		return -EINVAL;
	return 0;
}

static int f2fs_unfreeze(struct super_block *sb)
{
	return 0;
}

#ifdef CONFIG_QUOTA
static int f2fs_statfs_project(struct super_block *sb,
				kprojid_t projid, struct kstatfs *buf)
{
	struct kqid qid;
	struct dquot *dquot;
	u64 limit;
	u64 curblock;

	qid = make_kqid_projid(projid);
	dquot = dqget(sb, qid);
	if (IS_ERR(dquot))
		return PTR_ERR(dquot);
	spin_lock(&dquot->dq_dqb_lock);

	limit = min_not_zero(dquot->dq_dqb.dqb_bsoftlimit,
					dquot->dq_dqb.dqb_bhardlimit);
	if (limit)
		limit >>= sb->s_blocksize_bits;

	if (limit && buf->f_blocks > limit) {
		curblock = (dquot->dq_dqb.dqb_curspace +
			    dquot->dq_dqb.dqb_rsvspace) >> sb->s_blocksize_bits;
		buf->f_blocks = limit;
		buf->f_bfree = buf->f_bavail =
			(buf->f_blocks > curblock) ?
			 (buf->f_blocks - curblock) : 0;
	}

	limit = min_not_zero(dquot->dq_dqb.dqb_isoftlimit,
					dquot->dq_dqb.dqb_ihardlimit);

	if (limit && buf->f_files > limit) {
		buf->f_files = limit;
		buf->f_ffree =
			(buf->f_files > dquot->dq_dqb.dqb_curinodes) ?
			 (buf->f_files - dquot->dq_dqb.dqb_curinodes) : 0;
	}

	spin_unlock(&dquot->dq_dqb_lock);
	dqput(dquot);
	return 0;
}
#endif

static int f2fs_statfs(struct dentry *dentry, struct kstatfs *buf)
{
	struct super_block *sb = dentry->d_sb;
	struct f2fs_sb_info *sbi = F2FS_SB(sb);
	u64 id = huge_encode_dev(sb->s_bdev->bd_dev);
	block_t total_count, user_block_count, start_count;
	u64 avail_node_count;

	total_count = le64_to_cpu(sbi->raw_super->block_count);
	user_block_count = sbi->user_block_count;
	start_count = le32_to_cpu(sbi->raw_super->segment0_blkaddr);
	buf->f_type = F2FS_SUPER_MAGIC;
	buf->f_bsize = sbi->blocksize;

	buf->f_blocks = total_count - start_count;
	buf->f_bfree = user_block_count - valid_user_blocks(sbi) -
						sbi->current_reserved_blocks;

	spin_lock(&sbi->stat_lock);
	if (unlikely(buf->f_bfree <= sbi->unusable_block_count))
		buf->f_bfree = 0;
	else
		buf->f_bfree -= sbi->unusable_block_count;
	spin_unlock(&sbi->stat_lock);

	if (buf->f_bfree > F2FS_OPTION(sbi).root_reserved_blocks)
		buf->f_bavail = buf->f_bfree -
				F2FS_OPTION(sbi).root_reserved_blocks;
	else
		buf->f_bavail = 0;

	avail_node_count = sbi->total_node_count - F2FS_RESERVED_NODE_NUM;

	if (avail_node_count > user_block_count) {
		buf->f_files = user_block_count;
		buf->f_ffree = buf->f_bavail;
	} else {
		buf->f_files = avail_node_count;
		buf->f_ffree = min(avail_node_count - valid_node_count(sbi),
					buf->f_bavail);
	}

	buf->f_namelen = F2FS_NAME_LEN;
	buf->f_fsid.val[0] = (u32)id;
	buf->f_fsid.val[1] = (u32)(id >> 32);

#ifdef CONFIG_QUOTA
	if (is_inode_flag_set(dentry->d_inode, FI_PROJ_INHERIT) &&
			sb_has_quota_limits_enabled(sb, PRJQUOTA)) {
		f2fs_statfs_project(sb, F2FS_I(dentry->d_inode)->i_projid, buf);
	}
#endif
	return 0;
}

static inline void f2fs_show_quota_options(struct seq_file *seq,
					   struct super_block *sb)
{
#ifdef CONFIG_QUOTA
	struct f2fs_sb_info *sbi = F2FS_SB(sb);

	if (F2FS_OPTION(sbi).s_jquota_fmt) {
		char *fmtname = "";

		switch (F2FS_OPTION(sbi).s_jquota_fmt) {
		case QFMT_VFS_OLD:
			fmtname = "vfsold";
			break;
		case QFMT_VFS_V0:
			fmtname = "vfsv0";
			break;
		case QFMT_VFS_V1:
			fmtname = "vfsv1";
			break;
		}
		seq_printf(seq, ",jqfmt=%s", fmtname);
	}

	if (F2FS_OPTION(sbi).s_qf_names[USRQUOTA])
		seq_show_option(seq, "usrjquota",
			F2FS_OPTION(sbi).s_qf_names[USRQUOTA]);

	if (F2FS_OPTION(sbi).s_qf_names[GRPQUOTA])
		seq_show_option(seq, "grpjquota",
			F2FS_OPTION(sbi).s_qf_names[GRPQUOTA]);

	if (F2FS_OPTION(sbi).s_qf_names[PRJQUOTA])
		seq_show_option(seq, "prjjquota",
			F2FS_OPTION(sbi).s_qf_names[PRJQUOTA]);
#endif
}

static inline void f2fs_show_compress_options(struct seq_file *seq,
							struct super_block *sb)
{
	struct f2fs_sb_info *sbi = F2FS_SB(sb);
	char *algtype = "";
	int i;

	if (!f2fs_sb_has_compression(sbi))
		return;

	switch (F2FS_OPTION(sbi).compress_algorithm) {
	case COMPRESS_LZO:
		algtype = "lzo";
		break;
	case COMPRESS_LZ4:
		algtype = "lz4";
		break;
	case COMPRESS_ZSTD:
		algtype = "zstd";
		break;
	}
	seq_printf(seq, ",compress_algorithm=%s", algtype);

	seq_printf(seq, ",compress_log_size=%u",
			F2FS_OPTION(sbi).compress_log_size);

	for (i = 0; i < F2FS_OPTION(sbi).compress_ext_cnt; i++) {
		seq_printf(seq, ",compress_extension=%s",
			F2FS_OPTION(sbi).extensions[i]);
	}
}

static int f2fs_show_options(struct seq_file *seq, struct dentry *root)
{
	struct f2fs_sb_info *sbi = F2FS_SB(root->d_sb);

	if (F2FS_OPTION(sbi).bggc_mode == BGGC_MODE_SYNC)
		seq_printf(seq, ",background_gc=%s", "sync");
	else if (F2FS_OPTION(sbi).bggc_mode == BGGC_MODE_ON)
		seq_printf(seq, ",background_gc=%s", "on");
	else if (F2FS_OPTION(sbi).bggc_mode == BGGC_MODE_OFF)
		seq_printf(seq, ",background_gc=%s", "off");

	if (test_opt(sbi, DISABLE_ROLL_FORWARD))
		seq_puts(seq, ",disable_roll_forward");
	if (test_opt(sbi, NORECOVERY))
		seq_puts(seq, ",norecovery");
	if (test_opt(sbi, DISCARD))
		seq_puts(seq, ",discard");
	else
		seq_puts(seq, ",nodiscard");
	if (test_opt(sbi, NOHEAP))
		seq_puts(seq, ",no_heap");
	else
		seq_puts(seq, ",heap");
#ifdef CONFIG_F2FS_FS_XATTR
	if (test_opt(sbi, XATTR_USER))
		seq_puts(seq, ",user_xattr");
	else
		seq_puts(seq, ",nouser_xattr");
	if (test_opt(sbi, INLINE_XATTR))
		seq_puts(seq, ",inline_xattr");
	else
		seq_puts(seq, ",noinline_xattr");
	if (test_opt(sbi, INLINE_XATTR_SIZE))
		seq_printf(seq, ",inline_xattr_size=%u",
					F2FS_OPTION(sbi).inline_xattr_size);
#endif
#ifdef CONFIG_F2FS_FS_POSIX_ACL
	if (test_opt(sbi, POSIX_ACL))
		seq_puts(seq, ",acl");
	else
		seq_puts(seq, ",noacl");
#endif
	if (test_opt(sbi, DISABLE_EXT_IDENTIFY))
		seq_puts(seq, ",disable_ext_identify");
	if (test_opt(sbi, INLINE_DATA))
		seq_puts(seq, ",inline_data");
	else
		seq_puts(seq, ",noinline_data");
	if (test_opt(sbi, INLINE_DENTRY))
		seq_puts(seq, ",inline_dentry");
	else
		seq_puts(seq, ",noinline_dentry");
	if (!f2fs_readonly(sbi->sb) && test_opt(sbi, FLUSH_MERGE))
		seq_puts(seq, ",flush_merge");
	if (test_opt(sbi, NOBARRIER))
		seq_puts(seq, ",nobarrier");
	if (test_opt(sbi, FASTBOOT))
		seq_puts(seq, ",fastboot");
	if (test_opt(sbi, EXTENT_CACHE))
		seq_puts(seq, ",extent_cache");
	else
		seq_puts(seq, ",noextent_cache");
	if (test_opt(sbi, DATA_FLUSH))
		seq_puts(seq, ",data_flush");

	seq_puts(seq, ",mode=");
	if (F2FS_OPTION(sbi).fs_mode == FS_MODE_ADAPTIVE)
		seq_puts(seq, "adaptive");
	else if (F2FS_OPTION(sbi).fs_mode == FS_MODE_LFS)
		seq_puts(seq, "lfs");
	seq_printf(seq, ",active_logs=%u", F2FS_OPTION(sbi).active_logs);
	if (test_opt(sbi, RESERVE_ROOT))
		seq_printf(seq, ",reserve_root=%u,resuid=%u,resgid=%u",
				F2FS_OPTION(sbi).root_reserved_blocks,
				from_kuid_munged(&init_user_ns,
					F2FS_OPTION(sbi).s_resuid),
				from_kgid_munged(&init_user_ns,
					F2FS_OPTION(sbi).s_resgid));
	if (F2FS_IO_SIZE_BITS(sbi))
		seq_printf(seq, ",io_bits=%u",
				F2FS_OPTION(sbi).write_io_size_bits);
#ifdef CONFIG_F2FS_FAULT_INJECTION
	if (test_opt(sbi, FAULT_INJECTION)) {
		seq_printf(seq, ",fault_injection=%u",
				F2FS_OPTION(sbi).fault_info.inject_rate);
		seq_printf(seq, ",fault_type=%u",
				F2FS_OPTION(sbi).fault_info.inject_type);
	}
#endif
#ifdef CONFIG_QUOTA
	if (test_opt(sbi, QUOTA))
		seq_puts(seq, ",quota");
	if (test_opt(sbi, USRQUOTA))
		seq_puts(seq, ",usrquota");
	if (test_opt(sbi, GRPQUOTA))
		seq_puts(seq, ",grpquota");
	if (test_opt(sbi, PRJQUOTA))
		seq_puts(seq, ",prjquota");
#endif
	f2fs_show_quota_options(seq, sbi->sb);
	if (F2FS_OPTION(sbi).whint_mode == WHINT_MODE_USER)
		seq_printf(seq, ",whint_mode=%s", "user-based");
	else if (F2FS_OPTION(sbi).whint_mode == WHINT_MODE_FS)
		seq_printf(seq, ",whint_mode=%s", "fs-based");

	fscrypt_show_test_dummy_encryption(seq, ',', sbi->sb);

#ifdef CONFIG_FS_ENCRYPTION
	if (F2FS_OPTION(sbi).inlinecrypt)
		seq_puts(seq, ",inlinecrypt");
#endif

	if (F2FS_OPTION(sbi).alloc_mode == ALLOC_MODE_DEFAULT)
		seq_printf(seq, ",alloc_mode=%s", "default");
	else if (F2FS_OPTION(sbi).alloc_mode == ALLOC_MODE_REUSE)
		seq_printf(seq, ",alloc_mode=%s", "reuse");

	if (test_opt(sbi, DISABLE_CHECKPOINT))
		seq_printf(seq, ",checkpoint=disable:%u",
				F2FS_OPTION(sbi).unusable_cap);
	if (F2FS_OPTION(sbi).fsync_mode == FSYNC_MODE_POSIX)
		seq_printf(seq, ",fsync_mode=%s", "posix");
	else if (F2FS_OPTION(sbi).fsync_mode == FSYNC_MODE_STRICT)
		seq_printf(seq, ",fsync_mode=%s", "strict");
	else if (F2FS_OPTION(sbi).fsync_mode == FSYNC_MODE_NOBARRIER)
		seq_printf(seq, ",fsync_mode=%s", "nobarrier");

	f2fs_show_compress_options(seq, sbi->sb);
	return 0;
}

static void default_options(struct f2fs_sb_info *sbi)
{
	/* init some FS parameters */
	F2FS_OPTION(sbi).active_logs = NR_CURSEG_TYPE;
	F2FS_OPTION(sbi).inline_xattr_size = DEFAULT_INLINE_XATTR_ADDRS;
	F2FS_OPTION(sbi).whint_mode = WHINT_MODE_OFF;
	F2FS_OPTION(sbi).alloc_mode = ALLOC_MODE_DEFAULT;
	F2FS_OPTION(sbi).fsync_mode = FSYNC_MODE_POSIX;
#ifdef CONFIG_FS_ENCRYPTION
	F2FS_OPTION(sbi).inlinecrypt = false;
#endif
	F2FS_OPTION(sbi).s_resuid = make_kuid(&init_user_ns, F2FS_DEF_RESUID);
	F2FS_OPTION(sbi).s_resgid = make_kgid(&init_user_ns, F2FS_DEF_RESGID);
	F2FS_OPTION(sbi).compress_algorithm = COMPRESS_LZ4;
	F2FS_OPTION(sbi).compress_log_size = MIN_COMPRESS_LOG_SIZE;
	F2FS_OPTION(sbi).compress_ext_cnt = 0;
	F2FS_OPTION(sbi).bggc_mode = BGGC_MODE_ON;

	set_opt(sbi, INLINE_XATTR);
	set_opt(sbi, INLINE_DATA);
	set_opt(sbi, INLINE_DENTRY);
	set_opt(sbi, EXTENT_CACHE);
	set_opt(sbi, NOHEAP);
	clear_opt(sbi, DISABLE_CHECKPOINT);
	F2FS_OPTION(sbi).unusable_cap = 0;
	sbi->sb->s_flags |= SB_LAZYTIME;
	set_opt(sbi, FLUSH_MERGE);
	set_opt(sbi, DISCARD);
	if (f2fs_sb_has_blkzoned(sbi))
		F2FS_OPTION(sbi).fs_mode = FS_MODE_LFS;
	else
		F2FS_OPTION(sbi).fs_mode = FS_MODE_ADAPTIVE;

#ifdef CONFIG_F2FS_FS_XATTR
	set_opt(sbi, XATTR_USER);
#endif
#ifdef CONFIG_F2FS_FS_POSIX_ACL
	set_opt(sbi, POSIX_ACL);
#endif

	f2fs_build_fault_attr(sbi, 0, 0);
}

#ifdef CONFIG_QUOTA
static int f2fs_enable_quotas(struct super_block *sb);
#endif

static int f2fs_disable_checkpoint(struct f2fs_sb_info *sbi)
{
	unsigned int s_flags = sbi->sb->s_flags;
	struct cp_control cpc;
	int err = 0;
	int ret;
	block_t unusable;

	if (s_flags & SB_RDONLY) {
		f2fs_err(sbi, "checkpoint=disable on readonly fs");
		return -EINVAL;
	}
	sbi->sb->s_flags |= SB_ACTIVE;

	f2fs_update_time(sbi, DISABLE_TIME);

	while (!f2fs_time_over(sbi, DISABLE_TIME)) {
		down_write(&sbi->gc_lock);
		err = f2fs_gc(sbi, true, false, NULL_SEGNO);
		if (err == -ENODATA) {
			err = 0;
			break;
		}
		if (err && err != -EAGAIN)
			break;
	}

	ret = sync_filesystem(sbi->sb);
	if (ret || err) {
		err = ret ? ret: err;
		goto restore_flag;
	}

	unusable = f2fs_get_unusable_blocks(sbi);
	if (f2fs_disable_cp_again(sbi, unusable)) {
		err = -EAGAIN;
		goto restore_flag;
	}

	down_write(&sbi->gc_lock);
	cpc.reason = CP_PAUSE;
	set_sbi_flag(sbi, SBI_CP_DISABLED);
	err = f2fs_write_checkpoint(sbi, &cpc);
	if (err)
		goto out_unlock;

	spin_lock(&sbi->stat_lock);
	sbi->unusable_block_count = unusable;
	spin_unlock(&sbi->stat_lock);

out_unlock:
	up_write(&sbi->gc_lock);
restore_flag:
	sbi->sb->s_flags = s_flags;	/* Restore SB_RDONLY status */
	return err;
}

static void f2fs_enable_checkpoint(struct f2fs_sb_info *sbi)
{
<<<<<<< HEAD
	/* we should flush all the data to keep data consistency */
        sync_inodes_sb(sbi->sb);
=======
	int retry = DEFAULT_RETRY_IO_COUNT;

	/* we should flush all the data to keep data consistency */
	do {
		sync_inodes_sb(sbi->sb);
		cond_resched();
		congestion_wait(BLK_RW_ASYNC, DEFAULT_IO_TIMEOUT);
	} while (get_pages(sbi, F2FS_DIRTY_DATA) && retry--);

	if (unlikely(retry < 0))
		f2fs_warn(sbi, "checkpoint=enable has some unwritten data.");
>>>>>>> b7af6d71

	down_write(&sbi->gc_lock);
	f2fs_dirty_to_prefree(sbi);

	clear_sbi_flag(sbi, SBI_CP_DISABLED);
	set_sbi_flag(sbi, SBI_IS_DIRTY);
	up_write(&sbi->gc_lock);

	f2fs_sync_fs(sbi->sb, 1);
}

static int f2fs_remount(struct super_block *sb, int *flags, char *data)
{
	struct f2fs_sb_info *sbi = F2FS_SB(sb);
	struct f2fs_mount_info org_mount_opt;
	unsigned long old_sb_flags;
	int err;
	bool need_restart_gc = false;
	bool need_stop_gc = false;
	bool no_extent_cache = !test_opt(sbi, EXTENT_CACHE);
	bool disable_checkpoint = test_opt(sbi, DISABLE_CHECKPOINT);
	bool no_io_align = !F2FS_IO_ALIGNED(sbi);
	bool checkpoint_changed;
#ifdef CONFIG_QUOTA
	int i, j;
#endif

	/*
	 * Save the old mount options in case we
	 * need to restore them.
	 */
	org_mount_opt = sbi->mount_opt;
	old_sb_flags = sb->s_flags;

#ifdef CONFIG_QUOTA
	org_mount_opt.s_jquota_fmt = F2FS_OPTION(sbi).s_jquota_fmt;
	for (i = 0; i < MAXQUOTAS; i++) {
		if (F2FS_OPTION(sbi).s_qf_names[i]) {
			org_mount_opt.s_qf_names[i] =
				kstrdup(F2FS_OPTION(sbi).s_qf_names[i],
				GFP_KERNEL);
			if (!org_mount_opt.s_qf_names[i]) {
				for (j = 0; j < i; j++)
					kvfree(org_mount_opt.s_qf_names[j]);
				return -ENOMEM;
			}
		} else {
			org_mount_opt.s_qf_names[i] = NULL;
		}
	}
#endif

	/* recover superblocks we couldn't write due to previous RO mount */
	if (!(*flags & SB_RDONLY) && is_sbi_flag_set(sbi, SBI_NEED_SB_WRITE)) {
		err = f2fs_commit_super(sbi, false);
		f2fs_info(sbi, "Try to recover all the superblocks, ret: %d",
			  err);
		if (!err)
			clear_sbi_flag(sbi, SBI_NEED_SB_WRITE);
	}

	default_options(sbi);

	/* parse mount options */
	err = parse_options(sb, data, true);
	if (err)
		goto restore_opts;
	checkpoint_changed =
			disable_checkpoint != test_opt(sbi, DISABLE_CHECKPOINT);

	/*
	 * Previous and new state of filesystem is RO,
	 * so skip checking GC and FLUSH_MERGE conditions.
	 */
	if (f2fs_readonly(sb) && (*flags & SB_RDONLY))
		goto skip;

#ifdef CONFIG_QUOTA
	if (!f2fs_readonly(sb) && (*flags & SB_RDONLY)) {
		err = dquot_suspend(sb, -1);
		if (err < 0)
			goto restore_opts;
	} else if (f2fs_readonly(sb) && !(*flags & SB_RDONLY)) {
		/* dquot_resume needs RW */
		sb->s_flags &= ~SB_RDONLY;
		if (sb_any_quota_suspended(sb)) {
			dquot_resume(sb, -1);
		} else if (f2fs_sb_has_quota_ino(sbi)) {
			err = f2fs_enable_quotas(sb);
			if (err)
				goto restore_opts;
		}
	}
#endif
	/* disallow enable/disable extent_cache dynamically */
	if (no_extent_cache == !!test_opt(sbi, EXTENT_CACHE)) {
		err = -EINVAL;
		f2fs_warn(sbi, "switch extent_cache option is not allowed");
		goto restore_opts;
	}

	if (no_io_align == !!F2FS_IO_ALIGNED(sbi)) {
		err = -EINVAL;
		f2fs_warn(sbi, "switch io_bits option is not allowed");
		goto restore_opts;
	}

	if ((*flags & SB_RDONLY) && test_opt(sbi, DISABLE_CHECKPOINT)) {
		err = -EINVAL;
		f2fs_warn(sbi, "disabling checkpoint not compatible with read-only");
		goto restore_opts;
	}

	/*
	 * We stop the GC thread if FS is mounted as RO
	 * or if background_gc = off is passed in mount
	 * option. Also sync the filesystem.
	 */
	if ((*flags & SB_RDONLY) ||
			F2FS_OPTION(sbi).bggc_mode == BGGC_MODE_OFF) {
		if (sbi->gc_thread) {
			f2fs_stop_gc_thread(sbi);
			need_restart_gc = true;
		}
	} else if (!sbi->gc_thread) {
		err = f2fs_start_gc_thread(sbi);
		if (err)
			goto restore_opts;
		need_stop_gc = true;
	}

	if (*flags & SB_RDONLY ||
		F2FS_OPTION(sbi).whint_mode != org_mount_opt.whint_mode) {
		writeback_inodes_sb(sb, WB_REASON_SYNC);
		sync_inodes_sb(sb);

		set_sbi_flag(sbi, SBI_IS_DIRTY);
		set_sbi_flag(sbi, SBI_IS_CLOSE);
		f2fs_sync_fs(sb, 1);
		clear_sbi_flag(sbi, SBI_IS_CLOSE);
	}

	if (checkpoint_changed) {
		if (test_opt(sbi, DISABLE_CHECKPOINT)) {
			err = f2fs_disable_checkpoint(sbi);
			if (err)
				goto restore_gc;
		} else {
			f2fs_enable_checkpoint(sbi);
		}
	}

	/*
	 * We stop issue flush thread if FS is mounted as RO
	 * or if flush_merge is not passed in mount option.
	 */
	if ((*flags & SB_RDONLY) || !test_opt(sbi, FLUSH_MERGE)) {
		clear_opt(sbi, FLUSH_MERGE);
		f2fs_destroy_flush_cmd_control(sbi, false);
	} else {
		err = f2fs_create_flush_cmd_control(sbi);
		if (err)
			goto restore_gc;
	}
skip:
#ifdef CONFIG_QUOTA
	/* Release old quota file names */
	for (i = 0; i < MAXQUOTAS; i++)
		kvfree(org_mount_opt.s_qf_names[i]);
#endif
	/* Update the POSIXACL Flag */
	sb->s_flags = (sb->s_flags & ~SB_POSIXACL) |
		(test_opt(sbi, POSIX_ACL) ? SB_POSIXACL : 0);

	limit_reserve_root(sbi);
	adjust_unusable_cap_perc(sbi);
	*flags = (*flags & ~SB_LAZYTIME) | (sb->s_flags & SB_LAZYTIME);
	return 0;
restore_gc:
	if (need_restart_gc) {
		if (f2fs_start_gc_thread(sbi))
			f2fs_warn(sbi, "background gc thread has stopped");
	} else if (need_stop_gc) {
		f2fs_stop_gc_thread(sbi);
	}
restore_opts:
#ifdef CONFIG_QUOTA
	F2FS_OPTION(sbi).s_jquota_fmt = org_mount_opt.s_jquota_fmt;
	for (i = 0; i < MAXQUOTAS; i++) {
		kvfree(F2FS_OPTION(sbi).s_qf_names[i]);
		F2FS_OPTION(sbi).s_qf_names[i] = org_mount_opt.s_qf_names[i];
	}
#endif
	sbi->mount_opt = org_mount_opt;
	sb->s_flags = old_sb_flags;
	return err;
}

#ifdef CONFIG_QUOTA
/* Read data from quotafile */
static ssize_t f2fs_quota_read(struct super_block *sb, int type, char *data,
			       size_t len, loff_t off)
{
	struct inode *inode = sb_dqopt(sb)->files[type];
	struct address_space *mapping = inode->i_mapping;
	block_t blkidx = F2FS_BYTES_TO_BLK(off);
	int offset = off & (sb->s_blocksize - 1);
	int tocopy;
	size_t toread;
	loff_t i_size = i_size_read(inode);
	struct page *page;
	char *kaddr;

	if (off > i_size)
		return 0;

	if (off + len > i_size)
		len = i_size - off;
	toread = len;
	while (toread > 0) {
		tocopy = min_t(unsigned long, sb->s_blocksize - offset, toread);
repeat:
		page = read_cache_page_gfp(mapping, blkidx, GFP_NOFS);
		if (IS_ERR(page)) {
			if (PTR_ERR(page) == -ENOMEM) {
				congestion_wait(BLK_RW_ASYNC,
						DEFAULT_IO_TIMEOUT);
				goto repeat;
			}
			set_sbi_flag(F2FS_SB(sb), SBI_QUOTA_NEED_REPAIR);
			return PTR_ERR(page);
		}

		lock_page(page);

		if (unlikely(page->mapping != mapping)) {
			f2fs_put_page(page, 1);
			goto repeat;
		}
		if (unlikely(!PageUptodate(page))) {
			f2fs_put_page(page, 1);
			set_sbi_flag(F2FS_SB(sb), SBI_QUOTA_NEED_REPAIR);
			return -EIO;
		}

		kaddr = kmap_atomic(page);
		memcpy(data, kaddr + offset, tocopy);
		kunmap_atomic(kaddr);
		f2fs_put_page(page, 1);

		offset = 0;
		toread -= tocopy;
		data += tocopy;
		blkidx++;
	}
	return len;
}

/* Write to quotafile */
static ssize_t f2fs_quota_write(struct super_block *sb, int type,
				const char *data, size_t len, loff_t off)
{
	struct inode *inode = sb_dqopt(sb)->files[type];
	struct address_space *mapping = inode->i_mapping;
	const struct address_space_operations *a_ops = mapping->a_ops;
	int offset = off & (sb->s_blocksize - 1);
	size_t towrite = len;
	struct page *page;
	void *fsdata = NULL;
	char *kaddr;
	int err = 0;
	int tocopy;

	while (towrite > 0) {
		tocopy = min_t(unsigned long, sb->s_blocksize - offset,
								towrite);
retry:
		err = a_ops->write_begin(NULL, mapping, off, tocopy, 0,
							&page, &fsdata);
		if (unlikely(err)) {
			if (err == -ENOMEM) {
				congestion_wait(BLK_RW_ASYNC,
						DEFAULT_IO_TIMEOUT);
				goto retry;
			}
			set_sbi_flag(F2FS_SB(sb), SBI_QUOTA_NEED_REPAIR);
			break;
		}

		kaddr = kmap_atomic(page);
		memcpy(kaddr + offset, data, tocopy);
		kunmap_atomic(kaddr);
		flush_dcache_page(page);

		a_ops->write_end(NULL, mapping, off, tocopy, tocopy,
						page, fsdata);
		offset = 0;
		towrite -= tocopy;
		off += tocopy;
		data += tocopy;
		cond_resched();
	}

	if (len == towrite)
		return err;
	inode->i_mtime = inode->i_ctime = current_time(inode);
	f2fs_mark_inode_dirty_sync(inode, false);
	return len - towrite;
}

static struct dquot **f2fs_get_dquots(struct inode *inode)
{
	return F2FS_I(inode)->i_dquot;
}

static qsize_t *f2fs_get_reserved_space(struct inode *inode)
{
	return &F2FS_I(inode)->i_reserved_quota;
}

static int f2fs_quota_on_mount(struct f2fs_sb_info *sbi, int type)
{
	if (is_set_ckpt_flags(sbi, CP_QUOTA_NEED_FSCK_FLAG)) {
		f2fs_err(sbi, "quota sysfile may be corrupted, skip loading it");
		return 0;
	}

	return dquot_quota_on_mount(sbi->sb, F2FS_OPTION(sbi).s_qf_names[type],
					F2FS_OPTION(sbi).s_jquota_fmt, type);
}

int f2fs_enable_quota_files(struct f2fs_sb_info *sbi, bool rdonly)
{
	int enabled = 0;
	int i, err;

	if (f2fs_sb_has_quota_ino(sbi) && rdonly) {
		err = f2fs_enable_quotas(sbi->sb);
		if (err) {
			f2fs_err(sbi, "Cannot turn on quota_ino: %d", err);
			return 0;
		}
		return 1;
	}

	for (i = 0; i < MAXQUOTAS; i++) {
		if (F2FS_OPTION(sbi).s_qf_names[i]) {
			err = f2fs_quota_on_mount(sbi, i);
			if (!err) {
				enabled = 1;
				continue;
			}
			f2fs_err(sbi, "Cannot turn on quotas: %d on %d",
				 err, i);
		}
	}
	return enabled;
}

static int f2fs_quota_enable(struct super_block *sb, int type, int format_id,
			     unsigned int flags)
{
	struct inode *qf_inode;
	unsigned long qf_inum;
	int err;

	BUG_ON(!f2fs_sb_has_quota_ino(F2FS_SB(sb)));

	qf_inum = f2fs_qf_ino(sb, type);
	if (!qf_inum)
		return -EPERM;

	qf_inode = f2fs_iget(sb, qf_inum);
	if (IS_ERR(qf_inode)) {
		f2fs_err(F2FS_SB(sb), "Bad quota inode %u:%lu", type, qf_inum);
		return PTR_ERR(qf_inode);
	}

	/* Don't account quota for quota files to avoid recursion */
	qf_inode->i_flags |= S_NOQUOTA;
	err = dquot_enable(qf_inode, type, format_id, flags);
	iput(qf_inode);
	return err;
}

static int f2fs_enable_quotas(struct super_block *sb)
{
	struct f2fs_sb_info *sbi = F2FS_SB(sb);
	int type, err = 0;
	unsigned long qf_inum;
	bool quota_mopt[MAXQUOTAS] = {
		test_opt(sbi, USRQUOTA),
		test_opt(sbi, GRPQUOTA),
		test_opt(sbi, PRJQUOTA),
	};

	if (is_set_ckpt_flags(F2FS_SB(sb), CP_QUOTA_NEED_FSCK_FLAG)) {
		f2fs_err(sbi, "quota file may be corrupted, skip loading it");
		return 0;
	}

	sb_dqopt(sb)->flags |= DQUOT_QUOTA_SYS_FILE;

	for (type = 0; type < MAXQUOTAS; type++) {
		qf_inum = f2fs_qf_ino(sb, type);
		if (qf_inum) {
			err = f2fs_quota_enable(sb, type, QFMT_VFS_V1,
				DQUOT_USAGE_ENABLED |
				(quota_mopt[type] ? DQUOT_LIMITS_ENABLED : 0));
			if (err) {
				f2fs_err(sbi, "Failed to enable quota tracking (type=%d, err=%d). Please run fsck to fix.",
					 type, err);
				for (type--; type >= 0; type--)
					dquot_quota_off(sb, type);
				set_sbi_flag(F2FS_SB(sb),
						SBI_QUOTA_NEED_REPAIR);
				return err;
			}
		}
	}
	return 0;
}

int f2fs_quota_sync(struct super_block *sb, int type)
{
	struct f2fs_sb_info *sbi = F2FS_SB(sb);
	struct quota_info *dqopt = sb_dqopt(sb);
	int cnt;
	int ret;

	/*
	 * do_quotactl
	 *  f2fs_quota_sync
	 *  down_read(quota_sem)
	 *  dquot_writeback_dquots()
	 *  f2fs_dquot_commit
	 *                            block_operation
	 *                            down_read(quota_sem)
	 */
	f2fs_lock_op(sbi);

	down_read(&sbi->quota_sem);
	ret = dquot_writeback_dquots(sb, type);
	if (ret)
		goto out;

	/*
	 * Now when everything is written we can discard the pagecache so
	 * that userspace sees the changes.
	 */
	for (cnt = 0; cnt < MAXQUOTAS; cnt++) {
		struct address_space *mapping;

		if (type != -1 && cnt != type)
			continue;
		if (!sb_has_quota_active(sb, cnt))
			continue;

		mapping = dqopt->files[cnt]->i_mapping;

		ret = filemap_fdatawrite(mapping);
		if (ret)
			goto out;

		/* if we are using journalled quota */
		if (is_journalled_quota(sbi))
			continue;

		ret = filemap_fdatawait(mapping);
		if (ret)
			set_sbi_flag(F2FS_SB(sb), SBI_QUOTA_NEED_REPAIR);

		inode_lock(dqopt->files[cnt]);
		truncate_inode_pages(&dqopt->files[cnt]->i_data, 0);
		inode_unlock(dqopt->files[cnt]);
	}
out:
	if (ret)
		set_sbi_flag(F2FS_SB(sb), SBI_QUOTA_NEED_REPAIR);
	up_read(&sbi->quota_sem);
	f2fs_unlock_op(sbi);
	return ret;
}

static int f2fs_quota_on(struct super_block *sb, int type, int format_id,
							const struct path *path)
{
	struct inode *inode;
	int err;

	/* if quota sysfile exists, deny enabling quota with specific file */
	if (f2fs_sb_has_quota_ino(F2FS_SB(sb))) {
		f2fs_err(F2FS_SB(sb), "quota sysfile already exists");
		return -EBUSY;
	}

	err = f2fs_quota_sync(sb, type);
	if (err)
		return err;

	err = dquot_quota_on(sb, type, format_id, path);
	if (err)
		return err;

	inode = d_inode(path->dentry);

	inode_lock(inode);
	F2FS_I(inode)->i_flags |= F2FS_NOATIME_FL | F2FS_IMMUTABLE_FL;
	f2fs_set_inode_flags(inode);
	inode_unlock(inode);
	f2fs_mark_inode_dirty_sync(inode, false);

	return 0;
}

static int __f2fs_quota_off(struct super_block *sb, int type)
{
	struct inode *inode = sb_dqopt(sb)->files[type];
	int err;

	if (!inode || !igrab(inode))
		return dquot_quota_off(sb, type);

	err = f2fs_quota_sync(sb, type);
	if (err)
		goto out_put;

	err = dquot_quota_off(sb, type);
	if (err || f2fs_sb_has_quota_ino(F2FS_SB(sb)))
		goto out_put;

	inode_lock(inode);
	F2FS_I(inode)->i_flags &= ~(F2FS_NOATIME_FL | F2FS_IMMUTABLE_FL);
	f2fs_set_inode_flags(inode);
	inode_unlock(inode);
	f2fs_mark_inode_dirty_sync(inode, false);
out_put:
	iput(inode);
	return err;
}

static int f2fs_quota_off(struct super_block *sb, int type)
{
	struct f2fs_sb_info *sbi = F2FS_SB(sb);
	int err;

	err = __f2fs_quota_off(sb, type);

	/*
	 * quotactl can shutdown journalled quota, result in inconsistence
	 * between quota record and fs data by following updates, tag the
	 * flag to let fsck be aware of it.
	 */
	if (is_journalled_quota(sbi))
		set_sbi_flag(sbi, SBI_QUOTA_NEED_REPAIR);
	return err;
}

void f2fs_quota_off_umount(struct super_block *sb)
{
	int type;
	int err;

	for (type = 0; type < MAXQUOTAS; type++) {
		err = __f2fs_quota_off(sb, type);
		if (err) {
			int ret = dquot_quota_off(sb, type);

			f2fs_err(F2FS_SB(sb), "Fail to turn off disk quota (type: %d, err: %d, ret:%d), Please run fsck to fix it.",
				 type, err, ret);
			set_sbi_flag(F2FS_SB(sb), SBI_QUOTA_NEED_REPAIR);
		}
	}
	/*
	 * In case of checkpoint=disable, we must flush quota blocks.
	 * This can cause NULL exception for node_inode in end_io, since
	 * put_super already dropped it.
	 */
	sync_filesystem(sb);
}

static void f2fs_truncate_quota_inode_pages(struct super_block *sb)
{
	struct quota_info *dqopt = sb_dqopt(sb);
	int type;

	for (type = 0; type < MAXQUOTAS; type++) {
		if (!dqopt->files[type])
			continue;
		f2fs_inode_synced(dqopt->files[type]);
	}
}

static int f2fs_dquot_commit(struct dquot *dquot)
{
	struct f2fs_sb_info *sbi = F2FS_SB(dquot->dq_sb);
	int ret;

	down_read_nested(&sbi->quota_sem, SINGLE_DEPTH_NESTING);
	ret = dquot_commit(dquot);
	if (ret < 0)
		set_sbi_flag(sbi, SBI_QUOTA_NEED_REPAIR);
	up_read(&sbi->quota_sem);
	return ret;
}

static int f2fs_dquot_acquire(struct dquot *dquot)
{
	struct f2fs_sb_info *sbi = F2FS_SB(dquot->dq_sb);
	int ret;

	down_read(&sbi->quota_sem);
	ret = dquot_acquire(dquot);
	if (ret < 0)
		set_sbi_flag(sbi, SBI_QUOTA_NEED_REPAIR);
	up_read(&sbi->quota_sem);
	return ret;
}

static int f2fs_dquot_release(struct dquot *dquot)
{
	struct f2fs_sb_info *sbi = F2FS_SB(dquot->dq_sb);
	int ret = dquot_release(dquot);

	if (ret < 0)
		set_sbi_flag(sbi, SBI_QUOTA_NEED_REPAIR);
	return ret;
}

static int f2fs_dquot_mark_dquot_dirty(struct dquot *dquot)
{
	struct super_block *sb = dquot->dq_sb;
	struct f2fs_sb_info *sbi = F2FS_SB(sb);
	int ret = dquot_mark_dquot_dirty(dquot);

	/* if we are using journalled quota */
	if (is_journalled_quota(sbi))
		set_sbi_flag(sbi, SBI_QUOTA_NEED_FLUSH);

	return ret;
}

static int f2fs_dquot_commit_info(struct super_block *sb, int type)
{
	struct f2fs_sb_info *sbi = F2FS_SB(sb);
	int ret = dquot_commit_info(sb, type);

	if (ret < 0)
		set_sbi_flag(sbi, SBI_QUOTA_NEED_REPAIR);
	return ret;
}

static int f2fs_get_projid(struct inode *inode, kprojid_t *projid)
{
	*projid = F2FS_I(inode)->i_projid;
	return 0;
}

static const struct dquot_operations f2fs_quota_operations = {
	.get_reserved_space = f2fs_get_reserved_space,
	.write_dquot	= f2fs_dquot_commit,
	.acquire_dquot	= f2fs_dquot_acquire,
	.release_dquot	= f2fs_dquot_release,
	.mark_dirty	= f2fs_dquot_mark_dquot_dirty,
	.write_info	= f2fs_dquot_commit_info,
	.alloc_dquot	= dquot_alloc,
	.destroy_dquot	= dquot_destroy,
	.get_projid	= f2fs_get_projid,
	.get_next_id	= dquot_get_next_id,
};

static const struct quotactl_ops f2fs_quotactl_ops = {
	.quota_on	= f2fs_quota_on,
	.quota_off	= f2fs_quota_off,
	.quota_sync	= f2fs_quota_sync,
	.get_state	= dquot_get_state,
	.set_info	= dquot_set_dqinfo,
	.get_dqblk	= dquot_get_dqblk,
	.set_dqblk	= dquot_set_dqblk,
	.get_nextdqblk	= dquot_get_next_dqblk,
};
#else
int f2fs_quota_sync(struct super_block *sb, int type)
{
	return 0;
}

void f2fs_quota_off_umount(struct super_block *sb)
{
}
#endif

static const struct super_operations f2fs_sops = {
	.alloc_inode	= f2fs_alloc_inode,
	.drop_inode	= f2fs_drop_inode,
	.destroy_inode	= f2fs_destroy_inode,
	.write_inode	= f2fs_write_inode,
	.dirty_inode	= f2fs_dirty_inode,
	.show_options	= f2fs_show_options,
#ifdef CONFIG_QUOTA
	.quota_read	= f2fs_quota_read,
	.quota_write	= f2fs_quota_write,
	.get_dquots	= f2fs_get_dquots,
#endif
	.evict_inode	= f2fs_evict_inode,
	.put_super	= f2fs_put_super,
	.sync_fs	= f2fs_sync_fs,
	.freeze_fs	= f2fs_freeze,
	.unfreeze_fs	= f2fs_unfreeze,
	.statfs		= f2fs_statfs,
	.remount_fs	= f2fs_remount,
};

#ifdef CONFIG_FS_ENCRYPTION
static int f2fs_get_context(struct inode *inode, void *ctx, size_t len)
{
	return f2fs_getxattr(inode, F2FS_XATTR_INDEX_ENCRYPTION,
				F2FS_XATTR_NAME_ENCRYPTION_CONTEXT,
				ctx, len, NULL);
}

static int f2fs_set_context(struct inode *inode, const void *ctx, size_t len,
							void *fs_data)
{
	struct f2fs_sb_info *sbi = F2FS_I_SB(inode);

	/*
	 * Encrypting the root directory is not allowed because fsck
	 * expects lost+found directory to exist and remain unencrypted
	 * if LOST_FOUND feature is enabled.
	 *
	 */
	if (f2fs_sb_has_lost_found(sbi) &&
			inode->i_ino == F2FS_ROOT_INO(sbi))
		return -EPERM;

	return f2fs_setxattr(inode, F2FS_XATTR_INDEX_ENCRYPTION,
				F2FS_XATTR_NAME_ENCRYPTION_CONTEXT,
				ctx, len, fs_data, XATTR_CREATE);
}

static const union fscrypt_context *
f2fs_get_dummy_context(struct super_block *sb)
{
	return F2FS_OPTION(F2FS_SB(sb)).dummy_enc_ctx.ctx;
}

static bool f2fs_has_stable_inodes(struct super_block *sb)
{
	return true;
}

static void f2fs_get_ino_and_lblk_bits(struct super_block *sb,
				       int *ino_bits_ret, int *lblk_bits_ret)
{
	*ino_bits_ret = 8 * sizeof(nid_t);
	*lblk_bits_ret = 8 * sizeof(block_t);
}

static bool f2fs_inline_crypt_enabled(struct super_block *sb)
{
	return F2FS_OPTION(F2FS_SB(sb)).inlinecrypt;
}

static int f2fs_get_num_devices(struct super_block *sb)
{
	struct f2fs_sb_info *sbi = F2FS_SB(sb);

	if (f2fs_is_multi_device(sbi))
		return sbi->s_ndevs;
	return 1;
}

static void f2fs_get_devices(struct super_block *sb,
			     struct request_queue **devs)
{
	struct f2fs_sb_info *sbi = F2FS_SB(sb);
	int i;

	for (i = 0; i < sbi->s_ndevs; i++)
		devs[i] = bdev_get_queue(FDEV(i).bdev);
}

static const struct fscrypt_operations f2fs_cryptops = {
	.key_prefix		= "f2fs:",
	.get_context		= f2fs_get_context,
	.set_context		= f2fs_set_context,
	.get_dummy_context	= f2fs_get_dummy_context,
	.empty_dir		= f2fs_empty_dir,
	.max_namelen		= F2FS_NAME_LEN,
	.has_stable_inodes	= f2fs_has_stable_inodes,
	.get_ino_and_lblk_bits	= f2fs_get_ino_and_lblk_bits,
	.inline_crypt_enabled	= f2fs_inline_crypt_enabled,
	.get_num_devices	= f2fs_get_num_devices,
	.get_devices		= f2fs_get_devices,
};
#endif

static struct inode *f2fs_nfs_get_inode(struct super_block *sb,
		u64 ino, u32 generation)
{
	struct f2fs_sb_info *sbi = F2FS_SB(sb);
	struct inode *inode;

	if (f2fs_check_nid_range(sbi, ino))
		return ERR_PTR(-ESTALE);

	/*
	 * f2fs_iget isn't quite right if the inode is currently unallocated!
	 * However f2fs_iget currently does appropriate checks to handle stale
	 * inodes so everything is OK.
	 */
	inode = f2fs_iget(sb, ino);
	if (IS_ERR(inode))
		return ERR_CAST(inode);
	if (unlikely(generation && inode->i_generation != generation)) {
		/* we didn't find the right inode.. */
		iput(inode);
		return ERR_PTR(-ESTALE);
	}
	return inode;
}

static struct dentry *f2fs_fh_to_dentry(struct super_block *sb, struct fid *fid,
		int fh_len, int fh_type)
{
	return generic_fh_to_dentry(sb, fid, fh_len, fh_type,
				    f2fs_nfs_get_inode);
}

static struct dentry *f2fs_fh_to_parent(struct super_block *sb, struct fid *fid,
		int fh_len, int fh_type)
{
	return generic_fh_to_parent(sb, fid, fh_len, fh_type,
				    f2fs_nfs_get_inode);
}

static const struct export_operations f2fs_export_ops = {
	.fh_to_dentry = f2fs_fh_to_dentry,
	.fh_to_parent = f2fs_fh_to_parent,
	.get_parent = f2fs_get_parent,
};

static loff_t max_file_blocks(void)
{
	loff_t result = 0;
	loff_t leaf_count = DEF_ADDRS_PER_BLOCK;

	/*
	 * note: previously, result is equal to (DEF_ADDRS_PER_INODE -
	 * DEFAULT_INLINE_XATTR_ADDRS), but now f2fs try to reserve more
	 * space in inode.i_addr, it will be more safe to reassign
	 * result as zero.
	 */

	/* two direct node blocks */
	result += (leaf_count * 2);

	/* two indirect node blocks */
	leaf_count *= NIDS_PER_BLOCK;
	result += (leaf_count * 2);

	/* one double indirect node block */
	leaf_count *= NIDS_PER_BLOCK;
	result += leaf_count;

	return result;
}

static int __f2fs_commit_super(struct buffer_head *bh,
			struct f2fs_super_block *super)
{
	lock_buffer(bh);
	if (super)
		memcpy(bh->b_data + F2FS_SUPER_OFFSET, super, sizeof(*super));
	set_buffer_dirty(bh);
	unlock_buffer(bh);

	/* it's rare case, we can do fua all the time */
	return __sync_dirty_buffer(bh, REQ_SYNC | REQ_PREFLUSH | REQ_FUA);
}

static inline bool sanity_check_area_boundary(struct f2fs_sb_info *sbi,
					struct buffer_head *bh)
{
	struct f2fs_super_block *raw_super = (struct f2fs_super_block *)
					(bh->b_data + F2FS_SUPER_OFFSET);
	struct super_block *sb = sbi->sb;
	u32 segment0_blkaddr = le32_to_cpu(raw_super->segment0_blkaddr);
	u32 cp_blkaddr = le32_to_cpu(raw_super->cp_blkaddr);
	u32 sit_blkaddr = le32_to_cpu(raw_super->sit_blkaddr);
	u32 nat_blkaddr = le32_to_cpu(raw_super->nat_blkaddr);
	u32 ssa_blkaddr = le32_to_cpu(raw_super->ssa_blkaddr);
	u32 main_blkaddr = le32_to_cpu(raw_super->main_blkaddr);
	u32 segment_count_ckpt = le32_to_cpu(raw_super->segment_count_ckpt);
	u32 segment_count_sit = le32_to_cpu(raw_super->segment_count_sit);
	u32 segment_count_nat = le32_to_cpu(raw_super->segment_count_nat);
	u32 segment_count_ssa = le32_to_cpu(raw_super->segment_count_ssa);
	u32 segment_count_main = le32_to_cpu(raw_super->segment_count_main);
	u32 segment_count = le32_to_cpu(raw_super->segment_count);
	u32 log_blocks_per_seg = le32_to_cpu(raw_super->log_blocks_per_seg);
	u64 main_end_blkaddr = main_blkaddr +
				(segment_count_main << log_blocks_per_seg);
	u64 seg_end_blkaddr = segment0_blkaddr +
				(segment_count << log_blocks_per_seg);

	if (segment0_blkaddr != cp_blkaddr) {
		f2fs_info(sbi, "Mismatch start address, segment0(%u) cp_blkaddr(%u)",
			  segment0_blkaddr, cp_blkaddr);
		return true;
	}

	if (cp_blkaddr + (segment_count_ckpt << log_blocks_per_seg) !=
							sit_blkaddr) {
		f2fs_info(sbi, "Wrong CP boundary, start(%u) end(%u) blocks(%u)",
			  cp_blkaddr, sit_blkaddr,
			  segment_count_ckpt << log_blocks_per_seg);
		return true;
	}

	if (sit_blkaddr + (segment_count_sit << log_blocks_per_seg) !=
							nat_blkaddr) {
		f2fs_info(sbi, "Wrong SIT boundary, start(%u) end(%u) blocks(%u)",
			  sit_blkaddr, nat_blkaddr,
			  segment_count_sit << log_blocks_per_seg);
		return true;
	}

	if (nat_blkaddr + (segment_count_nat << log_blocks_per_seg) !=
							ssa_blkaddr) {
		f2fs_info(sbi, "Wrong NAT boundary, start(%u) end(%u) blocks(%u)",
			  nat_blkaddr, ssa_blkaddr,
			  segment_count_nat << log_blocks_per_seg);
		return true;
	}

	if (ssa_blkaddr + (segment_count_ssa << log_blocks_per_seg) !=
							main_blkaddr) {
		f2fs_info(sbi, "Wrong SSA boundary, start(%u) end(%u) blocks(%u)",
			  ssa_blkaddr, main_blkaddr,
			  segment_count_ssa << log_blocks_per_seg);
		return true;
	}

	if (main_end_blkaddr > seg_end_blkaddr) {
		f2fs_info(sbi, "Wrong MAIN_AREA boundary, start(%u) end(%u) block(%u)",
			  main_blkaddr,
			  segment0_blkaddr +
			  (segment_count << log_blocks_per_seg),
			  segment_count_main << log_blocks_per_seg);
		return true;
	} else if (main_end_blkaddr < seg_end_blkaddr) {
		int err = 0;
		char *res;

		/* fix in-memory information all the time */
		raw_super->segment_count = cpu_to_le32((main_end_blkaddr -
				segment0_blkaddr) >> log_blocks_per_seg);

		if (f2fs_readonly(sb) || bdev_read_only(sb->s_bdev)) {
			set_sbi_flag(sbi, SBI_NEED_SB_WRITE);
			res = "internally";
		} else {
			err = __f2fs_commit_super(bh, NULL);
			res = err ? "failed" : "done";
		}
		f2fs_info(sbi, "Fix alignment : %s, start(%u) end(%u) block(%u)",
			  res, main_blkaddr,
			  segment0_blkaddr +
			  (segment_count << log_blocks_per_seg),
			  segment_count_main << log_blocks_per_seg);
		if (err)
			return true;
	}
	return false;
}

static int sanity_check_raw_super(struct f2fs_sb_info *sbi,
				struct buffer_head *bh)
{
	block_t segment_count, segs_per_sec, secs_per_zone;
	block_t total_sections, blocks_per_seg;
	struct f2fs_super_block *raw_super = (struct f2fs_super_block *)
					(bh->b_data + F2FS_SUPER_OFFSET);
	unsigned int blocksize;
	size_t crc_offset = 0;
	__u32 crc = 0;

	if (le32_to_cpu(raw_super->magic) != F2FS_SUPER_MAGIC) {
		f2fs_info(sbi, "Magic Mismatch, valid(0x%x) - read(0x%x)",
			  F2FS_SUPER_MAGIC, le32_to_cpu(raw_super->magic));
		return -EINVAL;
	}

	/* Check checksum_offset and crc in superblock */
	if (__F2FS_HAS_FEATURE(raw_super, F2FS_FEATURE_SB_CHKSUM)) {
		crc_offset = le32_to_cpu(raw_super->checksum_offset);
		if (crc_offset !=
			offsetof(struct f2fs_super_block, crc)) {
			f2fs_info(sbi, "Invalid SB checksum offset: %zu",
				  crc_offset);
			return -EFSCORRUPTED;
		}
		crc = le32_to_cpu(raw_super->crc);
		if (!f2fs_crc_valid(sbi, crc, raw_super, crc_offset)) {
			f2fs_info(sbi, "Invalid SB checksum value: %u", crc);
			return -EFSCORRUPTED;
		}
	}

	if (le32_to_cpu(raw_super->magic) != F2FS_SUPER_MAGIC) {
		f2fs_info(sbi, "Magic Mismatch, valid(0x%x) - read(0x%x)",
			  F2FS_SUPER_MAGIC, le32_to_cpu(raw_super->magic));
		return -EINVAL;
	}

	/* Currently, support only 4KB page cache size */
	if (F2FS_BLKSIZE != PAGE_SIZE) {
		f2fs_info(sbi, "Invalid page_cache_size (%lu), supports only 4KB",
			  PAGE_SIZE);
		return -EFSCORRUPTED;
	}

	/* Currently, support only 4KB block size */
	blocksize = 1 << le32_to_cpu(raw_super->log_blocksize);
	if (blocksize != F2FS_BLKSIZE) {
		f2fs_info(sbi, "Invalid blocksize (%u), supports only 4KB",
			  blocksize);
		return -EFSCORRUPTED;
	}

	/* check log blocks per segment */
	if (le32_to_cpu(raw_super->log_blocks_per_seg) != 9) {
		f2fs_info(sbi, "Invalid log blocks per segment (%u)",
			  le32_to_cpu(raw_super->log_blocks_per_seg));
		return -EFSCORRUPTED;
	}

	/* Currently, support 512/1024/2048/4096 bytes sector size */
	if (le32_to_cpu(raw_super->log_sectorsize) >
				F2FS_MAX_LOG_SECTOR_SIZE ||
		le32_to_cpu(raw_super->log_sectorsize) <
				F2FS_MIN_LOG_SECTOR_SIZE) {
		f2fs_info(sbi, "Invalid log sectorsize (%u)",
			  le32_to_cpu(raw_super->log_sectorsize));
		return -EFSCORRUPTED;
	}
	if (le32_to_cpu(raw_super->log_sectors_per_block) +
		le32_to_cpu(raw_super->log_sectorsize) !=
			F2FS_MAX_LOG_SECTOR_SIZE) {
		f2fs_info(sbi, "Invalid log sectors per block(%u) log sectorsize(%u)",
			  le32_to_cpu(raw_super->log_sectors_per_block),
			  le32_to_cpu(raw_super->log_sectorsize));
		return -EFSCORRUPTED;
	}

	segment_count = le32_to_cpu(raw_super->segment_count);
	segs_per_sec = le32_to_cpu(raw_super->segs_per_sec);
	secs_per_zone = le32_to_cpu(raw_super->secs_per_zone);
	total_sections = le32_to_cpu(raw_super->section_count);

	/* blocks_per_seg should be 512, given the above check */
	blocks_per_seg = 1 << le32_to_cpu(raw_super->log_blocks_per_seg);

	if (segment_count > F2FS_MAX_SEGMENT ||
				segment_count < F2FS_MIN_SEGMENTS) {
		f2fs_info(sbi, "Invalid segment count (%u)", segment_count);
		return -EFSCORRUPTED;
	}

	if (total_sections > segment_count ||
			total_sections < F2FS_MIN_SEGMENTS ||
			segs_per_sec > segment_count || !segs_per_sec) {
		f2fs_info(sbi, "Invalid segment/section count (%u, %u x %u)",
			  segment_count, total_sections, segs_per_sec);
		return -EFSCORRUPTED;
	}

	if ((segment_count / segs_per_sec) < total_sections) {
		f2fs_info(sbi, "Small segment_count (%u < %u * %u)",
			  segment_count, segs_per_sec, total_sections);
		return -EFSCORRUPTED;
	}

	if (segment_count > (le64_to_cpu(raw_super->block_count) >> 9)) {
		f2fs_info(sbi, "Wrong segment_count / block_count (%u > %llu)",
			  segment_count, le64_to_cpu(raw_super->block_count));
		return -EFSCORRUPTED;
	}

	if (RDEV(0).path[0]) {
		block_t dev_seg_count = le32_to_cpu(RDEV(0).total_segments);
		int i = 1;

		while (i < MAX_DEVICES && RDEV(i).path[0]) {
			dev_seg_count += le32_to_cpu(RDEV(i).total_segments);
			i++;
		}
		if (segment_count != dev_seg_count) {
			f2fs_info(sbi, "Segment count (%u) mismatch with total segments from devices (%u)",
					segment_count, dev_seg_count);
			return -EFSCORRUPTED;
		}
	}

	if (secs_per_zone > total_sections || !secs_per_zone) {
		f2fs_info(sbi, "Wrong secs_per_zone / total_sections (%u, %u)",
			  secs_per_zone, total_sections);
		return -EFSCORRUPTED;
	}
	if (le32_to_cpu(raw_super->extension_count) > F2FS_MAX_EXTENSION ||
			raw_super->hot_ext_count > F2FS_MAX_EXTENSION ||
			(le32_to_cpu(raw_super->extension_count) +
			raw_super->hot_ext_count) > F2FS_MAX_EXTENSION) {
		f2fs_info(sbi, "Corrupted extension count (%u + %u > %u)",
			  le32_to_cpu(raw_super->extension_count),
			  raw_super->hot_ext_count,
			  F2FS_MAX_EXTENSION);
		return -EFSCORRUPTED;
	}

	if (le32_to_cpu(raw_super->cp_payload) >
				(blocks_per_seg - F2FS_CP_PACKS)) {
		f2fs_info(sbi, "Insane cp_payload (%u > %u)",
			  le32_to_cpu(raw_super->cp_payload),
			  blocks_per_seg - F2FS_CP_PACKS);
		return -EFSCORRUPTED;
	}

	/* check reserved ino info */
	if (le32_to_cpu(raw_super->node_ino) != 1 ||
		le32_to_cpu(raw_super->meta_ino) != 2 ||
		le32_to_cpu(raw_super->root_ino) != 3) {
		f2fs_info(sbi, "Invalid Fs Meta Ino: node(%u) meta(%u) root(%u)",
			  le32_to_cpu(raw_super->node_ino),
			  le32_to_cpu(raw_super->meta_ino),
			  le32_to_cpu(raw_super->root_ino));
		return -EFSCORRUPTED;
	}

	/* check CP/SIT/NAT/SSA/MAIN_AREA area boundary */
	if (sanity_check_area_boundary(sbi, bh))
		return -EFSCORRUPTED;

	return 0;
}

int f2fs_sanity_check_ckpt(struct f2fs_sb_info *sbi)
{
	unsigned int total, fsmeta;
	struct f2fs_super_block *raw_super = F2FS_RAW_SUPER(sbi);
	struct f2fs_checkpoint *ckpt = F2FS_CKPT(sbi);
	unsigned int ovp_segments, reserved_segments;
	unsigned int main_segs, blocks_per_seg;
	unsigned int sit_segs, nat_segs;
	unsigned int sit_bitmap_size, nat_bitmap_size;
	unsigned int log_blocks_per_seg;
	unsigned int segment_count_main;
	unsigned int cp_pack_start_sum, cp_payload;
	block_t user_block_count, valid_user_blocks;
	block_t avail_node_count, valid_node_count;
	int i, j;

	total = le32_to_cpu(raw_super->segment_count);
	fsmeta = le32_to_cpu(raw_super->segment_count_ckpt);
	sit_segs = le32_to_cpu(raw_super->segment_count_sit);
	fsmeta += sit_segs;
	nat_segs = le32_to_cpu(raw_super->segment_count_nat);
	fsmeta += nat_segs;
	fsmeta += le32_to_cpu(ckpt->rsvd_segment_count);
	fsmeta += le32_to_cpu(raw_super->segment_count_ssa);

	if (unlikely(fsmeta >= total))
		return 1;

	ovp_segments = le32_to_cpu(ckpt->overprov_segment_count);
	reserved_segments = le32_to_cpu(ckpt->rsvd_segment_count);

	if (unlikely(fsmeta < F2FS_MIN_SEGMENTS ||
			ovp_segments == 0 || reserved_segments == 0)) {
		f2fs_err(sbi, "Wrong layout: check mkfs.f2fs version");
		return 1;
	}

	user_block_count = le64_to_cpu(ckpt->user_block_count);
	segment_count_main = le32_to_cpu(raw_super->segment_count_main);
	log_blocks_per_seg = le32_to_cpu(raw_super->log_blocks_per_seg);
	if (!user_block_count || user_block_count >=
			segment_count_main << log_blocks_per_seg) {
		f2fs_err(sbi, "Wrong user_block_count: %u",
			 user_block_count);
		return 1;
	}

	valid_user_blocks = le64_to_cpu(ckpt->valid_block_count);
	if (valid_user_blocks > user_block_count) {
		f2fs_err(sbi, "Wrong valid_user_blocks: %u, user_block_count: %u",
			 valid_user_blocks, user_block_count);
		return 1;
	}

	valid_node_count = le32_to_cpu(ckpt->valid_node_count);
	avail_node_count = sbi->total_node_count - F2FS_RESERVED_NODE_NUM;
	if (valid_node_count > avail_node_count) {
		f2fs_err(sbi, "Wrong valid_node_count: %u, avail_node_count: %u",
			 valid_node_count, avail_node_count);
		return 1;
	}

	main_segs = le32_to_cpu(raw_super->segment_count_main);
	blocks_per_seg = sbi->blocks_per_seg;

	for (i = 0; i < NR_CURSEG_NODE_TYPE; i++) {
		if (le32_to_cpu(ckpt->cur_node_segno[i]) >= main_segs ||
			le16_to_cpu(ckpt->cur_node_blkoff[i]) >= blocks_per_seg)
			return 1;
		for (j = i + 1; j < NR_CURSEG_NODE_TYPE; j++) {
			if (le32_to_cpu(ckpt->cur_node_segno[i]) ==
				le32_to_cpu(ckpt->cur_node_segno[j])) {
				f2fs_err(sbi, "Node segment (%u, %u) has the same segno: %u",
					 i, j,
					 le32_to_cpu(ckpt->cur_node_segno[i]));
				return 1;
			}
		}
	}
	for (i = 0; i < NR_CURSEG_DATA_TYPE; i++) {
		if (le32_to_cpu(ckpt->cur_data_segno[i]) >= main_segs ||
			le16_to_cpu(ckpt->cur_data_blkoff[i]) >= blocks_per_seg)
			return 1;
		for (j = i + 1; j < NR_CURSEG_DATA_TYPE; j++) {
			if (le32_to_cpu(ckpt->cur_data_segno[i]) ==
				le32_to_cpu(ckpt->cur_data_segno[j])) {
				f2fs_err(sbi, "Data segment (%u, %u) has the same segno: %u",
					 i, j,
					 le32_to_cpu(ckpt->cur_data_segno[i]));
				return 1;
			}
		}
	}
	for (i = 0; i < NR_CURSEG_NODE_TYPE; i++) {
		for (j = 0; j < NR_CURSEG_DATA_TYPE; j++) {
			if (le32_to_cpu(ckpt->cur_node_segno[i]) ==
				le32_to_cpu(ckpt->cur_data_segno[j])) {
				f2fs_err(sbi, "Node segment (%u) and Data segment (%u) has the same segno: %u",
					 i, j,
					 le32_to_cpu(ckpt->cur_node_segno[i]));
				return 1;
			}
		}
	}

	sit_bitmap_size = le32_to_cpu(ckpt->sit_ver_bitmap_bytesize);
	nat_bitmap_size = le32_to_cpu(ckpt->nat_ver_bitmap_bytesize);

	if (sit_bitmap_size != ((sit_segs / 2) << log_blocks_per_seg) / 8 ||
		nat_bitmap_size != ((nat_segs / 2) << log_blocks_per_seg) / 8) {
		f2fs_err(sbi, "Wrong bitmap size: sit: %u, nat:%u",
			 sit_bitmap_size, nat_bitmap_size);
		return 1;
	}

	cp_pack_start_sum = __start_sum_addr(sbi);
	cp_payload = __cp_payload(sbi);
	if (cp_pack_start_sum < cp_payload + 1 ||
		cp_pack_start_sum > blocks_per_seg - 1 -
			NR_CURSEG_TYPE) {
		f2fs_err(sbi, "Wrong cp_pack_start_sum: %u",
			 cp_pack_start_sum);
		return 1;
	}

	if (__is_set_ckpt_flags(ckpt, CP_LARGE_NAT_BITMAP_FLAG) &&
		le32_to_cpu(ckpt->checksum_offset) != CP_MIN_CHKSUM_OFFSET) {
		f2fs_warn(sbi, "using deprecated layout of large_nat_bitmap, "
			  "please run fsck v1.13.0 or higher to repair, chksum_offset: %u, "
			  "fixed with patch: \"f2fs-tools: relocate chksum_offset for large_nat_bitmap feature\"",
			  le32_to_cpu(ckpt->checksum_offset));
		return 1;
	}

	if (unlikely(f2fs_cp_error(sbi))) {
		f2fs_err(sbi, "A bug case: need to run fsck");
		return 1;
	}
	return 0;
}

static void init_sb_info(struct f2fs_sb_info *sbi)
{
	struct f2fs_super_block *raw_super = sbi->raw_super;
	int i;

	sbi->log_sectors_per_block =
		le32_to_cpu(raw_super->log_sectors_per_block);
	sbi->log_blocksize = le32_to_cpu(raw_super->log_blocksize);
	sbi->blocksize = 1 << sbi->log_blocksize;
	sbi->log_blocks_per_seg = le32_to_cpu(raw_super->log_blocks_per_seg);
	sbi->blocks_per_seg = 1 << sbi->log_blocks_per_seg;
	sbi->segs_per_sec = le32_to_cpu(raw_super->segs_per_sec);
	sbi->secs_per_zone = le32_to_cpu(raw_super->secs_per_zone);
	sbi->total_sections = le32_to_cpu(raw_super->section_count);
	sbi->total_node_count =
		(le32_to_cpu(raw_super->segment_count_nat) / 2)
			* sbi->blocks_per_seg * NAT_ENTRY_PER_BLOCK;
	sbi->root_ino_num = le32_to_cpu(raw_super->root_ino);
	sbi->node_ino_num = le32_to_cpu(raw_super->node_ino);
	sbi->meta_ino_num = le32_to_cpu(raw_super->meta_ino);
	sbi->cur_victim_sec = NULL_SECNO;
	sbi->next_victim_seg[BG_GC] = NULL_SEGNO;
	sbi->next_victim_seg[FG_GC] = NULL_SEGNO;
	sbi->max_victim_search = DEF_MAX_VICTIM_SEARCH;
	sbi->migration_granularity = sbi->segs_per_sec;

	sbi->dir_level = DEF_DIR_LEVEL;
	sbi->interval_time[CP_TIME] = DEF_CP_INTERVAL;
	sbi->interval_time[REQ_TIME] = DEF_IDLE_INTERVAL;
	sbi->interval_time[DISCARD_TIME] = DEF_IDLE_INTERVAL;
	sbi->interval_time[GC_TIME] = DEF_IDLE_INTERVAL;
	sbi->interval_time[DISABLE_TIME] = DEF_DISABLE_INTERVAL;
	sbi->interval_time[UMOUNT_DISCARD_TIMEOUT] =
				DEF_UMOUNT_DISCARD_TIMEOUT;
	clear_sbi_flag(sbi, SBI_NEED_FSCK);

	for (i = 0; i < NR_COUNT_TYPE; i++)
		atomic_set(&sbi->nr_pages[i], 0);

	for (i = 0; i < META; i++)
		atomic_set(&sbi->wb_sync_req[i], 0);

	INIT_LIST_HEAD(&sbi->s_list);
	mutex_init(&sbi->umount_mutex);
	init_rwsem(&sbi->io_order_lock);
	spin_lock_init(&sbi->cp_lock);

	sbi->dirty_device = 0;
	spin_lock_init(&sbi->dev_lock);

	init_rwsem(&sbi->sb_lock);
	init_rwsem(&sbi->pin_sem);
}

static int init_percpu_info(struct f2fs_sb_info *sbi)
{
	int err;

	err = percpu_counter_init(&sbi->alloc_valid_block_count, 0, GFP_KERNEL);
	if (err)
		return err;

	err = percpu_counter_init(&sbi->total_valid_inode_count, 0,
								GFP_KERNEL);
	if (err)
		percpu_counter_destroy(&sbi->alloc_valid_block_count);

	return err;
}

#ifdef CONFIG_BLK_DEV_ZONED
static int init_blkz_info(struct f2fs_sb_info *sbi, int devi)
{
	struct block_device *bdev = FDEV(devi).bdev;
	sector_t nr_sectors = bdev->bd_part->nr_sects;
	sector_t sector = 0;
	struct blk_zone *zones;
	unsigned int i, nr_zones;
	unsigned int n = 0;
	int err = -EIO;

	if (!f2fs_sb_has_blkzoned(sbi))
		return 0;

	if (sbi->blocks_per_blkz && sbi->blocks_per_blkz !=
				SECTOR_TO_BLOCK(bdev_zone_sectors(bdev)))
		return -EINVAL;
	sbi->blocks_per_blkz = SECTOR_TO_BLOCK(bdev_zone_sectors(bdev));
	if (sbi->log_blocks_per_blkz && sbi->log_blocks_per_blkz !=
				__ilog2_u32(sbi->blocks_per_blkz))
		return -EINVAL;
	sbi->log_blocks_per_blkz = __ilog2_u32(sbi->blocks_per_blkz);
	FDEV(devi).nr_blkz = SECTOR_TO_BLOCK(nr_sectors) >>
					sbi->log_blocks_per_blkz;
	if (nr_sectors & (bdev_zone_sectors(bdev) - 1))
		FDEV(devi).nr_blkz++;

	FDEV(devi).blkz_seq = f2fs_kvzalloc(sbi,
					BITS_TO_LONGS(FDEV(devi).nr_blkz)
					* sizeof(unsigned long),
					GFP_KERNEL);
	if (!FDEV(devi).blkz_seq)
		return -ENOMEM;

#define F2FS_REPORT_NR_ZONES   4096

	zones = f2fs_kzalloc(sbi,
			     array_size(F2FS_REPORT_NR_ZONES,
					sizeof(struct blk_zone)),
			     GFP_KERNEL);
	if (!zones)
		return -ENOMEM;

	/* Get block zones type */
	while (zones && sector < nr_sectors) {

		nr_zones = F2FS_REPORT_NR_ZONES;
		err = blkdev_report_zones(bdev, sector,
					  zones, &nr_zones,
					  GFP_KERNEL);
		if (err)
			break;
		if (!nr_zones) {
			err = -EIO;
			break;
		}

		for (i = 0; i < nr_zones; i++) {
			if (zones[i].type != BLK_ZONE_TYPE_CONVENTIONAL)
				set_bit(n, FDEV(devi).blkz_seq);
			sector += zones[i].len;
			n++;
		}
	}

	kvfree(zones);

	return err;
}
#endif

/*
 * Read f2fs raw super block.
 * Because we have two copies of super block, so read both of them
 * to get the first valid one. If any one of them is broken, we pass
 * them recovery flag back to the caller.
 */
static int read_raw_super_block(struct f2fs_sb_info *sbi,
			struct f2fs_super_block **raw_super,
			int *valid_super_block, int *recovery)
{
	struct super_block *sb = sbi->sb;
	int block;
	struct buffer_head *bh;
	struct f2fs_super_block *super;
	int err = 0;

	super = kzalloc(sizeof(struct f2fs_super_block), GFP_KERNEL);
	if (!super)
		return -ENOMEM;

	for (block = 0; block < 2; block++) {
		bh = sb_bread(sb, block);
		if (!bh) {
			f2fs_err(sbi, "Unable to read %dth superblock",
				 block + 1);
			err = -EIO;
			*recovery = 1;
			continue;
		}

		/* sanity checking of raw super */
		err = sanity_check_raw_super(sbi, bh);
		if (err) {
			f2fs_err(sbi, "Can't find valid F2FS filesystem in %dth superblock",
				 block + 1);
			brelse(bh);
			*recovery = 1;
			continue;
		}

		if (!*raw_super) {
			memcpy(super, bh->b_data + F2FS_SUPER_OFFSET,
							sizeof(*super));
			*valid_super_block = block;
			*raw_super = super;
		}
		brelse(bh);
	}

	/* No valid superblock */
	if (!*raw_super)
		kvfree(super);
	else
		err = 0;

	return err;
}

int f2fs_commit_super(struct f2fs_sb_info *sbi, bool recover)
{
	struct buffer_head *bh;
	__u32 crc = 0;
	int err;

	if ((recover && f2fs_readonly(sbi->sb)) ||
				bdev_read_only(sbi->sb->s_bdev)) {
		set_sbi_flag(sbi, SBI_NEED_SB_WRITE);
		return -EROFS;
	}

	/* we should update superblock crc here */
	if (!recover && f2fs_sb_has_sb_chksum(sbi)) {
		crc = f2fs_crc32(sbi, F2FS_RAW_SUPER(sbi),
				offsetof(struct f2fs_super_block, crc));
		F2FS_RAW_SUPER(sbi)->crc = cpu_to_le32(crc);
	}

	/* write back-up superblock first */
	bh = sb_bread(sbi->sb, sbi->valid_super_block ? 0 : 1);
	if (!bh)
		return -EIO;
	err = __f2fs_commit_super(bh, F2FS_RAW_SUPER(sbi));
	brelse(bh);

	/* if we are in recovery path, skip writing valid superblock */
	if (recover || err)
		return err;

	/* write current valid superblock */
	bh = sb_bread(sbi->sb, sbi->valid_super_block);
	if (!bh)
		return -EIO;
	err = __f2fs_commit_super(bh, F2FS_RAW_SUPER(sbi));
	brelse(bh);
	return err;
}

static int f2fs_scan_devices(struct f2fs_sb_info *sbi)
{
	struct f2fs_super_block *raw_super = F2FS_RAW_SUPER(sbi);
	unsigned int max_devices = MAX_DEVICES;
	int i;

	/* Initialize single device information */
	if (!RDEV(0).path[0]) {
		if (!bdev_is_zoned(sbi->sb->s_bdev))
			return 0;
		max_devices = 1;
	}

	/*
	 * Initialize multiple devices information, or single
	 * zoned block device information.
	 */
	sbi->devs = f2fs_kzalloc(sbi,
				 array_size(max_devices,
					    sizeof(struct f2fs_dev_info)),
				 GFP_KERNEL);
	if (!sbi->devs)
		return -ENOMEM;

	for (i = 0; i < max_devices; i++) {

		if (i > 0 && !RDEV(i).path[0])
			break;

		if (max_devices == 1) {
			/* Single zoned block device mount */
			FDEV(0).bdev =
				blkdev_get_by_dev(sbi->sb->s_bdev->bd_dev,
					sbi->sb->s_mode, sbi->sb->s_type);
		} else {
			/* Multi-device mount */
			memcpy(FDEV(i).path, RDEV(i).path, MAX_PATH_LEN);
			FDEV(i).total_segments =
				le32_to_cpu(RDEV(i).total_segments);
			if (i == 0) {
				FDEV(i).start_blk = 0;
				FDEV(i).end_blk = FDEV(i).start_blk +
				    (FDEV(i).total_segments <<
				    sbi->log_blocks_per_seg) - 1 +
				    le32_to_cpu(raw_super->segment0_blkaddr);
			} else {
				FDEV(i).start_blk = FDEV(i - 1).end_blk + 1;
				FDEV(i).end_blk = FDEV(i).start_blk +
					(FDEV(i).total_segments <<
					sbi->log_blocks_per_seg) - 1;
			}
			FDEV(i).bdev = blkdev_get_by_path(FDEV(i).path,
					sbi->sb->s_mode, sbi->sb->s_type);
		}
		if (IS_ERR(FDEV(i).bdev))
			return PTR_ERR(FDEV(i).bdev);

		/* to release errored devices */
		sbi->s_ndevs = i + 1;

#ifdef CONFIG_BLK_DEV_ZONED
		if (bdev_zoned_model(FDEV(i).bdev) == BLK_ZONED_HM &&
				!f2fs_sb_has_blkzoned(sbi)) {
			f2fs_err(sbi, "Zoned block device feature not enabled\n");
			return -EINVAL;
		}
		if (bdev_zoned_model(FDEV(i).bdev) != BLK_ZONED_NONE) {
			if (init_blkz_info(sbi, i)) {
				f2fs_err(sbi, "Failed to initialize F2FS blkzone information");
				return -EINVAL;
			}
			if (max_devices == 1)
				break;
			f2fs_info(sbi, "Mount Device [%2d]: %20s, %8u, %8x - %8x (zone: %s)",
				  i, FDEV(i).path,
				  FDEV(i).total_segments,
				  FDEV(i).start_blk, FDEV(i).end_blk,
				  bdev_zoned_model(FDEV(i).bdev) == BLK_ZONED_HA ?
				  "Host-aware" : "Host-managed");
			continue;
		}
#endif
		f2fs_info(sbi, "Mount Device [%2d]: %20s, %8u, %8x - %8x",
			  i, FDEV(i).path,
			  FDEV(i).total_segments,
			  FDEV(i).start_blk, FDEV(i).end_blk);
	}
	f2fs_info(sbi,
		  "IO Block Size: %8d KB", F2FS_IO_SIZE_KB(sbi));
	return 0;
}

static int f2fs_setup_casefold(struct f2fs_sb_info *sbi)
{
#ifdef CONFIG_UNICODE
	if (f2fs_sb_has_casefold(sbi) && !sbi->sb->s_encoding) {
		const struct f2fs_sb_encodings *encoding_info;
		struct unicode_map *encoding;
		__u16 encoding_flags;

		if (f2fs_sb_read_encoding(sbi->raw_super, &encoding_info,
					  &encoding_flags)) {
			f2fs_err(sbi,
				 "Encoding requested by superblock is unknown");
			return -EINVAL;
		}

		encoding = utf8_load(encoding_info->version);
		if (IS_ERR(encoding)) {
			f2fs_err(sbi,
				 "can't mount with superblock charset: %s-%s "
				 "not supported by the kernel. flags: 0x%x.",
				 encoding_info->name, encoding_info->version,
				 encoding_flags);
			return PTR_ERR(encoding);
		}
		f2fs_info(sbi, "Using encoding defined by superblock: "
			 "%s-%s with flags 0x%hx", encoding_info->name,
			 encoding_info->version?:"\b", encoding_flags);

		sbi->sb->s_encoding = encoding;
		sbi->sb->s_encoding_flags = encoding_flags;
	}
#else
	if (f2fs_sb_has_casefold(sbi)) {
		f2fs_err(sbi, "Filesystem with casefold feature cannot be mounted without CONFIG_UNICODE");
		return -EINVAL;
	}
#endif
	return 0;
}

static void f2fs_tuning_parameters(struct f2fs_sb_info *sbi)
{
	struct f2fs_sm_info *sm_i = SM_I(sbi);

	/* adjust parameters according to the volume size */
	if (sm_i->main_segments <= SMALL_VOLUME_SEGMENTS) {
		F2FS_OPTION(sbi).alloc_mode = ALLOC_MODE_REUSE;
		sm_i->dcc_info->discard_granularity = 1;
		sm_i->ipu_policy = 1 << F2FS_IPU_FORCE;
	}

	sbi->readdir_ra = 1;
}

static int f2fs_fill_super(struct super_block *sb, void *data, int silent)
{
	struct f2fs_sb_info *sbi;
	struct f2fs_super_block *raw_super;
	struct inode *root;
	int err;
	bool skip_recovery = false, need_fsck = false;
	char *options = NULL;
	int recovery, i, valid_super_block;
	struct curseg_info *seg_i;
	int retry_cnt = 1;

try_onemore:
	err = -EINVAL;
	raw_super = NULL;
	valid_super_block = -1;
	recovery = 0;

	/* allocate memory for f2fs-specific super block info */
	sbi = kzalloc(sizeof(struct f2fs_sb_info), GFP_KERNEL);
	if (!sbi)
		return -ENOMEM;

	sbi->sb = sb;

	/* Load the checksum driver */
	sbi->s_chksum_driver = crypto_alloc_shash("crc32", 0, 0);
	if (IS_ERR(sbi->s_chksum_driver)) {
		f2fs_err(sbi, "Cannot load crc32 driver.");
		err = PTR_ERR(sbi->s_chksum_driver);
		sbi->s_chksum_driver = NULL;
		goto free_sbi;
	}

	/* set a block size */
	if (unlikely(!sb_set_blocksize(sb, F2FS_BLKSIZE))) {
		f2fs_err(sbi, "unable to set blocksize");
		goto free_sbi;
	}

	err = read_raw_super_block(sbi, &raw_super, &valid_super_block,
								&recovery);
	if (err)
		goto free_sbi;

	sb->s_fs_info = sbi;
	sbi->raw_super = raw_super;

	/* precompute checksum seed for metadata */
	if (f2fs_sb_has_inode_chksum(sbi))
		sbi->s_chksum_seed = f2fs_chksum(sbi, ~0, raw_super->uuid,
						sizeof(raw_super->uuid));

	/*
	 * The BLKZONED feature indicates that the drive was formatted with
	 * zone alignment optimization. This is optional for host-aware
	 * devices, but mandatory for host-managed zoned block devices.
	 */
#ifndef CONFIG_BLK_DEV_ZONED
	if (f2fs_sb_has_blkzoned(sbi)) {
		f2fs_err(sbi, "Zoned block device support is not enabled");
		err = -EOPNOTSUPP;
		goto free_sb_buf;
	}
#endif
	default_options(sbi);
	/* parse mount options */
	options = kstrdup((const char *)data, GFP_KERNEL);
	if (data && !options) {
		err = -ENOMEM;
		goto free_sb_buf;
	}

	err = parse_options(sb, options, false);
	if (err)
		goto free_options;

	sbi->max_file_blocks = max_file_blocks();
	sb->s_maxbytes = sbi->max_file_blocks <<
				le32_to_cpu(raw_super->log_blocksize);
	sb->s_max_links = F2FS_LINK_MAX;

	err = f2fs_setup_casefold(sbi);
	if (err)
		goto free_options;

#ifdef CONFIG_QUOTA
	sb->dq_op = &f2fs_quota_operations;
	sb->s_qcop = &f2fs_quotactl_ops;
	sb->s_quota_types = QTYPE_MASK_USR | QTYPE_MASK_GRP | QTYPE_MASK_PRJ;

	if (f2fs_sb_has_quota_ino(sbi)) {
		for (i = 0; i < MAXQUOTAS; i++) {
			if (f2fs_qf_ino(sbi->sb, i))
				sbi->nquota_files++;
		}
	}
#endif

	sb->s_op = &f2fs_sops;
#ifdef CONFIG_FS_ENCRYPTION
	sb->s_cop = &f2fs_cryptops;
#endif
#ifdef CONFIG_FS_VERITY
	sb->s_vop = &f2fs_verityops;
#endif
	sb->s_xattr = f2fs_xattr_handlers;
	sb->s_export_op = &f2fs_export_ops;
	sb->s_magic = F2FS_SUPER_MAGIC;
	sb->s_time_gran = 1;
	sb->s_flags = (sb->s_flags & ~SB_POSIXACL) |
		(test_opt(sbi, POSIX_ACL) ? SB_POSIXACL : 0);
	memcpy(&sb->s_uuid, raw_super->uuid, sizeof(raw_super->uuid));
	sb->s_iflags |= SB_I_CGROUPWB;

	/* init f2fs-specific super block info */
	sbi->valid_super_block = valid_super_block;
	init_rwsem(&sbi->gc_lock);
	mutex_init(&sbi->writepages);
	init_rwsem(&sbi->cp_global_sem);
	init_rwsem(&sbi->node_write);
	init_rwsem(&sbi->node_change);

	/* disallow all the data/node/meta page writes */
	set_sbi_flag(sbi, SBI_POR_DOING);
	spin_lock_init(&sbi->stat_lock);

	/* init iostat info */
	spin_lock_init(&sbi->iostat_lock);
	sbi->iostat_enable = false;
	sbi->iostat_period_ms = DEFAULT_IOSTAT_PERIOD_MS;

	for (i = 0; i < NR_PAGE_TYPE; i++) {
		int n = (i == META) ? 1: NR_TEMP_TYPE;
		int j;

		sbi->write_io[i] =
			f2fs_kmalloc(sbi,
				     array_size(n,
						sizeof(struct f2fs_bio_info)),
				     GFP_KERNEL);
		if (!sbi->write_io[i]) {
			err = -ENOMEM;
			goto free_bio_info;
		}

		for (j = HOT; j < n; j++) {
			init_rwsem(&sbi->write_io[i][j].io_rwsem);
			sbi->write_io[i][j].sbi = sbi;
			sbi->write_io[i][j].bio = NULL;
			spin_lock_init(&sbi->write_io[i][j].io_lock);
			INIT_LIST_HEAD(&sbi->write_io[i][j].io_list);
			INIT_LIST_HEAD(&sbi->write_io[i][j].bio_list);
			init_rwsem(&sbi->write_io[i][j].bio_list_lock);
		}
	}

	init_rwsem(&sbi->cp_rwsem);
	init_rwsem(&sbi->quota_sem);
	init_waitqueue_head(&sbi->cp_wait);
	init_sb_info(sbi);

	err = init_percpu_info(sbi);
	if (err)
		goto free_bio_info;

	if (F2FS_IO_ALIGNED(sbi)) {
		sbi->write_io_dummy =
			mempool_create_page_pool(2 * (F2FS_IO_SIZE(sbi) - 1), 0);
		if (!sbi->write_io_dummy) {
			err = -ENOMEM;
			goto free_percpu;
		}
	}

	/* init per sbi slab cache */
	err = f2fs_init_xattr_caches(sbi);
	if (err)
		goto free_io_dummy;

	/* get an inode for meta space */
	sbi->meta_inode = f2fs_iget(sb, F2FS_META_INO(sbi));
	if (IS_ERR(sbi->meta_inode)) {
		f2fs_err(sbi, "Failed to read F2FS meta data inode");
		err = PTR_ERR(sbi->meta_inode);
		goto free_xattr_cache;
	}

	err = f2fs_get_valid_checkpoint(sbi);
	if (err) {
		f2fs_err(sbi, "Failed to get valid F2FS checkpoint");
		goto free_meta_inode;
	}

	if (__is_set_ckpt_flags(F2FS_CKPT(sbi), CP_QUOTA_NEED_FSCK_FLAG))
		set_sbi_flag(sbi, SBI_QUOTA_NEED_REPAIR);
	if (__is_set_ckpt_flags(F2FS_CKPT(sbi), CP_DISABLED_QUICK_FLAG)) {
		set_sbi_flag(sbi, SBI_CP_DISABLED_QUICK);
		sbi->interval_time[DISABLE_TIME] = DEF_DISABLE_QUICK_INTERVAL;
	}

	if (__is_set_ckpt_flags(F2FS_CKPT(sbi), CP_FSCK_FLAG))
		set_sbi_flag(sbi, SBI_NEED_FSCK);

	/* Initialize device list */
	err = f2fs_scan_devices(sbi);
	if (err) {
		f2fs_err(sbi, "Failed to find devices");
		goto free_devices;
	}

	err = f2fs_init_post_read_wq(sbi);
	if (err) {
		f2fs_err(sbi, "Failed to initialize post read workqueue");
		goto free_devices;
	}

	sbi->total_valid_node_count =
				le32_to_cpu(sbi->ckpt->valid_node_count);
	percpu_counter_set(&sbi->total_valid_inode_count,
				le32_to_cpu(sbi->ckpt->valid_inode_count));
	sbi->user_block_count = le64_to_cpu(sbi->ckpt->user_block_count);
	sbi->total_valid_block_count =
				le64_to_cpu(sbi->ckpt->valid_block_count);
	sbi->last_valid_block_count = sbi->total_valid_block_count;
	sbi->reserved_blocks = 0;
	sbi->current_reserved_blocks = 0;
	limit_reserve_root(sbi);
	adjust_unusable_cap_perc(sbi);

	for (i = 0; i < NR_INODE_TYPE; i++) {
		INIT_LIST_HEAD(&sbi->inode_list[i]);
		spin_lock_init(&sbi->inode_lock[i]);
	}
	mutex_init(&sbi->flush_lock);

	f2fs_init_extent_cache_info(sbi);

	f2fs_init_ino_entry_info(sbi);

	f2fs_init_fsync_node_info(sbi);

	/* setup f2fs internal modules */
	err = f2fs_build_segment_manager(sbi);
	if (err) {
		f2fs_err(sbi, "Failed to initialize F2FS segment manager (%d)",
			 err);
		goto free_sm;
	}
	err = f2fs_build_node_manager(sbi);
	if (err) {
		f2fs_err(sbi, "Failed to initialize F2FS node manager (%d)",
			 err);
		goto free_nm;
	}

	/* For write statistics */
	if (sb->s_bdev->bd_part)
		sbi->sectors_written_start =
			(u64)part_stat_read(sb->s_bdev->bd_part,
					    sectors[STAT_WRITE]);

	/* Read accumulated write IO statistics if exists */
	seg_i = CURSEG_I(sbi, CURSEG_HOT_NODE);
	if (__exist_node_summaries(sbi))
		sbi->kbytes_written =
			le64_to_cpu(seg_i->journal->info.kbytes_written);

	f2fs_build_gc_manager(sbi);

	err = f2fs_build_stats(sbi);
	if (err)
		goto free_nm;

	/* get an inode for node space */
	sbi->node_inode = f2fs_iget(sb, F2FS_NODE_INO(sbi));
	if (IS_ERR(sbi->node_inode)) {
		f2fs_err(sbi, "Failed to read node inode");
		err = PTR_ERR(sbi->node_inode);
		goto free_stats;
	}

	/* read root inode and dentry */
	root = f2fs_iget(sb, F2FS_ROOT_INO(sbi));
	if (IS_ERR(root)) {
		f2fs_err(sbi, "Failed to read root inode");
		err = PTR_ERR(root);
		goto free_node_inode;
	}
	if (!S_ISDIR(root->i_mode) || !root->i_blocks ||
			!root->i_size || !root->i_nlink) {
		iput(root);
		err = -EINVAL;
		goto free_node_inode;
	}

	sb->s_root = d_make_root(root); /* allocate root dentry */
	if (!sb->s_root) {
		err = -ENOMEM;
		goto free_node_inode;
	}

	err = f2fs_register_sysfs(sbi);
	if (err)
		goto free_root_inode;

#ifdef CONFIG_QUOTA
	/* Enable quota usage during mount */
	if (f2fs_sb_has_quota_ino(sbi) && !f2fs_readonly(sb)) {
		err = f2fs_enable_quotas(sb);
		if (err)
			f2fs_err(sbi, "Cannot turn on quotas: error %d", err);
	}
#endif
	/* if there are any orphan inodes, free them */
	err = f2fs_recover_orphan_inodes(sbi);
	if (err)
		goto free_meta;

	if (unlikely(is_set_ckpt_flags(sbi, CP_DISABLED_FLAG)))
		goto reset_checkpoint;

	/* recover fsynced data */
	if (!test_opt(sbi, DISABLE_ROLL_FORWARD) &&
			!test_opt(sbi, NORECOVERY)) {
		/*
		 * mount should be failed, when device has readonly mode, and
		 * previous checkpoint was not done by clean system shutdown.
		 */
		if (f2fs_hw_is_readonly(sbi)) {
			if (!is_set_ckpt_flags(sbi, CP_UMOUNT_FLAG)) {
				err = -EROFS;
				f2fs_err(sbi, "Need to recover fsync data, but write access unavailable");
				goto free_meta;
			}
			f2fs_info(sbi, "write access unavailable, skipping recovery");
			goto reset_checkpoint;
		}

		if (need_fsck)
			set_sbi_flag(sbi, SBI_NEED_FSCK);

		if (skip_recovery)
			goto reset_checkpoint;

		err = f2fs_recover_fsync_data(sbi, false);
		if (err < 0) {
			if (err != -ENOMEM)
				skip_recovery = true;
			need_fsck = true;
			f2fs_err(sbi, "Cannot recover all fsync data errno=%d",
				 err);
			goto free_meta;
		}
	} else {
		err = f2fs_recover_fsync_data(sbi, true);

		if (!f2fs_readonly(sb) && err > 0) {
			err = -EINVAL;
			f2fs_err(sbi, "Need to recover fsync data");
			goto free_meta;
		}
	}
reset_checkpoint:
	/* f2fs_recover_fsync_data() cleared this already */
	clear_sbi_flag(sbi, SBI_POR_DOING);

	if (test_opt(sbi, DISABLE_CHECKPOINT)) {
		err = f2fs_disable_checkpoint(sbi);
		if (err)
			goto sync_free_meta;
	} else if (is_set_ckpt_flags(sbi, CP_DISABLED_FLAG)) {
		f2fs_enable_checkpoint(sbi);
	}

	/*
	 * If filesystem is not mounted as read-only then
	 * do start the gc_thread.
	 */
	if (F2FS_OPTION(sbi).bggc_mode != BGGC_MODE_OFF && !f2fs_readonly(sb)) {
		/* After POR, we can run background GC thread.*/
		err = f2fs_start_gc_thread(sbi);
		if (err)
			goto sync_free_meta;
	}
	kvfree(options);

	/* recover broken superblock */
	if (recovery) {
		err = f2fs_commit_super(sbi, true);
		f2fs_info(sbi, "Try to recover %dth superblock, ret: %d",
			  sbi->valid_super_block ? 1 : 2, err);
	}

	f2fs_join_shrinker(sbi);

	f2fs_tuning_parameters(sbi);

	f2fs_notice(sbi, "Mounted with checkpoint version = %llx",
		    cur_cp_version(F2FS_CKPT(sbi)));
	f2fs_update_time(sbi, CP_TIME);
	f2fs_update_time(sbi, REQ_TIME);
	clear_sbi_flag(sbi, SBI_CP_DISABLED_QUICK);
	return 0;

sync_free_meta:
	/* safe to flush all the data */
	sync_filesystem(sbi->sb);
	retry_cnt = 0;

free_meta:
#ifdef CONFIG_QUOTA
	f2fs_truncate_quota_inode_pages(sb);
	if (f2fs_sb_has_quota_ino(sbi) && !f2fs_readonly(sb))
		f2fs_quota_off_umount(sbi->sb);
#endif
	/*
	 * Some dirty meta pages can be produced by f2fs_recover_orphan_inodes()
	 * failed by EIO. Then, iput(node_inode) can trigger balance_fs_bg()
	 * followed by f2fs_write_checkpoint() through f2fs_write_node_pages(), which
	 * falls into an infinite loop in f2fs_sync_meta_pages().
	 */
	truncate_inode_pages_final(META_MAPPING(sbi));
	/* evict some inodes being cached by GC */
	evict_inodes(sb);
	f2fs_unregister_sysfs(sbi);
free_root_inode:
	dput(sb->s_root);
	sb->s_root = NULL;
free_node_inode:
	f2fs_release_ino_entry(sbi, true);
	truncate_inode_pages_final(NODE_MAPPING(sbi));
	iput(sbi->node_inode);
	sbi->node_inode = NULL;
free_stats:
	f2fs_destroy_stats(sbi);
free_nm:
	f2fs_destroy_node_manager(sbi);
free_sm:
	f2fs_destroy_segment_manager(sbi);
	f2fs_destroy_post_read_wq(sbi);
free_devices:
	destroy_device_list(sbi);
	kvfree(sbi->ckpt);
free_meta_inode:
	make_bad_inode(sbi->meta_inode);
	iput(sbi->meta_inode);
	sbi->meta_inode = NULL;
free_xattr_cache:
	f2fs_destroy_xattr_caches(sbi);
free_io_dummy:
	mempool_destroy(sbi->write_io_dummy);
free_percpu:
	destroy_percpu_info(sbi);
free_bio_info:
	for (i = 0; i < NR_PAGE_TYPE; i++)
		kvfree(sbi->write_io[i]);

#ifdef CONFIG_UNICODE
	utf8_unload(sb->s_encoding);
#endif
free_options:
#ifdef CONFIG_QUOTA
	for (i = 0; i < MAXQUOTAS; i++)
		kvfree(F2FS_OPTION(sbi).s_qf_names[i]);
#endif
	fscrypt_free_dummy_context(&F2FS_OPTION(sbi).dummy_enc_ctx);
	kvfree(options);
free_sb_buf:
	kvfree(raw_super);
free_sbi:
	if (sbi->s_chksum_driver)
		crypto_free_shash(sbi->s_chksum_driver);
	kvfree(sbi);

	/* give only one another chance */
	if (retry_cnt > 0 && skip_recovery) {
		retry_cnt--;
		shrink_dcache_sb(sb);
		goto try_onemore;
	}
	return err;
}

static struct dentry *f2fs_mount(struct file_system_type *fs_type, int flags,
			const char *dev_name, void *data)
{
	return mount_bdev(fs_type, flags, dev_name, data, f2fs_fill_super);
}

static void kill_f2fs_super(struct super_block *sb)
{
	if (sb->s_root) {
		struct f2fs_sb_info *sbi = F2FS_SB(sb);

		set_sbi_flag(sbi, SBI_IS_CLOSE);
		f2fs_stop_gc_thread(sbi);
		f2fs_stop_discard_thread(sbi);

		if (is_sbi_flag_set(sbi, SBI_IS_DIRTY) ||
				!is_set_ckpt_flags(sbi, CP_UMOUNT_FLAG)) {
			struct cp_control cpc = {
				.reason = CP_UMOUNT,
			};
			f2fs_write_checkpoint(sbi, &cpc);
		}

		if (is_sbi_flag_set(sbi, SBI_IS_RECOVERED) && f2fs_readonly(sb))
			sb->s_flags &= ~SB_RDONLY;
	}
	kill_block_super(sb);
}

static struct file_system_type f2fs_fs_type = {
	.owner		= THIS_MODULE,
	.name		= "f2fs",
	.mount		= f2fs_mount,
	.kill_sb	= kill_f2fs_super,
	.fs_flags	= FS_REQUIRES_DEV,
};
MODULE_ALIAS_FS("f2fs");

static int __init init_inodecache(void)
{
	f2fs_inode_cachep = kmem_cache_create("f2fs_inode_cache",
			sizeof(struct f2fs_inode_info), 0,
			SLAB_RECLAIM_ACCOUNT|SLAB_ACCOUNT, NULL);
	if (!f2fs_inode_cachep)
		return -ENOMEM;
	return 0;
}

static void destroy_inodecache(void)
{
	/*
	 * Make sure all delayed rcu free inodes are flushed before we
	 * destroy cache.
	 */
	rcu_barrier();
	kmem_cache_destroy(f2fs_inode_cachep);
}

static int __init init_f2fs_fs(void)
{
	int err;

	if (PAGE_SIZE != F2FS_BLKSIZE) {
		printk("F2FS not supported on PAGE_SIZE(%lu) != %d\n",
				PAGE_SIZE, F2FS_BLKSIZE);
		return -EINVAL;
	}

	f2fs_build_trace_ios();

	err = init_inodecache();
	if (err)
		goto fail;
	err = f2fs_create_node_manager_caches();
	if (err)
		goto free_inodecache;
	err = f2fs_create_segment_manager_caches();
	if (err)
		goto free_node_manager_caches;
	err = f2fs_create_checkpoint_caches();
	if (err)
		goto free_segment_manager_caches;
	err = f2fs_create_extent_cache();
	if (err)
		goto free_checkpoint_caches;
	err = f2fs_init_sysfs();
	if (err)
		goto free_extent_cache;
	err = register_shrinker(&f2fs_shrinker_info);
	if (err)
		goto free_sysfs;
	err = register_filesystem(&f2fs_fs_type);
	if (err)
		goto free_shrinker;
	f2fs_create_root_stats();
	err = f2fs_init_post_read_processing();
	if (err)
		goto free_root_stats;
	err = f2fs_init_bio_entry_cache();
	if (err)
		goto free_post_read;
	err = f2fs_init_bioset();
	if (err)
		goto free_bio_enrty_cache;
	err = f2fs_init_compress_mempool();
	if (err)
		goto free_bioset;
	return 0;
free_bioset:
	f2fs_destroy_bioset();
free_bio_enrty_cache:
	f2fs_destroy_bio_entry_cache();
free_post_read:
	f2fs_destroy_post_read_processing();
free_root_stats:
	f2fs_destroy_root_stats();
	unregister_filesystem(&f2fs_fs_type);
free_shrinker:
	unregister_shrinker(&f2fs_shrinker_info);
free_sysfs:
	f2fs_exit_sysfs();
free_extent_cache:
	f2fs_destroy_extent_cache();
free_checkpoint_caches:
	f2fs_destroy_checkpoint_caches();
free_segment_manager_caches:
	f2fs_destroy_segment_manager_caches();
free_node_manager_caches:
	f2fs_destroy_node_manager_caches();
free_inodecache:
	destroy_inodecache();
fail:
	return err;
}

static void __exit exit_f2fs_fs(void)
{
	f2fs_destroy_compress_mempool();
	f2fs_destroy_bioset();
	f2fs_destroy_bio_entry_cache();
	f2fs_destroy_post_read_processing();
	f2fs_destroy_root_stats();
	unregister_filesystem(&f2fs_fs_type);
	unregister_shrinker(&f2fs_shrinker_info);
	f2fs_exit_sysfs();
	f2fs_destroy_extent_cache();
	f2fs_destroy_checkpoint_caches();
	f2fs_destroy_segment_manager_caches();
	f2fs_destroy_node_manager_caches();
	destroy_inodecache();
	f2fs_destroy_trace_ios();
}

module_init(init_f2fs_fs)
module_exit(exit_f2fs_fs)

MODULE_AUTHOR("Samsung Electronics's Praesto Team");
MODULE_DESCRIPTION("Flash Friendly File System");
MODULE_LICENSE("GPL");
<|MERGE_RESOLUTION|>--- conflicted
+++ resolved
@@ -1731,10 +1731,6 @@
 
 static void f2fs_enable_checkpoint(struct f2fs_sb_info *sbi)
 {
-<<<<<<< HEAD
-	/* we should flush all the data to keep data consistency */
-        sync_inodes_sb(sbi->sb);
-=======
 	int retry = DEFAULT_RETRY_IO_COUNT;
 
 	/* we should flush all the data to keep data consistency */
@@ -1746,7 +1742,6 @@
 
 	if (unlikely(retry < 0))
 		f2fs_warn(sbi, "checkpoint=enable has some unwritten data.");
->>>>>>> b7af6d71
 
 	down_write(&sbi->gc_lock);
 	f2fs_dirty_to_prefree(sbi);

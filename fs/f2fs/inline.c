// SPDX-License-Identifier: GPL-2.0
/*
 * fs/f2fs/inline.c
 * Copyright (c) 2013, Intel Corporation
 * Authors: Huajun Li <huajun.li@intel.com>
 *          Haicheng Li <haicheng.li@intel.com>
 */

#include <linux/fs.h>
#include <linux/f2fs_fs.h>

#include "f2fs.h"
#include "node.h"
#include <trace/events/android_fs.h>

bool f2fs_may_inline_data(struct inode *inode)
{
	if (f2fs_is_atomic_file(inode))
		return false;

	if (!S_ISREG(inode->i_mode) && !S_ISLNK(inode->i_mode))
		return false;

	if (i_size_read(inode) > MAX_INLINE_DATA(inode))
		return false;

	if (f2fs_post_read_required(inode))
		return false;

	return true;
}

bool f2fs_may_inline_dentry(struct inode *inode)
{
	if (!test_opt(F2FS_I_SB(inode), INLINE_DENTRY))
		return false;

	if (!S_ISDIR(inode->i_mode))
		return false;

	return true;
}

void f2fs_do_read_inline_data(struct page *page, struct page *ipage)
{
	struct inode *inode = page->mapping->host;
	void *src_addr, *dst_addr;

	if (PageUptodate(page))
		return;

	f2fs_bug_on(F2FS_P_SB(page), page->index);

	zero_user_segment(page, MAX_INLINE_DATA(inode), PAGE_SIZE);

	/* Copy the whole inline data block */
	src_addr = inline_data_addr(inode, ipage);
	dst_addr = kmap_atomic(page);
	memcpy(dst_addr, src_addr, MAX_INLINE_DATA(inode));
	flush_dcache_page(page);
	kunmap_atomic(dst_addr);
	if (!PageUptodate(page))
		SetPageUptodate(page);
}

void f2fs_truncate_inline_inode(struct inode *inode,
					struct page *ipage, u64 from)
{
	void *addr;

	if (from >= MAX_INLINE_DATA(inode))
		return;

	addr = inline_data_addr(inode, ipage);

	f2fs_wait_on_page_writeback(ipage, NODE, true, true);
	memset(addr + from, 0, MAX_INLINE_DATA(inode) - from);
	set_page_dirty(ipage);

	if (from == 0)
		clear_inode_flag(inode, FI_DATA_EXIST);
}

int f2fs_read_inline_data(struct inode *inode, struct page *page)
{
	struct page *ipage;

	if (trace_android_fs_dataread_start_enabled()) {
		char *path, pathbuf[MAX_TRACE_PATHBUF_LEN];

		path = android_fstrace_get_pathname(pathbuf,
						    MAX_TRACE_PATHBUF_LEN,
						    inode);
		trace_android_fs_dataread_start(inode, page_offset(page),
						PAGE_SIZE, current->pid,
						path, current->comm);
	}

	ipage = f2fs_get_node_page(F2FS_I_SB(inode), inode->i_ino);
	if (IS_ERR(ipage)) {
		trace_android_fs_dataread_end(inode, page_offset(page),
					      PAGE_SIZE);
		unlock_page(page);
		return PTR_ERR(ipage);
	}

	if (!f2fs_has_inline_data(inode)) {
		f2fs_put_page(ipage, 1);
		trace_android_fs_dataread_end(inode, page_offset(page),
					      PAGE_SIZE);
		return -EAGAIN;
	}

	if (page->index)
		zero_user_segment(page, 0, PAGE_SIZE);
	else
		f2fs_do_read_inline_data(page, ipage);

	if (!PageUptodate(page))
		SetPageUptodate(page);
	f2fs_put_page(ipage, 1);
	trace_android_fs_dataread_end(inode, page_offset(page),
				      PAGE_SIZE);
	unlock_page(page);
	return 0;
}

int f2fs_convert_inline_page(struct dnode_of_data *dn, struct page *page)
{
	struct f2fs_io_info fio = {
		.sbi = F2FS_I_SB(dn->inode),
		.ino = dn->inode->i_ino,
		.type = DATA,
		.op = REQ_OP_WRITE,
		.op_flags = REQ_SYNC | REQ_PRIO,
		.page = page,
		.encrypted_page = NULL,
		.io_type = FS_DATA_IO,
	};
	struct node_info ni;
	int dirty, err;

	if (!f2fs_exist_data(dn->inode))
		goto clear_out;

	err = f2fs_reserve_block(dn, 0);
	if (err)
		return err;

	err = f2fs_get_node_info(fio.sbi, dn->nid, &ni);
	if (err) {
		f2fs_truncate_data_blocks_range(dn, 1);
		f2fs_put_dnode(dn);
		return err;
	}

	fio.version = ni.version;

	if (unlikely(dn->data_blkaddr != NEW_ADDR)) {
		f2fs_put_dnode(dn);
		set_sbi_flag(fio.sbi, SBI_NEED_FSCK);
		f2fs_warn(fio.sbi, "%s: corrupted inline inode ino=%lx, i_addr[0]:0x%x, run fsck to fix.",
			  __func__, dn->inode->i_ino, dn->data_blkaddr);
		return -EFSCORRUPTED;
	}

	f2fs_bug_on(F2FS_P_SB(page), PageWriteback(page));

	f2fs_do_read_inline_data(page, dn->inode_page);
	set_page_dirty(page);

	/* clear dirty state */
	dirty = clear_page_dirty_for_io(page);

	/* write data page to try to make data consistent */
	set_page_writeback(page);
	ClearPageError(page);
	fio.old_blkaddr = dn->data_blkaddr;
	set_inode_flag(dn->inode, FI_HOT_DATA);
	f2fs_outplace_write_data(dn, &fio);
	f2fs_wait_on_page_writeback(page, DATA, true, true);
	if (dirty) {
		inode_dec_dirty_pages(dn->inode);
		f2fs_remove_dirty_inode(dn->inode);
	}

	/* this converted inline_data should be recovered. */
	set_inode_flag(dn->inode, FI_APPEND_WRITE);

	/* clear inline data and flag after data writeback */
	f2fs_truncate_inline_inode(dn->inode, dn->inode_page, 0);
	clear_inline_node(dn->inode_page);
clear_out:
	stat_dec_inline_inode(dn->inode);
	clear_inode_flag(dn->inode, FI_INLINE_DATA);
	f2fs_put_dnode(dn);
	return 0;
}

int f2fs_convert_inline_inode(struct inode *inode)
{
	struct f2fs_sb_info *sbi = F2FS_I_SB(inode);
	struct dnode_of_data dn;
	struct page *ipage, *page;
	int err = 0;

	if (!f2fs_has_inline_data(inode))
		return 0;

	page = f2fs_grab_cache_page(inode->i_mapping, 0, false);
	if (!page)
		return -ENOMEM;

	f2fs_lock_op(sbi);

	ipage = f2fs_get_node_page(sbi, inode->i_ino);
	if (IS_ERR(ipage)) {
		err = PTR_ERR(ipage);
		goto out;
	}

	set_new_dnode(&dn, inode, ipage, ipage, 0);

	if (f2fs_has_inline_data(inode))
		err = f2fs_convert_inline_page(&dn, page);

	f2fs_put_dnode(&dn);
out:
	f2fs_unlock_op(sbi);

	f2fs_put_page(page, 1);

	f2fs_balance_fs(sbi, dn.node_changed);

	return err;
}

int f2fs_write_inline_data(struct inode *inode, struct page *page)
{
	void *src_addr, *dst_addr;
	struct dnode_of_data dn;
	int err;

	set_new_dnode(&dn, inode, NULL, NULL, 0);
	err = f2fs_get_dnode_of_data(&dn, 0, LOOKUP_NODE);
	if (err)
		return err;

	if (!f2fs_has_inline_data(inode)) {
		f2fs_put_dnode(&dn);
		return -EAGAIN;
	}

	f2fs_bug_on(F2FS_I_SB(inode), page->index);

	f2fs_wait_on_page_writeback(dn.inode_page, NODE, true, true);
	src_addr = kmap_atomic(page);
	dst_addr = inline_data_addr(inode, dn.inode_page);
	memcpy(dst_addr, src_addr, MAX_INLINE_DATA(inode));
	kunmap_atomic(src_addr);
	set_page_dirty(dn.inode_page);

	f2fs_clear_radix_tree_dirty_tag(page);

	set_inode_flag(inode, FI_APPEND_WRITE);
	set_inode_flag(inode, FI_DATA_EXIST);

	clear_inline_node(dn.inode_page);
	f2fs_put_dnode(&dn);
	return 0;
}

bool f2fs_recover_inline_data(struct inode *inode, struct page *npage)
{
	struct f2fs_sb_info *sbi = F2FS_I_SB(inode);
	struct f2fs_inode *ri = NULL;
	void *src_addr, *dst_addr;
	struct page *ipage;

	/*
	 * The inline_data recovery policy is as follows.
	 * [prev.] [next] of inline_data flag
	 *    o       o  -> recover inline_data
	 *    o       x  -> remove inline_data, and then recover data blocks
	 *    x       o  -> remove inline_data, and then recover inline_data
	 *    x       x  -> recover data blocks
	 */
	if (IS_INODE(npage))
		ri = F2FS_INODE(npage);

	if (f2fs_has_inline_data(inode) &&
			ri && (ri->i_inline & F2FS_INLINE_DATA)) {
process_inline:
		ipage = f2fs_get_node_page(sbi, inode->i_ino);
		f2fs_bug_on(sbi, IS_ERR(ipage));

		f2fs_wait_on_page_writeback(ipage, NODE, true, true);

		src_addr = inline_data_addr(inode, npage);
		dst_addr = inline_data_addr(inode, ipage);
		memcpy(dst_addr, src_addr, MAX_INLINE_DATA(inode));

		set_inode_flag(inode, FI_INLINE_DATA);
		set_inode_flag(inode, FI_DATA_EXIST);

		set_page_dirty(ipage);
		f2fs_put_page(ipage, 1);
		return true;
	}

	if (f2fs_has_inline_data(inode)) {
		ipage = f2fs_get_node_page(sbi, inode->i_ino);
		f2fs_bug_on(sbi, IS_ERR(ipage));
		f2fs_truncate_inline_inode(inode, ipage, 0);
		clear_inode_flag(inode, FI_INLINE_DATA);
		f2fs_put_page(ipage, 1);
	} else if (ri && (ri->i_inline & F2FS_INLINE_DATA)) {
		if (f2fs_truncate_blocks(inode, 0, false))
			return false;
		goto process_inline;
	}
	return false;
}

struct f2fs_dir_entry *f2fs_find_in_inline_dir(struct inode *dir,
					const struct f2fs_filename *fname,
					struct page **res_page)
{
	struct f2fs_sb_info *sbi = F2FS_SB(dir->i_sb);
	struct f2fs_dir_entry *de;
	struct f2fs_dentry_ptr d;
	struct page *ipage;
	void *inline_dentry;

	ipage = f2fs_get_node_page(sbi, dir->i_ino);
	if (IS_ERR(ipage)) {
		*res_page = ipage;
		return NULL;
	}

	inline_dentry = inline_data_addr(dir, ipage);

	make_dentry_ptr_inline(dir, &d, inline_dentry);
	de = f2fs_find_target_dentry(&d, fname, NULL);
	unlock_page(ipage);
	if (de)
		*res_page = ipage;
	else
		f2fs_put_page(ipage, 0);

	return de;
}

int f2fs_make_empty_inline_dir(struct inode *inode, struct inode *parent,
							struct page *ipage)
{
	struct f2fs_dentry_ptr d;
	void *inline_dentry;

	inline_dentry = inline_data_addr(inode, ipage);

	make_dentry_ptr_inline(inode, &d, inline_dentry);
	f2fs_do_make_empty_dir(inode, parent, &d);

	set_page_dirty(ipage);

	/* update i_size to MAX_INLINE_DATA */
	if (i_size_read(inode) < MAX_INLINE_DATA(inode))
		f2fs_i_size_write(inode, MAX_INLINE_DATA(inode));
	return 0;
}

/*
 * NOTE: ipage is grabbed by caller, but if any error occurs, we should
 * release ipage in this function.
 */
static int f2fs_move_inline_dirents(struct inode *dir, struct page *ipage,
							void *inline_dentry)
{
	struct page *page;
	struct dnode_of_data dn;
	struct f2fs_dentry_block *dentry_blk;
	struct f2fs_dentry_ptr src, dst;
	int err;

	page = f2fs_grab_cache_page(dir->i_mapping, 0, true);
	if (!page) {
		f2fs_put_page(ipage, 1);
		return -ENOMEM;
	}

	set_new_dnode(&dn, dir, ipage, NULL, 0);
	err = f2fs_reserve_block(&dn, 0);
	if (err)
		goto out;

	if (unlikely(dn.data_blkaddr != NEW_ADDR)) {
		f2fs_put_dnode(&dn);
		set_sbi_flag(F2FS_P_SB(page), SBI_NEED_FSCK);
		f2fs_warn(F2FS_P_SB(page), "%s: corrupted inline inode ino=%lx, i_addr[0]:0x%x, run fsck to fix.",
			  __func__, dir->i_ino, dn.data_blkaddr);
		err = -EFSCORRUPTED;
		goto out;
	}

	f2fs_wait_on_page_writeback(page, DATA, true, true);

	dentry_blk = page_address(page);

	make_dentry_ptr_inline(dir, &src, inline_dentry);
	make_dentry_ptr_block(dir, &dst, dentry_blk);

	/* copy data from inline dentry block to new dentry block */
	memcpy(dst.bitmap, src.bitmap, src.nr_bitmap);
	memset(dst.bitmap + src.nr_bitmap, 0, dst.nr_bitmap - src.nr_bitmap);
	/*
	 * we do not need to zero out remainder part of dentry and filename
	 * field, since we have used bitmap for marking the usage status of
	 * them, besides, we can also ignore copying/zeroing reserved space
	 * of dentry block, because them haven't been used so far.
	 */
	memcpy(dst.dentry, src.dentry, SIZE_OF_DIR_ENTRY * src.max);
	memcpy(dst.filename, src.filename, src.max * F2FS_SLOT_LEN);

	if (!PageUptodate(page))
		SetPageUptodate(page);
	set_page_dirty(page);

	/* clear inline dir and flag after data writeback */
	f2fs_truncate_inline_inode(dir, ipage, 0);

	stat_dec_inline_dir(dir);
	clear_inode_flag(dir, FI_INLINE_DENTRY);

	/*
	 * should retrieve reserved space which was used to keep
	 * inline_dentry's structure for backward compatibility.
	 */
	if (!f2fs_sb_has_flexible_inline_xattr(F2FS_I_SB(dir)) &&
			!f2fs_has_inline_xattr(dir))
		F2FS_I(dir)->i_inline_xattr_size = 0;

	f2fs_i_depth_write(dir, 1);
	if (i_size_read(dir) < PAGE_SIZE)
		f2fs_i_size_write(dir, PAGE_SIZE);
out:
	f2fs_put_page(page, 1);
	return err;
}

static int f2fs_add_inline_entries(struct inode *dir, void *inline_dentry)
{
	struct f2fs_dentry_ptr d;
	unsigned long bit_pos = 0;
	int err = 0;

	make_dentry_ptr_inline(dir, &d, inline_dentry);

	while (bit_pos < d.max) {
		struct f2fs_dir_entry *de;
		struct f2fs_filename fname;
		nid_t ino;
		umode_t fake_mode;

		if (!test_bit_le(bit_pos, d.bitmap)) {
			bit_pos++;
			continue;
		}

		de = &d.dentry[bit_pos];

		if (unlikely(!de->name_len)) {
			bit_pos++;
			continue;
		}

		/*
		 * We only need the disk_name and hash to move the dentry.
		 * We don't need the original or casefolded filenames.
		 */
		memset(&fname, 0, sizeof(fname));
		fname.disk_name.name = d.filename[bit_pos];
		fname.disk_name.len = le16_to_cpu(de->name_len);
		fname.hash = de->hash_code;

		ino = le32_to_cpu(de->ino);
		fake_mode = f2fs_get_de_type(de) << S_SHIFT;

<<<<<<< HEAD
		err = f2fs_add_regular_entry(dir, &new_name, NULL,
					de->hash_code, NULL, ino, fake_mode);
=======
		err = f2fs_add_regular_entry(dir, &fname, NULL, ino, fake_mode);
>>>>>>> 4250e29b
		if (err)
			goto punch_dentry_pages;

		bit_pos += GET_DENTRY_SLOTS(le16_to_cpu(de->name_len));
	}
	return 0;
punch_dentry_pages:
	truncate_inode_pages(&dir->i_data, 0);
	f2fs_truncate_blocks(dir, 0, false);
	f2fs_remove_dirty_inode(dir);
	return err;
}

static int f2fs_move_rehashed_dirents(struct inode *dir, struct page *ipage,
							void *inline_dentry)
{
	void *backup_dentry;
	int err;

	backup_dentry = f2fs_kmalloc(F2FS_I_SB(dir),
				MAX_INLINE_DATA(dir), GFP_F2FS_ZERO);
	if (!backup_dentry) {
		f2fs_put_page(ipage, 1);
		return -ENOMEM;
	}

	memcpy(backup_dentry, inline_dentry, MAX_INLINE_DATA(dir));
	f2fs_truncate_inline_inode(dir, ipage, 0);

	unlock_page(ipage);

	err = f2fs_add_inline_entries(dir, backup_dentry);
	if (err)
		goto recover;

	lock_page(ipage);

	stat_dec_inline_dir(dir);
	clear_inode_flag(dir, FI_INLINE_DENTRY);

	/*
	 * should retrieve reserved space which was used to keep
	 * inline_dentry's structure for backward compatibility.
	 */
	if (!f2fs_sb_has_flexible_inline_xattr(F2FS_I_SB(dir)) &&
			!f2fs_has_inline_xattr(dir))
		F2FS_I(dir)->i_inline_xattr_size = 0;

	kvfree(backup_dentry);
	return 0;
recover:
	lock_page(ipage);
	f2fs_wait_on_page_writeback(ipage, NODE, true, true);
	memcpy(inline_dentry, backup_dentry, MAX_INLINE_DATA(dir));
	f2fs_i_depth_write(dir, 0);
	f2fs_i_size_write(dir, MAX_INLINE_DATA(dir));
	set_page_dirty(ipage);
	f2fs_put_page(ipage, 1);

	kvfree(backup_dentry);
	return err;
}

static int do_convert_inline_dir(struct inode *dir, struct page *ipage,
							void *inline_dentry)
{
	if (!F2FS_I(dir)->i_dir_level)
		return f2fs_move_inline_dirents(dir, ipage, inline_dentry);
	else
		return f2fs_move_rehashed_dirents(dir, ipage, inline_dentry);
}

int f2fs_try_convert_inline_dir(struct inode *dir, struct dentry *dentry)
{
	struct f2fs_sb_info *sbi = F2FS_I_SB(dir);
	struct page *ipage;
	struct f2fs_filename fname;
	void *inline_dentry = NULL;
	int err = 0;

	if (!f2fs_has_inline_dentry(dir))
		return 0;

	f2fs_lock_op(sbi);

	err = f2fs_setup_filename(dir, &dentry->d_name, 0, &fname);
	if (err)
		goto out;

	ipage = f2fs_get_node_page(sbi, dir->i_ino);
	if (IS_ERR(ipage)) {
		err = PTR_ERR(ipage);
		goto out_fname;
	}

	if (f2fs_has_enough_room(dir, ipage, &fname)) {
		f2fs_put_page(ipage, 1);
		goto out_fname;
	}

	inline_dentry = inline_data_addr(dir, ipage);

	err = do_convert_inline_dir(dir, ipage, inline_dentry);
	if (!err)
		f2fs_put_page(ipage, 1);
out_fname:
	f2fs_free_filename(&fname);
out:
	f2fs_unlock_op(sbi);
	return err;
}

<<<<<<< HEAD
int f2fs_add_inline_entry(struct inode *dir, const struct qstr *new_name,
				const struct fscrypt_name *fname,
				struct inode *inode, nid_t ino, umode_t mode)
=======
int f2fs_add_inline_entry(struct inode *dir, const struct f2fs_filename *fname,
			  struct inode *inode, nid_t ino, umode_t mode)
>>>>>>> 4250e29b
{
	struct f2fs_sb_info *sbi = F2FS_I_SB(dir);
	struct page *ipage;
	unsigned int bit_pos;
	void *inline_dentry = NULL;
	struct f2fs_dentry_ptr d;
	int slots = GET_DENTRY_SLOTS(fname->disk_name.len);
	struct page *page = NULL;
	const struct qstr *orig_name = fname->usr_fname;
	int err = 0;

	ipage = f2fs_get_node_page(sbi, dir->i_ino);
	if (IS_ERR(ipage))
		return PTR_ERR(ipage);

	inline_dentry = inline_data_addr(dir, ipage);
	make_dentry_ptr_inline(dir, &d, inline_dentry);

	bit_pos = f2fs_room_for_filename(d.bitmap, slots, d.max);
	if (bit_pos >= d.max) {
		err = do_convert_inline_dir(dir, ipage, inline_dentry);
		if (err)
			return err;
		err = -EAGAIN;
		goto out;
	}

	if (inode) {
		down_write(&F2FS_I(inode)->i_sem);
		page = f2fs_init_inode_metadata(inode, dir, fname, ipage);
		if (IS_ERR(page)) {
			err = PTR_ERR(page);
			goto fail;
		}
	}

	f2fs_wait_on_page_writeback(ipage, NODE, true, true);

<<<<<<< HEAD
	name_hash = f2fs_dentry_hash(dir, new_name, fname);
	f2fs_update_dentry(ino, mode, &d, new_name, name_hash, bit_pos);
=======
	f2fs_update_dentry(ino, mode, &d, &fname->disk_name, fname->hash,
			   bit_pos);
>>>>>>> 4250e29b

	set_page_dirty(ipage);

	/* we don't need to mark_inode_dirty now */
	if (inode) {
		f2fs_i_pino_write(inode, dir->i_ino);

		/* synchronize inode page's data from inode cache */
		if (is_inode_flag_set(inode, FI_NEW_INODE))
			f2fs_update_inode(inode, page);

		f2fs_put_page(page, 1);
	}

	f2fs_update_parent_metadata(dir, inode, 0);
fail:
	if (inode)
		up_write(&F2FS_I(inode)->i_sem);
out:
	f2fs_put_page(ipage, 1);
	return err;
}

void f2fs_delete_inline_entry(struct f2fs_dir_entry *dentry, struct page *page,
					struct inode *dir, struct inode *inode)
{
	struct f2fs_dentry_ptr d;
	void *inline_dentry;
	int slots = GET_DENTRY_SLOTS(le16_to_cpu(dentry->name_len));
	unsigned int bit_pos;
	int i;

	lock_page(page);
	f2fs_wait_on_page_writeback(page, NODE, true, true);

	inline_dentry = inline_data_addr(dir, page);
	make_dentry_ptr_inline(dir, &d, inline_dentry);

	bit_pos = dentry - d.dentry;
	for (i = 0; i < slots; i++)
		__clear_bit_le(bit_pos + i, d.bitmap);

	set_page_dirty(page);
	f2fs_put_page(page, 1);

	dir->i_ctime = dir->i_mtime = current_time(dir);
	f2fs_mark_inode_dirty_sync(dir, false);

	if (inode)
		f2fs_drop_nlink(dir, inode);
}

bool f2fs_empty_inline_dir(struct inode *dir)
{
	struct f2fs_sb_info *sbi = F2FS_I_SB(dir);
	struct page *ipage;
	unsigned int bit_pos = 2;
	void *inline_dentry;
	struct f2fs_dentry_ptr d;

	ipage = f2fs_get_node_page(sbi, dir->i_ino);
	if (IS_ERR(ipage))
		return false;

	inline_dentry = inline_data_addr(dir, ipage);
	make_dentry_ptr_inline(dir, &d, inline_dentry);

	bit_pos = find_next_bit_le(d.bitmap, d.max, bit_pos);

	f2fs_put_page(ipage, 1);

	if (bit_pos < d.max)
		return false;

	return true;
}

int f2fs_read_inline_dir(struct file *file, struct dir_context *ctx,
				struct fscrypt_str *fstr)
{
	struct inode *inode = file_inode(file);
	struct page *ipage = NULL;
	struct f2fs_dentry_ptr d;
	void *inline_dentry = NULL;
	int err;

	make_dentry_ptr_inline(inode, &d, inline_dentry);

	if (ctx->pos == d.max)
		return 0;

	ipage = f2fs_get_node_page(F2FS_I_SB(inode), inode->i_ino);
	if (IS_ERR(ipage))
		return PTR_ERR(ipage);

	/*
	 * f2fs_readdir was protected by inode.i_rwsem, it is safe to access
	 * ipage without page's lock held.
	 */
	unlock_page(ipage);

	inline_dentry = inline_data_addr(inode, ipage);

	make_dentry_ptr_inline(inode, &d, inline_dentry);

	err = f2fs_fill_dentries(ctx, &d, 0, fstr);
	if (!err)
		ctx->pos = d.max;

	f2fs_put_page(ipage, 0);
	return err < 0 ? err : 0;
}

int f2fs_inline_data_fiemap(struct inode *inode,
		struct fiemap_extent_info *fieinfo, __u64 start, __u64 len)
{
	__u64 byteaddr, ilen;
	__u32 flags = FIEMAP_EXTENT_DATA_INLINE | FIEMAP_EXTENT_NOT_ALIGNED |
		FIEMAP_EXTENT_LAST;
	struct node_info ni;
	struct page *ipage;
	int err = 0;

	ipage = f2fs_get_node_page(F2FS_I_SB(inode), inode->i_ino);
	if (IS_ERR(ipage))
		return PTR_ERR(ipage);

	if ((S_ISREG(inode->i_mode) || S_ISLNK(inode->i_mode)) &&
				!f2fs_has_inline_data(inode)) {
		err = -EAGAIN;
		goto out;
	}

	if (S_ISDIR(inode->i_mode) && !f2fs_has_inline_dentry(inode)) {
		err = -EAGAIN;
		goto out;
	}

	ilen = min_t(size_t, MAX_INLINE_DATA(inode), i_size_read(inode));
	if (start >= ilen)
		goto out;
	if (start + len < ilen)
		ilen = start + len;
	ilen -= start;

	err = f2fs_get_node_info(F2FS_I_SB(inode), inode->i_ino, &ni);
	if (err)
		goto out;

	byteaddr = (__u64)ni.blk_addr << inode->i_sb->s_blocksize_bits;
	byteaddr += (char *)inline_data_addr(inode, ipage) -
					(char *)F2FS_INODE(ipage);
	err = fiemap_fill_next_extent(fieinfo, start, byteaddr, ilen, flags);
out:
	f2fs_put_page(ipage, 1);
	return err;
}<|MERGE_RESOLUTION|>--- conflicted
+++ resolved
@@ -486,12 +486,7 @@
 		ino = le32_to_cpu(de->ino);
 		fake_mode = f2fs_get_de_type(de) << S_SHIFT;
 
-<<<<<<< HEAD
-		err = f2fs_add_regular_entry(dir, &new_name, NULL,
-					de->hash_code, NULL, ino, fake_mode);
-=======
 		err = f2fs_add_regular_entry(dir, &fname, NULL, ino, fake_mode);
->>>>>>> 4250e29b
 		if (err)
 			goto punch_dentry_pages;
 
@@ -604,14 +599,8 @@
 	return err;
 }
 
-<<<<<<< HEAD
-int f2fs_add_inline_entry(struct inode *dir, const struct qstr *new_name,
-				const struct fscrypt_name *fname,
-				struct inode *inode, nid_t ino, umode_t mode)
-=======
 int f2fs_add_inline_entry(struct inode *dir, const struct f2fs_filename *fname,
 			  struct inode *inode, nid_t ino, umode_t mode)
->>>>>>> 4250e29b
 {
 	struct f2fs_sb_info *sbi = F2FS_I_SB(dir);
 	struct page *ipage;
@@ -620,7 +609,6 @@
 	struct f2fs_dentry_ptr d;
 	int slots = GET_DENTRY_SLOTS(fname->disk_name.len);
 	struct page *page = NULL;
-	const struct qstr *orig_name = fname->usr_fname;
 	int err = 0;
 
 	ipage = f2fs_get_node_page(sbi, dir->i_ino);
@@ -650,13 +638,8 @@
 
 	f2fs_wait_on_page_writeback(ipage, NODE, true, true);
 
-<<<<<<< HEAD
-	name_hash = f2fs_dentry_hash(dir, new_name, fname);
-	f2fs_update_dentry(ino, mode, &d, new_name, name_hash, bit_pos);
-=======
 	f2fs_update_dentry(ino, mode, &d, &fname->disk_name, fname->hash,
 			   bit_pos);
->>>>>>> 4250e29b
 
 	set_page_dirty(ipage);
 

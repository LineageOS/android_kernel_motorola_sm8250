--- conflicted
+++ resolved
@@ -1583,14 +1583,10 @@
 		f2fs_warn(sbi, "Start checkpoint disabled!");
 	}
 	if (cpc->reason != CP_RESIZE)
-<<<<<<< HEAD
-		mutex_lock(&sbi->cp_mutex);
+		down_write(&sbi->cp_global_sem);
 #if defined(CONFIG_UFSTW)
 	bdev_set_turbo_write(sbi->sb->s_bdev);
 #endif
-=======
-		down_write(&sbi->cp_global_sem);
->>>>>>> 07722d8e
 
 	if (!is_sbi_flag_set(sbi, SBI_IS_DIRTY) &&
 		((cpc->reason & CP_FASTBOOT) || (cpc->reason & CP_SYNC) ||

--- conflicted
+++ resolved
@@ -549,29 +549,13 @@
 			break;
 
 		case 's':
-<<<<<<< HEAD
-		{
-			int rc;
-
-			if (isdigit(*(str+1))) {
-				rc = kstrtoint(str+1, 0, &reboot_cpu);
-				if (rc)
-					return rc;
-			} else if (str[1] == 'm' && str[2] == 'p' &&
-				   isdigit(*(str+3))) {
-				rc = kstrtoint(str+3, 0, &reboot_cpu);
-				if (rc)
-					return rc;
-			} else
-				*mode = REBOOT_SOFT;
-=======
 			if (isdigit(*(str+1)))
 				reboot_cpu = simple_strtoul(str+1, NULL, 0);
 			else if (str[1] == 'm' && str[2] == 'p' &&
 							isdigit(*(str+3)))
 				reboot_cpu = simple_strtoul(str+3, NULL, 0);
 			else
-				reboot_mode = REBOOT_SOFT;
+				*mode = REBOOT_SOFT;
 			if (reboot_cpu >= num_possible_cpus()) {
 				pr_err("Ignoring the CPU number in reboot= option. "
 				       "CPU %d exceeds possible cpu number %d\n",
@@ -579,7 +563,6 @@
 				reboot_cpu = 0;
 				break;
 			}
->>>>>>> 2c746135
 			break;
 
 		case 'g':

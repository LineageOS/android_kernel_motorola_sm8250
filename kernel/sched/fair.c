// SPDX-License-Identifier: GPL-2.0
/*
 * Completely Fair Scheduling (CFS) Class (SCHED_NORMAL/SCHED_BATCH)
 *
 *  Copyright (C) 2007 Red Hat, Inc., Ingo Molnar <mingo@redhat.com>
 *
 *  Interactivity improvements by Mike Galbraith
 *  (C) 2007 Mike Galbraith <efault@gmx.de>
 *
 *  Various enhancements by Dmitry Adamushko.
 *  (C) 2007 Dmitry Adamushko <dmitry.adamushko@gmail.com>
 *
 *  Group scheduling enhancements by Srivatsa Vaddagiri
 *  Copyright IBM Corporation, 2007
 *  Author: Srivatsa Vaddagiri <vatsa@linux.vnet.ibm.com>
 *
 *  Scaled math optimizations by Thomas Gleixner
 *  Copyright (C) 2007, Thomas Gleixner <tglx@linutronix.de>
 *
 *  Adaptive scheduling granularity, math enhancements by Peter Zijlstra
 *  Copyright (C) 2007 Red Hat, Inc., Peter Zijlstra
 */
#include "sched.h"

#include <trace/events/sched.h>

#include "walt.h"

#ifdef CONFIG_SMP
static inline bool task_fits_max(struct task_struct *p, int cpu);
#endif /* CONFIG_SMP */

#ifdef CONFIG_SCHED_WALT
static void walt_fixup_sched_stats_fair(struct rq *rq, struct task_struct *p,
					u16 updated_demand_scaled,
					u16 updated_pred_demand_scaled);
static void walt_fixup_nr_big_tasks(struct rq *rq, struct task_struct *p,
					int delta, bool inc);
#endif /* CONFIG_SCHED_WALT */

#if defined(CONFIG_SCHED_WALT) && defined(CONFIG_CFS_BANDWIDTH)

static void walt_init_cfs_rq_stats(struct cfs_rq *cfs_rq);
static void walt_inc_cfs_rq_stats(struct cfs_rq *cfs_rq,
				  struct task_struct *p);
static void walt_dec_cfs_rq_stats(struct cfs_rq *cfs_rq,
				  struct task_struct *p);
static void walt_inc_throttled_cfs_rq_stats(struct walt_sched_stats *stats,
					    struct cfs_rq *cfs_rq);
static void walt_dec_throttled_cfs_rq_stats(struct walt_sched_stats *stats,
					    struct cfs_rq *cfs_rq);
#else
static inline void walt_init_cfs_rq_stats(struct cfs_rq *cfs_rq) {}
static inline void
walt_inc_cfs_rq_stats(struct cfs_rq *cfs_rq, struct task_struct *p) {}
static inline void
walt_dec_cfs_rq_stats(struct cfs_rq *cfs_rq, struct task_struct *p) {}

#define walt_inc_throttled_cfs_rq_stats(...)
#define walt_dec_throttled_cfs_rq_stats(...)

#endif

/*
 * Targeted preemption latency for CPU-bound tasks:
 *
 * NOTE: this latency value is not the same as the concept of
 * 'timeslice length' - timeslices in CFS are of variable length
 * and have no persistent notion like in traditional, time-slice
 * based scheduling concepts.
 *
 * (to see the precise effective timeslice length of your workload,
 *  run vmstat and monitor the context-switches (cs) field)
 *
 * (default: 6ms * (1 + ilog(ncpus)), units: nanoseconds)
 */
unsigned int sysctl_sched_latency			= 6000000ULL;
unsigned int normalized_sysctl_sched_latency		= 6000000ULL;

/*
 * Enable/disable honoring sync flag in energy-aware wakeups.
 */
unsigned int sysctl_sched_sync_hint_enable = 1;

/*
 * Enable/disable using cstate knowledge in idle sibling selection
 */
unsigned int sysctl_sched_cstate_aware = 1;

/*
 * The initial- and re-scaling of tunables is configurable
 *
 * Options are:
 *
 *   SCHED_TUNABLESCALING_NONE - unscaled, always *1
 *   SCHED_TUNABLESCALING_LOG - scaled logarithmical, *1+ilog(ncpus)
 *   SCHED_TUNABLESCALING_LINEAR - scaled linear, *ncpus
 *
 * (default SCHED_TUNABLESCALING_LOG = *(1+ilog(ncpus))
 */
enum sched_tunable_scaling sysctl_sched_tunable_scaling = SCHED_TUNABLESCALING_LOG;

/*
 * Minimal preemption granularity for CPU-bound tasks:
 *
 * (default: 0.75 msec * (1 + ilog(ncpus)), units: nanoseconds)
 */
unsigned int sysctl_sched_min_granularity		= 750000ULL;
unsigned int normalized_sysctl_sched_min_granularity	= 750000ULL;

/*
 * This value is kept at sysctl_sched_latency/sysctl_sched_min_granularity
 */
static unsigned int sched_nr_latency = 8;

/*
 * After fork, child runs first. If set to 0 (default) then
 * parent will (try to) run first.
 */
unsigned int sysctl_sched_child_runs_first __read_mostly;

/*
 * SCHED_OTHER wake-up granularity.
 *
 * This option delays the preemption effects of decoupled workloads
 * and reduces their over-scheduling. Synchronous workloads will still
 * have immediate wakeup/sleep latencies.
 *
 * (default: 1 msec * (1 + ilog(ncpus)), units: nanoseconds)
 */
unsigned int sysctl_sched_wakeup_granularity		= 1000000UL;
unsigned int normalized_sysctl_sched_wakeup_granularity	= 1000000UL;

const_debug unsigned int sysctl_sched_migration_cost	= 500000UL;
DEFINE_PER_CPU_READ_MOSTLY(int, sched_load_boost);

#ifdef CONFIG_SMP
/*
 * For asym packing, by default the lower numbered CPU has higher priority.
 */
int __weak arch_asym_cpu_priority(int cpu)
{
	return -cpu;
}
#endif

#ifdef CONFIG_CFS_BANDWIDTH
/*
 * Amount of runtime to allocate from global (tg) to local (per-cfs_rq) pool
 * each time a cfs_rq requests quota.
 *
 * Note: in the case that the slice exceeds the runtime remaining (either due
 * to consumption or the quota being specified to be smaller than the slice)
 * we will always only issue the remaining available time.
 *
 * (default: 5 msec, units: microseconds)
 */
unsigned int sysctl_sched_cfs_bandwidth_slice		= 5000UL;
#endif

/*
 * The margin used when comparing utilization with CPU capacity:
 * util * margin < capacity * 1024
 *
 * (default: ~20%)
 */
unsigned int capacity_margin				= 1280;
unsigned int sched_capacity_margin_up[NR_CPUS] = {
			[0 ... NR_CPUS-1] = 1078}; /* ~5% margin */
unsigned int sched_capacity_margin_down[NR_CPUS] = {
			[0 ... NR_CPUS-1] = 1205}; /* ~15% margin */

#ifdef CONFIG_SCHED_WALT
/* 1ms default for 20ms window size scaled to 1024 */
unsigned int sysctl_sched_min_task_util_for_boost = 51;
/* 0.68ms default for 20ms window size scaled to 1024 */
unsigned int sysctl_sched_min_task_util_for_colocation = 35;
unsigned int sched_task_filter_util = 35;
#endif
unsigned int sched_small_task_threshold = 102;

static inline void update_load_add(struct load_weight *lw, unsigned long inc)
{
	lw->weight += inc;
	lw->inv_weight = 0;
}

static inline void update_load_sub(struct load_weight *lw, unsigned long dec)
{
	lw->weight -= dec;
	lw->inv_weight = 0;
}

static inline void update_load_set(struct load_weight *lw, unsigned long w)
{
	lw->weight = w;
	lw->inv_weight = 0;
}

/*
 * Increase the granularity value when there are more CPUs,
 * because with more CPUs the 'effective latency' as visible
 * to users decreases. But the relationship is not linear,
 * so pick a second-best guess by going with the log2 of the
 * number of CPUs.
 *
 * This idea comes from the SD scheduler of Con Kolivas:
 */
static unsigned int get_update_sysctl_factor(void)
{
	unsigned int cpus = min_t(unsigned int, num_online_cpus(), 8);
	unsigned int factor;

	switch (sysctl_sched_tunable_scaling) {
	case SCHED_TUNABLESCALING_NONE:
		factor = 1;
		break;
	case SCHED_TUNABLESCALING_LINEAR:
		factor = cpus;
		break;
	case SCHED_TUNABLESCALING_LOG:
	default:
		factor = 1 + ilog2(cpus);
		break;
	}

	return factor;
}

static void update_sysctl(void)
{
	unsigned int factor = get_update_sysctl_factor();

#define SET_SYSCTL(name) \
	(sysctl_##name = (factor) * normalized_sysctl_##name)
	SET_SYSCTL(sched_min_granularity);
	SET_SYSCTL(sched_latency);
	SET_SYSCTL(sched_wakeup_granularity);
#undef SET_SYSCTL
}

void sched_init_granularity(void)
{
	update_sysctl();
}

#define WMULT_CONST	(~0U)
#define WMULT_SHIFT	32

static void __update_inv_weight(struct load_weight *lw)
{
	unsigned long w;

	if (likely(lw->inv_weight))
		return;

	w = scale_load_down(lw->weight);

	if (BITS_PER_LONG > 32 && unlikely(w >= WMULT_CONST))
		lw->inv_weight = 1;
	else if (unlikely(!w))
		lw->inv_weight = WMULT_CONST;
	else
		lw->inv_weight = WMULT_CONST / w;
}

/*
 * delta_exec * weight / lw.weight
 *   OR
 * (delta_exec * (weight * lw->inv_weight)) >> WMULT_SHIFT
 *
 * Either weight := NICE_0_LOAD and lw \e sched_prio_to_wmult[], in which case
 * we're guaranteed shift stays positive because inv_weight is guaranteed to
 * fit 32 bits, and NICE_0_LOAD gives another 10 bits; therefore shift >= 22.
 *
 * Or, weight =< lw.weight (because lw.weight is the runqueue weight), thus
 * weight/lw.weight <= 1, and therefore our shift will also be positive.
 */
static u64 __calc_delta(u64 delta_exec, unsigned long weight, struct load_weight *lw)
{
	u64 fact = scale_load_down(weight);
	int shift = WMULT_SHIFT;

	__update_inv_weight(lw);

	if (unlikely(fact >> 32)) {
		while (fact >> 32) {
			fact >>= 1;
			shift--;
		}
	}

	/* hint to use a 32x32->64 mul */
	fact = (u64)(u32)fact * lw->inv_weight;

	while (fact >> 32) {
		fact >>= 1;
		shift--;
	}

	return mul_u64_u32_shr(delta_exec, fact, shift);
}


const struct sched_class fair_sched_class;

/**************************************************************
 * CFS operations on generic schedulable entities:
 */

#ifdef CONFIG_FAIR_GROUP_SCHED
static inline struct task_struct *task_of(struct sched_entity *se)
{
	SCHED_WARN_ON(!entity_is_task(se));
	return container_of(se, struct task_struct, se);
}

/* Walk up scheduling entities hierarchy */
#define for_each_sched_entity(se) \
		for (; se; se = se->parent)

static inline struct cfs_rq *task_cfs_rq(struct task_struct *p)
{
	return p->se.cfs_rq;
}

/* runqueue on which this entity is (to be) queued */
static inline struct cfs_rq *cfs_rq_of(struct sched_entity *se)
{
	return se->cfs_rq;
}

/* runqueue "owned" by this group */
static inline struct cfs_rq *group_cfs_rq(struct sched_entity *grp)
{
	return grp->my_q;
}

static inline void list_add_leaf_cfs_rq(struct cfs_rq *cfs_rq)
{
	if (!cfs_rq->on_list) {
		struct rq *rq = rq_of(cfs_rq);
		int cpu = cpu_of(rq);
		/*
		 * Ensure we either appear before our parent (if already
		 * enqueued) or force our parent to appear after us when it is
		 * enqueued. The fact that we always enqueue bottom-up
		 * reduces this to two cases and a special case for the root
		 * cfs_rq. Furthermore, it also means that we will always reset
		 * tmp_alone_branch either when the branch is connected
		 * to a tree or when we reach the beg of the tree
		 */
		if (cfs_rq->tg->parent &&
		    cfs_rq->tg->parent->cfs_rq[cpu]->on_list) {
			/*
			 * If parent is already on the list, we add the child
			 * just before. Thanks to circular linked property of
			 * the list, this means to put the child at the tail
			 * of the list that starts by parent.
			 */
			list_add_tail_rcu(&cfs_rq->leaf_cfs_rq_list,
				&(cfs_rq->tg->parent->cfs_rq[cpu]->leaf_cfs_rq_list));
			/*
			 * The branch is now connected to its tree so we can
			 * reset tmp_alone_branch to the beginning of the
			 * list.
			 */
			rq->tmp_alone_branch = &rq->leaf_cfs_rq_list;
		} else if (!cfs_rq->tg->parent) {
			/*
			 * cfs rq without parent should be put
			 * at the tail of the list.
			 */
			list_add_tail_rcu(&cfs_rq->leaf_cfs_rq_list,
				&rq->leaf_cfs_rq_list);
			/*
			 * We have reach the beg of a tree so we can reset
			 * tmp_alone_branch to the beginning of the list.
			 */
			rq->tmp_alone_branch = &rq->leaf_cfs_rq_list;
		} else {
			/*
			 * The parent has not already been added so we want to
			 * make sure that it will be put after us.
			 * tmp_alone_branch points to the beg of the branch
			 * where we will add parent.
			 */
			list_add_rcu(&cfs_rq->leaf_cfs_rq_list,
				rq->tmp_alone_branch);
			/*
			 * update tmp_alone_branch to points to the new beg
			 * of the branch
			 */
			rq->tmp_alone_branch = &cfs_rq->leaf_cfs_rq_list;
		}

		cfs_rq->on_list = 1;
	}
}

static inline void list_del_leaf_cfs_rq(struct cfs_rq *cfs_rq)
{
	if (cfs_rq->on_list) {
		list_del_rcu(&cfs_rq->leaf_cfs_rq_list);
		cfs_rq->on_list = 0;
	}
}

/* Iterate through all leaf cfs_rq's on a runqueue: */
#define for_each_leaf_cfs_rq(rq, cfs_rq) \
	list_for_each_entry_rcu(cfs_rq, &rq->leaf_cfs_rq_list, leaf_cfs_rq_list)

/* Do the two (enqueued) entities belong to the same group ? */
static inline struct cfs_rq *
is_same_group(struct sched_entity *se, struct sched_entity *pse)
{
	if (se->cfs_rq == pse->cfs_rq)
		return se->cfs_rq;

	return NULL;
}

static inline struct sched_entity *parent_entity(struct sched_entity *se)
{
	return se->parent;
}

static void
find_matching_se(struct sched_entity **se, struct sched_entity **pse)
{
	int se_depth, pse_depth;

	/*
	 * preemption test can be made between sibling entities who are in the
	 * same cfs_rq i.e who have a common parent. Walk up the hierarchy of
	 * both tasks until we find their ancestors who are siblings of common
	 * parent.
	 */

	/* First walk up until both entities are at same depth */
	se_depth = (*se)->depth;
	pse_depth = (*pse)->depth;

	while (se_depth > pse_depth) {
		se_depth--;
		*se = parent_entity(*se);
	}

	while (pse_depth > se_depth) {
		pse_depth--;
		*pse = parent_entity(*pse);
	}

	while (!is_same_group(*se, *pse)) {
		*se = parent_entity(*se);
		*pse = parent_entity(*pse);
	}
}

#else	/* !CONFIG_FAIR_GROUP_SCHED */

static inline struct task_struct *task_of(struct sched_entity *se)
{
	return container_of(se, struct task_struct, se);
}

#define for_each_sched_entity(se) \
		for (; se; se = NULL)

static inline struct cfs_rq *task_cfs_rq(struct task_struct *p)
{
	return &task_rq(p)->cfs;
}

static inline struct cfs_rq *cfs_rq_of(struct sched_entity *se)
{
	struct task_struct *p = task_of(se);
	struct rq *rq = task_rq(p);

	return &rq->cfs;
}

/* runqueue "owned" by this group */
static inline struct cfs_rq *group_cfs_rq(struct sched_entity *grp)
{
	return NULL;
}

static inline void list_add_leaf_cfs_rq(struct cfs_rq *cfs_rq)
{
}

static inline void list_del_leaf_cfs_rq(struct cfs_rq *cfs_rq)
{
}

#define for_each_leaf_cfs_rq(rq, cfs_rq)	\
		for (cfs_rq = &rq->cfs; cfs_rq; cfs_rq = NULL)

static inline struct sched_entity *parent_entity(struct sched_entity *se)
{
	return NULL;
}

static inline void
find_matching_se(struct sched_entity **se, struct sched_entity **pse)
{
}

#endif	/* CONFIG_FAIR_GROUP_SCHED */

static __always_inline
void account_cfs_rq_runtime(struct cfs_rq *cfs_rq, u64 delta_exec);

/**************************************************************
 * Scheduling class tree data structure manipulation methods:
 */

static inline u64 max_vruntime(u64 max_vruntime, u64 vruntime)
{
	s64 delta = (s64)(vruntime - max_vruntime);
	if (delta > 0)
		max_vruntime = vruntime;

	return max_vruntime;
}

static inline u64 min_vruntime(u64 min_vruntime, u64 vruntime)
{
	s64 delta = (s64)(vruntime - min_vruntime);
	if (delta < 0)
		min_vruntime = vruntime;

	return min_vruntime;
}

static inline int entity_before(struct sched_entity *a,
				struct sched_entity *b)
{
	return (s64)(a->vruntime - b->vruntime) < 0;
}

static void update_min_vruntime(struct cfs_rq *cfs_rq)
{
	struct sched_entity *curr = cfs_rq->curr;
	struct rb_node *leftmost = rb_first_cached(&cfs_rq->tasks_timeline);

	u64 vruntime = cfs_rq->min_vruntime;

	if (curr) {
		if (curr->on_rq)
			vruntime = curr->vruntime;
		else
			curr = NULL;
	}

	if (leftmost) { /* non-empty tree */
		struct sched_entity *se;
		se = rb_entry(leftmost, struct sched_entity, run_node);

		if (!curr)
			vruntime = se->vruntime;
		else
			vruntime = min_vruntime(vruntime, se->vruntime);
	}

	/* ensure we never gain time by being placed backwards. */
	cfs_rq->min_vruntime = max_vruntime(cfs_rq->min_vruntime, vruntime);
#ifndef CONFIG_64BIT
	smp_wmb();
	cfs_rq->min_vruntime_copy = cfs_rq->min_vruntime;
#endif
}

/*
 * Enqueue an entity into the rb-tree:
 */
static void __enqueue_entity(struct cfs_rq *cfs_rq, struct sched_entity *se)
{
	struct rb_node **link = &cfs_rq->tasks_timeline.rb_root.rb_node;
	struct rb_node *parent = NULL;
	struct sched_entity *entry;
	bool leftmost = true;

	/*
	 * Find the right place in the rbtree:
	 */
	while (*link) {
		parent = *link;
		entry = rb_entry(parent, struct sched_entity, run_node);
		/*
		 * We dont care about collisions. Nodes with
		 * the same key stay together.
		 */
		if (entity_before(se, entry)) {
			link = &parent->rb_left;
		} else {
			link = &parent->rb_right;
			leftmost = false;
		}
	}

	rb_link_node(&se->run_node, parent, link);
	rb_insert_color_cached(&se->run_node,
			       &cfs_rq->tasks_timeline, leftmost);
}

static void __dequeue_entity(struct cfs_rq *cfs_rq, struct sched_entity *se)
{
	rb_erase_cached(&se->run_node, &cfs_rq->tasks_timeline);
}

struct sched_entity *__pick_first_entity(struct cfs_rq *cfs_rq)
{
	struct rb_node *left = rb_first_cached(&cfs_rq->tasks_timeline);

	if (!left)
		return NULL;

	return rb_entry(left, struct sched_entity, run_node);
}

static struct sched_entity *__pick_next_entity(struct sched_entity *se)
{
	struct rb_node *next = rb_next(&se->run_node);

	if (!next)
		return NULL;

	return rb_entry(next, struct sched_entity, run_node);
}

#ifdef CONFIG_SCHED_DEBUG
struct sched_entity *__pick_last_entity(struct cfs_rq *cfs_rq)
{
	struct rb_node *last = rb_last(&cfs_rq->tasks_timeline.rb_root);

	if (!last)
		return NULL;

	return rb_entry(last, struct sched_entity, run_node);
}

/**************************************************************
 * Scheduling class statistics methods:
 */

int sched_proc_update_handler(struct ctl_table *table, int write,
		void __user *buffer, size_t *lenp,
		loff_t *ppos)
{
	int ret = proc_dointvec_minmax(table, write, buffer, lenp, ppos);
	unsigned int factor = get_update_sysctl_factor();

	if (ret || !write)
		return ret;

	sched_nr_latency = DIV_ROUND_UP(sysctl_sched_latency,
					sysctl_sched_min_granularity);

#define WRT_SYSCTL(name) \
	(normalized_sysctl_##name = sysctl_##name / (factor))
	WRT_SYSCTL(sched_min_granularity);
	WRT_SYSCTL(sched_latency);
	WRT_SYSCTL(sched_wakeup_granularity);
#undef WRT_SYSCTL

	return 0;
}
#endif

/*
 * delta /= w
 */
static inline u64 calc_delta_fair(u64 delta, struct sched_entity *se)
{
	if (unlikely(se->load.weight != NICE_0_LOAD))
		delta = __calc_delta(delta, NICE_0_LOAD, &se->load);

	return delta;
}

/*
 * The idea is to set a period in which each task runs once.
 *
 * When there are too many tasks (sched_nr_latency) we have to stretch
 * this period because otherwise the slices get too small.
 *
 * p = (nr <= nl) ? l : l*nr/nl
 */
static u64 __sched_period(unsigned long nr_running)
{
	if (unlikely(nr_running > sched_nr_latency))
		return nr_running * sysctl_sched_min_granularity;
	else
		return sysctl_sched_latency;
}

/*
 * We calculate the wall-time slice from the period by taking a part
 * proportional to the weight.
 *
 * s = p*P[w/rw]
 */
static u64 sched_slice(struct cfs_rq *cfs_rq, struct sched_entity *se)
{
	u64 slice = __sched_period(cfs_rq->nr_running + !se->on_rq);

	for_each_sched_entity(se) {
		struct load_weight *load;
		struct load_weight lw;

		cfs_rq = cfs_rq_of(se);
		load = &cfs_rq->load;

		if (unlikely(!se->on_rq)) {
			lw = cfs_rq->load;

			update_load_add(&lw, se->load.weight);
			load = &lw;
		}
		slice = __calc_delta(slice, se->load.weight, load);
	}
	return slice;
}

/*
 * We calculate the vruntime slice of a to-be-inserted task.
 *
 * vs = s/w
 */
static u64 sched_vslice(struct cfs_rq *cfs_rq, struct sched_entity *se)
{
	return calc_delta_fair(sched_slice(cfs_rq, se), se);
}

#include "pelt.h"
#ifdef CONFIG_SMP

static int select_idle_sibling(struct task_struct *p, int prev_cpu, int cpu);
static unsigned long task_h_load(struct task_struct *p);
static unsigned long capacity_of(int cpu);

/* Give new sched_entity start runnable values to heavy its load in infant time */
void init_entity_runnable_average(struct sched_entity *se)
{
	struct sched_avg *sa = &se->avg;

	memset(sa, 0, sizeof(*sa));

	/*
	 * Tasks are intialized with full load to be seen as heavy tasks until
	 * they get a chance to stabilize to their real load level.
	 * Group entities are intialized with zero load to reflect the fact that
	 * nothing has been attached to the task group yet.
	 */
	if (entity_is_task(se))
		sa->runnable_load_avg = sa->load_avg = scale_load_down(se->load.weight);

	se->runnable_weight = se->load.weight;

	/* when this task enqueue'ed, it will contribute to its cfs_rq's load_avg */
}

static inline u64 cfs_rq_clock_task(struct cfs_rq *cfs_rq);
static void attach_entity_cfs_rq(struct sched_entity *se);

/*
 * With new tasks being created, their initial util_avgs are extrapolated
 * based on the cfs_rq's current util_avg:
 *
 *   util_avg = cfs_rq->util_avg / (cfs_rq->load_avg + 1) * se.load.weight
 *
 * However, in many cases, the above util_avg does not give a desired
 * value. Moreover, the sum of the util_avgs may be divergent, such
 * as when the series is a harmonic series.
 *
 * To solve this problem, we also cap the util_avg of successive tasks to
 * only 1/2 of the left utilization budget:
 *
 *   util_avg_cap = (cpu_scale - cfs_rq->avg.util_avg) / 2^n
 *
 * where n denotes the nth task and cpu_scale the CPU capacity.
 *
 * For example, for a CPU with 1024 of capacity, a simplest series from
 * the beginning would be like:
 *
 *  task  util_avg: 512, 256, 128,  64,  32,   16,    8, ...
 * cfs_rq util_avg: 512, 768, 896, 960, 992, 1008, 1016, ...
 *
 * Finally, that extrapolated util_avg is clamped to the cap (util_avg_cap)
 * if util_avg > util_avg_cap.
 */
void post_init_entity_util_avg(struct sched_entity *se)
{
	struct cfs_rq *cfs_rq = cfs_rq_of(se);
	struct sched_avg *sa = &se->avg;
	long cpu_scale = arch_scale_cpu_capacity(NULL, cpu_of(rq_of(cfs_rq)));
	long cap = (long)(cpu_scale - cfs_rq->avg.util_avg) / 2;

	if (cap > 0) {
		if (cfs_rq->avg.util_avg != 0) {
			sa->util_avg  = cfs_rq->avg.util_avg * se->load.weight;
			sa->util_avg /= (cfs_rq->avg.load_avg + 1);

			if (sa->util_avg > cap)
				sa->util_avg = cap;
		} else {
			sa->util_avg = cap;
		}
	}

	if (entity_is_task(se)) {
		struct task_struct *p = task_of(se);
		if (p->sched_class != &fair_sched_class) {
			/*
			 * For !fair tasks do:
			 *
			update_cfs_rq_load_avg(now, cfs_rq);
			attach_entity_load_avg(cfs_rq, se, 0);
			switched_from_fair(rq, p);
			 *
			 * such that the next switched_to_fair() has the
			 * expected state.
			 */
			se->avg.last_update_time = cfs_rq_clock_pelt(cfs_rq);
			return;
		}
	}

	attach_entity_cfs_rq(se);
}

#else /* !CONFIG_SMP */
void init_entity_runnable_average(struct sched_entity *se)
{
}
void post_init_entity_util_avg(struct sched_entity *se)
{
}
static void update_tg_load_avg(struct cfs_rq *cfs_rq, int force)
{
}
#endif /* CONFIG_SMP */

/*
 * Update the current task's runtime statistics.
 */
static void update_curr(struct cfs_rq *cfs_rq)
{
	struct sched_entity *curr = cfs_rq->curr;
	u64 now = rq_clock_task(rq_of(cfs_rq));
	u64 delta_exec;

	if (unlikely(!curr))
		return;

	delta_exec = now - curr->exec_start;
	if (unlikely((s64)delta_exec <= 0))
		return;

	curr->exec_start = now;

	schedstat_set(curr->statistics.exec_max,
		      max(delta_exec, curr->statistics.exec_max));

	curr->sum_exec_runtime += delta_exec;
	schedstat_add(cfs_rq->exec_clock, delta_exec);

	curr->vruntime += calc_delta_fair(delta_exec, curr);
	update_min_vruntime(cfs_rq);

	if (entity_is_task(curr)) {
		struct task_struct *curtask = task_of(curr);

		trace_sched_stat_runtime(curtask, delta_exec, curr->vruntime);
		cgroup_account_cputime(curtask, delta_exec);
		account_group_exec_runtime(curtask, delta_exec);
	}

	account_cfs_rq_runtime(cfs_rq, delta_exec);
}

static void update_curr_fair(struct rq *rq)
{
	update_curr(cfs_rq_of(&rq->curr->se));
}

static inline void
update_stats_wait_start(struct cfs_rq *cfs_rq, struct sched_entity *se)
{
	u64 wait_start, prev_wait_start;

	if (!schedstat_enabled())
		return;

	wait_start = rq_clock(rq_of(cfs_rq));
	prev_wait_start = schedstat_val(se->statistics.wait_start);

	if (entity_is_task(se) && task_on_rq_migrating(task_of(se)) &&
	    likely(wait_start > prev_wait_start))
		wait_start -= prev_wait_start;

	__schedstat_set(se->statistics.wait_start, wait_start);
}

static inline void
update_stats_wait_end(struct cfs_rq *cfs_rq, struct sched_entity *se)
{
	struct task_struct *p;
	u64 delta;

	if (!schedstat_enabled())
		return;

	delta = rq_clock(rq_of(cfs_rq)) - schedstat_val(se->statistics.wait_start);

	if (entity_is_task(se)) {
		p = task_of(se);
		if (task_on_rq_migrating(p)) {
			/*
			 * Preserve migrating task's wait time so wait_start
			 * time stamp can be adjusted to accumulate wait time
			 * prior to migration.
			 */
			__schedstat_set(se->statistics.wait_start, delta);
			return;
		}
		trace_sched_stat_wait(p, delta);
	}

	__schedstat_set(se->statistics.wait_max,
		      max(schedstat_val(se->statistics.wait_max), delta));
	__schedstat_inc(se->statistics.wait_count);
	__schedstat_add(se->statistics.wait_sum, delta);
	__schedstat_set(se->statistics.wait_start, 0);
}

static inline void
update_stats_enqueue_sleeper(struct cfs_rq *cfs_rq, struct sched_entity *se)
{
	struct task_struct *tsk = NULL;
	u64 sleep_start, block_start;

	if (!schedstat_enabled())
		return;

	sleep_start = schedstat_val(se->statistics.sleep_start);
	block_start = schedstat_val(se->statistics.block_start);

	if (entity_is_task(se))
		tsk = task_of(se);

	if (sleep_start) {
		u64 delta = rq_clock(rq_of(cfs_rq)) - sleep_start;

		if ((s64)delta < 0)
			delta = 0;

		if (unlikely(delta > schedstat_val(se->statistics.sleep_max)))
			__schedstat_set(se->statistics.sleep_max, delta);

		__schedstat_set(se->statistics.sleep_start, 0);
		__schedstat_add(se->statistics.sum_sleep_runtime, delta);

		if (tsk) {
			account_scheduler_latency(tsk, delta >> 10, 1);
			trace_sched_stat_sleep(tsk, delta);
		}
	}
	if (block_start) {
		u64 delta = rq_clock(rq_of(cfs_rq)) - block_start;

		if ((s64)delta < 0)
			delta = 0;

		if (unlikely(delta > schedstat_val(se->statistics.block_max)))
			__schedstat_set(se->statistics.block_max, delta);

		__schedstat_set(se->statistics.block_start, 0);
		__schedstat_add(se->statistics.sum_sleep_runtime, delta);

		if (tsk) {
			if (tsk->in_iowait) {
				__schedstat_add(se->statistics.iowait_sum, delta);
				__schedstat_inc(se->statistics.iowait_count);
				trace_sched_stat_iowait(tsk, delta);
			}

			trace_sched_stat_blocked(tsk, delta);
			trace_sched_blocked_reason(tsk);

			/*
			 * Blocking time is in units of nanosecs, so shift by
			 * 20 to get a milliseconds-range estimation of the
			 * amount of time that the task spent sleeping:
			 */
			if (unlikely(prof_on == SLEEP_PROFILING)) {
				profile_hits(SLEEP_PROFILING,
						(void *)get_wchan(tsk),
						delta >> 20);
			}
			account_scheduler_latency(tsk, delta >> 10, 0);
		}
	}
}

/*
 * Task is being enqueued - update stats:
 */
static inline void
update_stats_enqueue(struct cfs_rq *cfs_rq, struct sched_entity *se, int flags)
{
	if (!schedstat_enabled())
		return;

	/*
	 * Are we enqueueing a waiting task? (for current tasks
	 * a dequeue/enqueue event is a NOP)
	 */
	if (se != cfs_rq->curr)
		update_stats_wait_start(cfs_rq, se);

	if (flags & ENQUEUE_WAKEUP)
		update_stats_enqueue_sleeper(cfs_rq, se);
}

static inline void
update_stats_dequeue(struct cfs_rq *cfs_rq, struct sched_entity *se, int flags)
{

	if (!schedstat_enabled())
		return;

	/*
	 * Mark the end of the wait period if dequeueing a
	 * waiting task:
	 */
	if (se != cfs_rq->curr)
		update_stats_wait_end(cfs_rq, se);

	if ((flags & DEQUEUE_SLEEP) && entity_is_task(se)) {
		struct task_struct *tsk = task_of(se);

		if (tsk->state & TASK_INTERRUPTIBLE)
			__schedstat_set(se->statistics.sleep_start,
				      rq_clock(rq_of(cfs_rq)));
		if (tsk->state & TASK_UNINTERRUPTIBLE)
			__schedstat_set(se->statistics.block_start,
				      rq_clock(rq_of(cfs_rq)));
	}
}

/*
 * We are picking a new current task - update its stats:
 */
static inline void
update_stats_curr_start(struct cfs_rq *cfs_rq, struct sched_entity *se)
{
	/*
	 * We are starting a new run period:
	 */
	se->exec_start = rq_clock_task(rq_of(cfs_rq));
}

/**************************************************
 * Scheduling class queueing methods:
 */

#ifdef CONFIG_NUMA_BALANCING
/*
 * Approximate time to scan a full NUMA task in ms. The task scan period is
 * calculated based on the tasks virtual memory size and
 * numa_balancing_scan_size.
 */
unsigned int sysctl_numa_balancing_scan_period_min = 1000;
unsigned int sysctl_numa_balancing_scan_period_max = 60000;

/* Portion of address space to scan in MB */
unsigned int sysctl_numa_balancing_scan_size = 256;

/* Scan @scan_size MB every @scan_period after an initial @scan_delay in ms */
unsigned int sysctl_numa_balancing_scan_delay = 1000;

struct numa_group {
	atomic_t refcount;

	spinlock_t lock; /* nr_tasks, tasks */
	int nr_tasks;
	pid_t gid;
	int active_nodes;

	struct rcu_head rcu;
	unsigned long total_faults;
	unsigned long max_faults_cpu;
	/*
	 * Faults_cpu is used to decide whether memory should move
	 * towards the CPU. As a consequence, these stats are weighted
	 * more by CPU use than by memory faults.
	 */
	unsigned long *faults_cpu;
	unsigned long faults[0];
};

/*
 * For functions that can be called in multiple contexts that permit reading
 * ->numa_group (see struct task_struct for locking rules).
 */
static struct numa_group *deref_task_numa_group(struct task_struct *p)
{
	return rcu_dereference_check(p->numa_group, p == current ||
		(lockdep_is_held(&task_rq(p)->lock) && !READ_ONCE(p->on_cpu)));
}

static struct numa_group *deref_curr_numa_group(struct task_struct *p)
{
	return rcu_dereference_protected(p->numa_group, p == current);
}

static inline unsigned long group_faults_priv(struct numa_group *ng);
static inline unsigned long group_faults_shared(struct numa_group *ng);

static unsigned int task_nr_scan_windows(struct task_struct *p)
{
	unsigned long rss = 0;
	unsigned long nr_scan_pages;

	/*
	 * Calculations based on RSS as non-present and empty pages are skipped
	 * by the PTE scanner and NUMA hinting faults should be trapped based
	 * on resident pages
	 */
	nr_scan_pages = sysctl_numa_balancing_scan_size << (20 - PAGE_SHIFT);
	rss = get_mm_rss(p->mm);
	if (!rss)
		rss = nr_scan_pages;

	rss = round_up(rss, nr_scan_pages);
	return rss / nr_scan_pages;
}

/* For sanitys sake, never scan more PTEs than MAX_SCAN_WINDOW MB/sec. */
#define MAX_SCAN_WINDOW 2560

static unsigned int task_scan_min(struct task_struct *p)
{
	unsigned int scan_size = READ_ONCE(sysctl_numa_balancing_scan_size);
	unsigned int scan, floor;
	unsigned int windows = 1;

	if (scan_size < MAX_SCAN_WINDOW)
		windows = MAX_SCAN_WINDOW / scan_size;
	floor = 1000 / windows;

	scan = sysctl_numa_balancing_scan_period_min / task_nr_scan_windows(p);
	return max_t(unsigned int, floor, scan);
}

static unsigned int task_scan_start(struct task_struct *p)
{
	unsigned long smin = task_scan_min(p);
	unsigned long period = smin;
	struct numa_group *ng;

	/* Scale the maximum scan period with the amount of shared memory. */
	rcu_read_lock();
	ng = rcu_dereference(p->numa_group);
	if (ng) {
		unsigned long shared = group_faults_shared(ng);
		unsigned long private = group_faults_priv(ng);

		period *= atomic_read(&ng->refcount);
		period *= shared + 1;
		period /= private + shared + 1;
	}
	rcu_read_unlock();

	return max(smin, period);
}

static unsigned int task_scan_max(struct task_struct *p)
{
	unsigned long smin = task_scan_min(p);
	unsigned long smax;
	struct numa_group *ng;

	/* Watch for min being lower than max due to floor calculations */
	smax = sysctl_numa_balancing_scan_period_max / task_nr_scan_windows(p);

	/* Scale the maximum scan period with the amount of shared memory. */
	ng = deref_curr_numa_group(p);
	if (ng) {
		unsigned long shared = group_faults_shared(ng);
		unsigned long private = group_faults_priv(ng);
		unsigned long period = smax;

		period *= atomic_read(&ng->refcount);
		period *= shared + 1;
		period /= private + shared + 1;

		smax = max(smax, period);
	}

	return max(smin, smax);
}

void init_numa_balancing(unsigned long clone_flags, struct task_struct *p)
{
	int mm_users = 0;
	struct mm_struct *mm = p->mm;

	if (mm) {
		mm_users = atomic_read(&mm->mm_users);
		if (mm_users == 1) {
			mm->numa_next_scan = jiffies + msecs_to_jiffies(sysctl_numa_balancing_scan_delay);
			mm->numa_scan_seq = 0;
		}
	}
	p->node_stamp			= 0;
	p->numa_scan_seq		= mm ? mm->numa_scan_seq : 0;
	p->numa_scan_period		= sysctl_numa_balancing_scan_delay;
	p->numa_work.next		= &p->numa_work;
	p->numa_faults			= NULL;
	RCU_INIT_POINTER(p->numa_group, NULL);
	p->last_task_numa_placement	= 0;
	p->last_sum_exec_runtime	= 0;

	/* New address space, reset the preferred nid */
	if (!(clone_flags & CLONE_VM)) {
		p->numa_preferred_nid = -1;
		return;
	}

	/*
	 * New thread, keep existing numa_preferred_nid which should be copied
	 * already by arch_dup_task_struct but stagger when scans start.
	 */
	if (mm) {
		unsigned int delay;

		delay = min_t(unsigned int, task_scan_max(current),
			current->numa_scan_period * mm_users * NSEC_PER_MSEC);
		delay += 2 * TICK_NSEC;
		p->node_stamp = delay;
	}
}

static void account_numa_enqueue(struct rq *rq, struct task_struct *p)
{
	rq->nr_numa_running += (p->numa_preferred_nid != -1);
	rq->nr_preferred_running += (p->numa_preferred_nid == task_node(p));
}

static void account_numa_dequeue(struct rq *rq, struct task_struct *p)
{
	rq->nr_numa_running -= (p->numa_preferred_nid != -1);
	rq->nr_preferred_running -= (p->numa_preferred_nid == task_node(p));
}

/* Shared or private faults. */
#define NR_NUMA_HINT_FAULT_TYPES 2

/* Memory and CPU locality */
#define NR_NUMA_HINT_FAULT_STATS (NR_NUMA_HINT_FAULT_TYPES * 2)

/* Averaged statistics, and temporary buffers. */
#define NR_NUMA_HINT_FAULT_BUCKETS (NR_NUMA_HINT_FAULT_STATS * 2)

pid_t task_numa_group_id(struct task_struct *p)
{
	struct numa_group *ng;
	pid_t gid = 0;

	rcu_read_lock();
	ng = rcu_dereference(p->numa_group);
	if (ng)
		gid = ng->gid;
	rcu_read_unlock();

	return gid;
}

/*
 * The averaged statistics, shared & private, memory & CPU,
 * occupy the first half of the array. The second half of the
 * array is for current counters, which are averaged into the
 * first set by task_numa_placement.
 */
static inline int task_faults_idx(enum numa_faults_stats s, int nid, int priv)
{
	return NR_NUMA_HINT_FAULT_TYPES * (s * nr_node_ids + nid) + priv;
}

static inline unsigned long task_faults(struct task_struct *p, int nid)
{
	if (!p->numa_faults)
		return 0;

	return p->numa_faults[task_faults_idx(NUMA_MEM, nid, 0)] +
		p->numa_faults[task_faults_idx(NUMA_MEM, nid, 1)];
}

static inline unsigned long group_faults(struct task_struct *p, int nid)
{
	struct numa_group *ng = deref_task_numa_group(p);

	if (!ng)
		return 0;

	return ng->faults[task_faults_idx(NUMA_MEM, nid, 0)] +
		ng->faults[task_faults_idx(NUMA_MEM, nid, 1)];
}

static inline unsigned long group_faults_cpu(struct numa_group *group, int nid)
{
	return group->faults_cpu[task_faults_idx(NUMA_MEM, nid, 0)] +
		group->faults_cpu[task_faults_idx(NUMA_MEM, nid, 1)];
}

static inline unsigned long group_faults_priv(struct numa_group *ng)
{
	unsigned long faults = 0;
	int node;

	for_each_online_node(node) {
		faults += ng->faults[task_faults_idx(NUMA_MEM, node, 1)];
	}

	return faults;
}

static inline unsigned long group_faults_shared(struct numa_group *ng)
{
	unsigned long faults = 0;
	int node;

	for_each_online_node(node) {
		faults += ng->faults[task_faults_idx(NUMA_MEM, node, 0)];
	}

	return faults;
}

/*
 * A node triggering more than 1/3 as many NUMA faults as the maximum is
 * considered part of a numa group's pseudo-interleaving set. Migrations
 * between these nodes are slowed down, to allow things to settle down.
 */
#define ACTIVE_NODE_FRACTION 3

static bool numa_is_active_node(int nid, struct numa_group *ng)
{
	return group_faults_cpu(ng, nid) * ACTIVE_NODE_FRACTION > ng->max_faults_cpu;
}

/* Handle placement on systems where not all nodes are directly connected. */
static unsigned long score_nearby_nodes(struct task_struct *p, int nid,
					int maxdist, bool task)
{
	unsigned long score = 0;
	int node;

	/*
	 * All nodes are directly connected, and the same distance
	 * from each other. No need for fancy placement algorithms.
	 */
	if (sched_numa_topology_type == NUMA_DIRECT)
		return 0;

	/*
	 * This code is called for each node, introducing N^2 complexity,
	 * which should be ok given the number of nodes rarely exceeds 8.
	 */
	for_each_online_node(node) {
		unsigned long faults;
		int dist = node_distance(nid, node);

		/*
		 * The furthest away nodes in the system are not interesting
		 * for placement; nid was already counted.
		 */
		if (dist == sched_max_numa_distance || node == nid)
			continue;

		/*
		 * On systems with a backplane NUMA topology, compare groups
		 * of nodes, and move tasks towards the group with the most
		 * memory accesses. When comparing two nodes at distance
		 * "hoplimit", only nodes closer by than "hoplimit" are part
		 * of each group. Skip other nodes.
		 */
		if (sched_numa_topology_type == NUMA_BACKPLANE &&
					dist >= maxdist)
			continue;

		/* Add up the faults from nearby nodes. */
		if (task)
			faults = task_faults(p, node);
		else
			faults = group_faults(p, node);

		/*
		 * On systems with a glueless mesh NUMA topology, there are
		 * no fixed "groups of nodes". Instead, nodes that are not
		 * directly connected bounce traffic through intermediate
		 * nodes; a numa_group can occupy any set of nodes.
		 * The further away a node is, the less the faults count.
		 * This seems to result in good task placement.
		 */
		if (sched_numa_topology_type == NUMA_GLUELESS_MESH) {
			faults *= (sched_max_numa_distance - dist);
			faults /= (sched_max_numa_distance - LOCAL_DISTANCE);
		}

		score += faults;
	}

	return score;
}

/*
 * These return the fraction of accesses done by a particular task, or
 * task group, on a particular numa node.  The group weight is given a
 * larger multiplier, in order to group tasks together that are almost
 * evenly spread out between numa nodes.
 */
static inline unsigned long task_weight(struct task_struct *p, int nid,
					int dist)
{
	unsigned long faults, total_faults;

	if (!p->numa_faults)
		return 0;

	total_faults = p->total_numa_faults;

	if (!total_faults)
		return 0;

	faults = task_faults(p, nid);
	faults += score_nearby_nodes(p, nid, dist, true);

	return 1000 * faults / total_faults;
}

static inline unsigned long group_weight(struct task_struct *p, int nid,
					 int dist)
{
	struct numa_group *ng = deref_task_numa_group(p);
	unsigned long faults, total_faults;

	if (!ng)
		return 0;

	total_faults = ng->total_faults;

	if (!total_faults)
		return 0;

	faults = group_faults(p, nid);
	faults += score_nearby_nodes(p, nid, dist, false);

	return 1000 * faults / total_faults;
}

bool should_numa_migrate_memory(struct task_struct *p, struct page * page,
				int src_nid, int dst_cpu)
{
	struct numa_group *ng = deref_curr_numa_group(p);
	int dst_nid = cpu_to_node(dst_cpu);
	int last_cpupid, this_cpupid;

	this_cpupid = cpu_pid_to_cpupid(dst_cpu, current->pid);
	last_cpupid = page_cpupid_xchg_last(page, this_cpupid);

	/*
	 * Allow first faults or private faults to migrate immediately early in
	 * the lifetime of a task. The magic number 4 is based on waiting for
	 * two full passes of the "multi-stage node selection" test that is
	 * executed below.
	 */
	if ((p->numa_preferred_nid == -1 || p->numa_scan_seq <= 4) &&
	    (cpupid_pid_unset(last_cpupid) || cpupid_match_pid(p, last_cpupid)))
		return true;

	/*
	 * Multi-stage node selection is used in conjunction with a periodic
	 * migration fault to build a temporal task<->page relation. By using
	 * a two-stage filter we remove short/unlikely relations.
	 *
	 * Using P(p) ~ n_p / n_t as per frequentist probability, we can equate
	 * a task's usage of a particular page (n_p) per total usage of this
	 * page (n_t) (in a given time-span) to a probability.
	 *
	 * Our periodic faults will sample this probability and getting the
	 * same result twice in a row, given these samples are fully
	 * independent, is then given by P(n)^2, provided our sample period
	 * is sufficiently short compared to the usage pattern.
	 *
	 * This quadric squishes small probabilities, making it less likely we
	 * act on an unlikely task<->page relation.
	 */
	if (!cpupid_pid_unset(last_cpupid) &&
				cpupid_to_nid(last_cpupid) != dst_nid)
		return false;

	/* Always allow migrate on private faults */
	if (cpupid_match_pid(p, last_cpupid))
		return true;

	/* A shared fault, but p->numa_group has not been set up yet. */
	if (!ng)
		return true;

	/*
	 * Destination node is much more heavily used than the source
	 * node? Allow migration.
	 */
	if (group_faults_cpu(ng, dst_nid) > group_faults_cpu(ng, src_nid) *
					ACTIVE_NODE_FRACTION)
		return true;

	/*
	 * Distribute memory according to CPU & memory use on each node,
	 * with 3/4 hysteresis to avoid unnecessary memory migrations:
	 *
	 * faults_cpu(dst)   3   faults_cpu(src)
	 * --------------- * - > ---------------
	 * faults_mem(dst)   4   faults_mem(src)
	 */
	return group_faults_cpu(ng, dst_nid) * group_faults(p, src_nid) * 3 >
	       group_faults_cpu(ng, src_nid) * group_faults(p, dst_nid) * 4;
}

static unsigned long weighted_cpuload(struct rq *rq);
static unsigned long source_load(int cpu, int type);
static unsigned long target_load(int cpu, int type);

/* Cached statistics for all CPUs within a node */
struct numa_stats {
	unsigned long load;

	/* Total compute capacity of CPUs on a node */
	unsigned long compute_capacity;

	unsigned int nr_running;
};

/*
 * XXX borrowed from update_sg_lb_stats
 */
static void update_numa_stats(struct numa_stats *ns, int nid)
{
	int smt, cpu, cpus = 0;
	unsigned long capacity;

	memset(ns, 0, sizeof(*ns));
	for_each_cpu(cpu, cpumask_of_node(nid)) {
		struct rq *rq = cpu_rq(cpu);

		ns->nr_running += rq->nr_running;
		ns->load += weighted_cpuload(rq);
		ns->compute_capacity += capacity_of(cpu);

		cpus++;
	}

	/*
	 * If we raced with hotplug and there are no CPUs left in our mask
	 * the @ns structure is NULL'ed and task_numa_compare() will
	 * not find this node attractive.
	 *
	 * We'll detect a huge imbalance and bail there.
	 */
	if (!cpus)
		return;

	/* smt := ceil(cpus / capacity), assumes: 1 < smt_power < 2 */
	smt = DIV_ROUND_UP(SCHED_CAPACITY_SCALE * cpus, ns->compute_capacity);
	capacity = cpus / smt; /* cores */

	capacity = min_t(unsigned, capacity,
		DIV_ROUND_CLOSEST(ns->compute_capacity, SCHED_CAPACITY_SCALE));
}

struct task_numa_env {
	struct task_struct *p;

	int src_cpu, src_nid;
	int dst_cpu, dst_nid;

	struct numa_stats src_stats, dst_stats;

	int imbalance_pct;
	int dist;

	struct task_struct *best_task;
	long best_imp;
	int best_cpu;
};

static void task_numa_assign(struct task_numa_env *env,
			     struct task_struct *p, long imp)
{
	struct rq *rq = cpu_rq(env->dst_cpu);

	/* Bail out if run-queue part of active NUMA balance. */
	if (xchg(&rq->numa_migrate_on, 1))
		return;

	/*
	 * Clear previous best_cpu/rq numa-migrate flag, since task now
	 * found a better CPU to move/swap.
	 */
	if (env->best_cpu != -1) {
		rq = cpu_rq(env->best_cpu);
		WRITE_ONCE(rq->numa_migrate_on, 0);
	}

	if (env->best_task)
		put_task_struct(env->best_task);
	if (p)
		get_task_struct(p);

	env->best_task = p;
	env->best_imp = imp;
	env->best_cpu = env->dst_cpu;
}

static bool load_too_imbalanced(long src_load, long dst_load,
				struct task_numa_env *env)
{
	long imb, old_imb;
	long orig_src_load, orig_dst_load;
	long src_capacity, dst_capacity;

	/*
	 * The load is corrected for the CPU capacity available on each node.
	 *
	 * src_load        dst_load
	 * ------------ vs ---------
	 * src_capacity    dst_capacity
	 */
	src_capacity = env->src_stats.compute_capacity;
	dst_capacity = env->dst_stats.compute_capacity;

	imb = abs(dst_load * src_capacity - src_load * dst_capacity);

	orig_src_load = env->src_stats.load;
	orig_dst_load = env->dst_stats.load;

	old_imb = abs(orig_dst_load * src_capacity - orig_src_load * dst_capacity);

	/* Would this change make things worse? */
	return (imb > old_imb);
}

/*
 * Maximum NUMA importance can be 1998 (2*999);
 * SMALLIMP @ 30 would be close to 1998/64.
 * Used to deter task migration.
 */
#define SMALLIMP	30

/*
 * This checks if the overall compute and NUMA accesses of the system would
 * be improved if the source tasks was migrated to the target dst_cpu taking
 * into account that it might be best if task running on the dst_cpu should
 * be exchanged with the source task
 */
static void task_numa_compare(struct task_numa_env *env,
			      long taskimp, long groupimp, bool maymove)
{
	struct numa_group *cur_ng, *p_ng = deref_curr_numa_group(env->p);
	struct rq *dst_rq = cpu_rq(env->dst_cpu);
	long imp = p_ng ? groupimp : taskimp;
	struct task_struct *cur;
	long src_load, dst_load;
	int dist = env->dist;
	long moveimp = imp;
	long load;

	if (READ_ONCE(dst_rq->numa_migrate_on))
		return;

	rcu_read_lock();
	cur = task_rcu_dereference(&dst_rq->curr);
	if (cur && ((cur->flags & PF_EXITING) || is_idle_task(cur)))
		cur = NULL;

	/*
	 * Because we have preemption enabled we can get migrated around and
	 * end try selecting ourselves (current == env->p) as a swap candidate.
	 */
	if (cur == env->p)
		goto unlock;

	if (!cur) {
		if (maymove && moveimp >= env->best_imp)
			goto assign;
		else
			goto unlock;
	}

	/*
	 * "imp" is the fault differential for the source task between the
	 * source and destination node. Calculate the total differential for
	 * the source task and potential destination task. The more negative
	 * the value is, the more remote accesses that would be expected to
	 * be incurred if the tasks were swapped.
	 */
	/* Skip this swap candidate if cannot move to the source cpu */
	if (!cpumask_test_cpu(env->src_cpu, &cur->cpus_allowed))
		goto unlock;

	/*
	 * If dst and source tasks are in the same NUMA group, or not
	 * in any group then look only at task weights.
	 */
	cur_ng = rcu_dereference(cur->numa_group);
	if (cur_ng == p_ng) {
		imp = taskimp + task_weight(cur, env->src_nid, dist) -
		      task_weight(cur, env->dst_nid, dist);
		/*
		 * Add some hysteresis to prevent swapping the
		 * tasks within a group over tiny differences.
		 */
		if (cur_ng)
			imp -= imp / 16;
	} else {
		/*
		 * Compare the group weights. If a task is all by itself
		 * (not part of a group), use the task weight instead.
		 */
		if (cur_ng && p_ng)
			imp += group_weight(cur, env->src_nid, dist) -
			       group_weight(cur, env->dst_nid, dist);
		else
			imp += task_weight(cur, env->src_nid, dist) -
			       task_weight(cur, env->dst_nid, dist);
	}

	if (maymove && moveimp > imp && moveimp > env->best_imp) {
		imp = moveimp;
		cur = NULL;
		goto assign;
	}

	/*
	 * If the NUMA importance is less than SMALLIMP,
	 * task migration might only result in ping pong
	 * of tasks and also hurt performance due to cache
	 * misses.
	 */
	if (imp < SMALLIMP || imp <= env->best_imp + SMALLIMP / 2)
		goto unlock;

	/*
	 * In the overloaded case, try and keep the load balanced.
	 */
	load = task_h_load(env->p) - task_h_load(cur);
	if (!load)
		goto assign;

	dst_load = env->dst_stats.load + load;
	src_load = env->src_stats.load - load;

	if (load_too_imbalanced(src_load, dst_load, env))
		goto unlock;

assign:
	/*
	 * One idle CPU per node is evaluated for a task numa move.
	 * Call select_idle_sibling to maybe find a better one.
	 */
	if (!cur) {
		/*
		 * select_idle_siblings() uses an per-CPU cpumask that
		 * can be used from IRQ context.
		 */
		local_irq_disable();
		env->dst_cpu = select_idle_sibling(env->p, env->src_cpu,
						   env->dst_cpu);
		local_irq_enable();
	}

	task_numa_assign(env, cur, imp);
unlock:
	rcu_read_unlock();
}

static void task_numa_find_cpu(struct task_numa_env *env,
				long taskimp, long groupimp)
{
	long src_load, dst_load, load;
	bool maymove = false;
	int cpu;

	load = task_h_load(env->p);
	dst_load = env->dst_stats.load + load;
	src_load = env->src_stats.load - load;

	/*
	 * If the improvement from just moving env->p direction is better
	 * than swapping tasks around, check if a move is possible.
	 */
	maymove = !load_too_imbalanced(src_load, dst_load, env);

	for_each_cpu(cpu, cpumask_of_node(env->dst_nid)) {
		/* Skip this CPU if the source task cannot migrate */
		if (!cpumask_test_cpu(cpu, &env->p->cpus_allowed))
			continue;

		env->dst_cpu = cpu;
		task_numa_compare(env, taskimp, groupimp, maymove);
	}
}

static int task_numa_migrate(struct task_struct *p)
{
	struct task_numa_env env = {
		.p = p,

		.src_cpu = task_cpu(p),
		.src_nid = task_node(p),

		.imbalance_pct = 112,

		.best_task = NULL,
		.best_imp = 0,
		.best_cpu = -1,
	};
	unsigned long taskweight, groupweight;
	struct sched_domain *sd;
	long taskimp, groupimp;
	struct numa_group *ng;
	struct rq *best_rq;
	int nid, ret, dist;

	/*
	 * Pick the lowest SD_NUMA domain, as that would have the smallest
	 * imbalance and would be the first to start moving tasks about.
	 *
	 * And we want to avoid any moving of tasks about, as that would create
	 * random movement of tasks -- counter the numa conditions we're trying
	 * to satisfy here.
	 */
	rcu_read_lock();
	sd = rcu_dereference(per_cpu(sd_numa, env.src_cpu));
	if (sd)
		env.imbalance_pct = 100 + (sd->imbalance_pct - 100) / 2;
	rcu_read_unlock();

	/*
	 * Cpusets can break the scheduler domain tree into smaller
	 * balance domains, some of which do not cross NUMA boundaries.
	 * Tasks that are "trapped" in such domains cannot be migrated
	 * elsewhere, so there is no point in (re)trying.
	 */
	if (unlikely(!sd)) {
		sched_setnuma(p, task_node(p));
		return -EINVAL;
	}

	env.dst_nid = p->numa_preferred_nid;
	dist = env.dist = node_distance(env.src_nid, env.dst_nid);
	taskweight = task_weight(p, env.src_nid, dist);
	groupweight = group_weight(p, env.src_nid, dist);
	update_numa_stats(&env.src_stats, env.src_nid);
	taskimp = task_weight(p, env.dst_nid, dist) - taskweight;
	groupimp = group_weight(p, env.dst_nid, dist) - groupweight;
	update_numa_stats(&env.dst_stats, env.dst_nid);

	/* Try to find a spot on the preferred nid. */
	task_numa_find_cpu(&env, taskimp, groupimp);

	/*
	 * Look at other nodes in these cases:
	 * - there is no space available on the preferred_nid
	 * - the task is part of a numa_group that is interleaved across
	 *   multiple NUMA nodes; in order to better consolidate the group,
	 *   we need to check other locations.
	 */
	ng = deref_curr_numa_group(p);
	if (env.best_cpu == -1 || (ng && ng->active_nodes > 1)) {
		for_each_online_node(nid) {
			if (nid == env.src_nid || nid == p->numa_preferred_nid)
				continue;

			dist = node_distance(env.src_nid, env.dst_nid);
			if (sched_numa_topology_type == NUMA_BACKPLANE &&
						dist != env.dist) {
				taskweight = task_weight(p, env.src_nid, dist);
				groupweight = group_weight(p, env.src_nid, dist);
			}

			/* Only consider nodes where both task and groups benefit */
			taskimp = task_weight(p, nid, dist) - taskweight;
			groupimp = group_weight(p, nid, dist) - groupweight;
			if (taskimp < 0 && groupimp < 0)
				continue;

			env.dist = dist;
			env.dst_nid = nid;
			update_numa_stats(&env.dst_stats, env.dst_nid);
			task_numa_find_cpu(&env, taskimp, groupimp);
		}
	}

	/*
	 * If the task is part of a workload that spans multiple NUMA nodes,
	 * and is migrating into one of the workload's active nodes, remember
	 * this node as the task's preferred numa node, so the workload can
	 * settle down.
	 * A task that migrated to a second choice node will be better off
	 * trying for a better one later. Do not set the preferred node here.
	 */
	if (ng) {
		if (env.best_cpu == -1)
			nid = env.src_nid;
		else
			nid = cpu_to_node(env.best_cpu);

		if (nid != p->numa_preferred_nid)
			sched_setnuma(p, nid);
	}

	/* No better CPU than the current one was found. */
	if (env.best_cpu == -1)
		return -EAGAIN;

	best_rq = cpu_rq(env.best_cpu);
	if (env.best_task == NULL) {
		ret = migrate_task_to(p, env.best_cpu);
		WRITE_ONCE(best_rq->numa_migrate_on, 0);
		if (ret != 0)
			trace_sched_stick_numa(p, env.src_cpu, env.best_cpu);
		return ret;
	}

	ret = migrate_swap(p, env.best_task, env.best_cpu, env.src_cpu);
	WRITE_ONCE(best_rq->numa_migrate_on, 0);

	if (ret != 0)
		trace_sched_stick_numa(p, env.src_cpu, task_cpu(env.best_task));
	put_task_struct(env.best_task);
	return ret;
}

/* Attempt to migrate a task to a CPU on the preferred node. */
static void numa_migrate_preferred(struct task_struct *p)
{
	unsigned long interval = HZ;

	/* This task has no NUMA fault statistics yet */
	if (unlikely(p->numa_preferred_nid == -1 || !p->numa_faults))
		return;

	/* Periodically retry migrating the task to the preferred node */
	interval = min(interval, msecs_to_jiffies(p->numa_scan_period) / 16);
	p->numa_migrate_retry = jiffies + interval;

	/* Success if task is already running on preferred CPU */
	if (task_node(p) == p->numa_preferred_nid)
		return;

	/* Otherwise, try migrate to a CPU on the preferred node */
	task_numa_migrate(p);
}

/*
 * Find out how many nodes on the workload is actively running on. Do this by
 * tracking the nodes from which NUMA hinting faults are triggered. This can
 * be different from the set of nodes where the workload's memory is currently
 * located.
 */
static void numa_group_count_active_nodes(struct numa_group *numa_group)
{
	unsigned long faults, max_faults = 0;
	int nid, active_nodes = 0;

	for_each_online_node(nid) {
		faults = group_faults_cpu(numa_group, nid);
		if (faults > max_faults)
			max_faults = faults;
	}

	for_each_online_node(nid) {
		faults = group_faults_cpu(numa_group, nid);
		if (faults * ACTIVE_NODE_FRACTION > max_faults)
			active_nodes++;
	}

	numa_group->max_faults_cpu = max_faults;
	numa_group->active_nodes = active_nodes;
}

/*
 * When adapting the scan rate, the period is divided into NUMA_PERIOD_SLOTS
 * increments. The more local the fault statistics are, the higher the scan
 * period will be for the next scan window. If local/(local+remote) ratio is
 * below NUMA_PERIOD_THRESHOLD (where range of ratio is 1..NUMA_PERIOD_SLOTS)
 * the scan period will decrease. Aim for 70% local accesses.
 */
#define NUMA_PERIOD_SLOTS 10
#define NUMA_PERIOD_THRESHOLD 7

/*
 * Increase the scan period (slow down scanning) if the majority of
 * our memory is already on our local node, or if the majority of
 * the page accesses are shared with other processes.
 * Otherwise, decrease the scan period.
 */
static void update_task_scan_period(struct task_struct *p,
			unsigned long shared, unsigned long private)
{
	unsigned int period_slot;
	int lr_ratio, ps_ratio;
	int diff;

	unsigned long remote = p->numa_faults_locality[0];
	unsigned long local = p->numa_faults_locality[1];

	/*
	 * If there were no record hinting faults then either the task is
	 * completely idle or all activity is areas that are not of interest
	 * to automatic numa balancing. Related to that, if there were failed
	 * migration then it implies we are migrating too quickly or the local
	 * node is overloaded. In either case, scan slower
	 */
	if (local + shared == 0 || p->numa_faults_locality[2]) {
		p->numa_scan_period = min(p->numa_scan_period_max,
			p->numa_scan_period << 1);

		p->mm->numa_next_scan = jiffies +
			msecs_to_jiffies(p->numa_scan_period);

		return;
	}

	/*
	 * Prepare to scale scan period relative to the current period.
	 *	 == NUMA_PERIOD_THRESHOLD scan period stays the same
	 *       <  NUMA_PERIOD_THRESHOLD scan period decreases (scan faster)
	 *	 >= NUMA_PERIOD_THRESHOLD scan period increases (scan slower)
	 */
	period_slot = DIV_ROUND_UP(p->numa_scan_period, NUMA_PERIOD_SLOTS);
	lr_ratio = (local * NUMA_PERIOD_SLOTS) / (local + remote);
	ps_ratio = (private * NUMA_PERIOD_SLOTS) / (private + shared);

	if (ps_ratio >= NUMA_PERIOD_THRESHOLD) {
		/*
		 * Most memory accesses are local. There is no need to
		 * do fast NUMA scanning, since memory is already local.
		 */
		int slot = ps_ratio - NUMA_PERIOD_THRESHOLD;
		if (!slot)
			slot = 1;
		diff = slot * period_slot;
	} else if (lr_ratio >= NUMA_PERIOD_THRESHOLD) {
		/*
		 * Most memory accesses are shared with other tasks.
		 * There is no point in continuing fast NUMA scanning,
		 * since other tasks may just move the memory elsewhere.
		 */
		int slot = lr_ratio - NUMA_PERIOD_THRESHOLD;
		if (!slot)
			slot = 1;
		diff = slot * period_slot;
	} else {
		/*
		 * Private memory faults exceed (SLOTS-THRESHOLD)/SLOTS,
		 * yet they are not on the local NUMA node. Speed up
		 * NUMA scanning to get the memory moved over.
		 */
		int ratio = max(lr_ratio, ps_ratio);
		diff = -(NUMA_PERIOD_THRESHOLD - ratio) * period_slot;
	}

	p->numa_scan_period = clamp(p->numa_scan_period + diff,
			task_scan_min(p), task_scan_max(p));
	memset(p->numa_faults_locality, 0, sizeof(p->numa_faults_locality));
}

/*
 * Get the fraction of time the task has been running since the last
 * NUMA placement cycle. The scheduler keeps similar statistics, but
 * decays those on a 32ms period, which is orders of magnitude off
 * from the dozens-of-seconds NUMA balancing period. Use the scheduler
 * stats only if the task is so new there are no NUMA statistics yet.
 */
static u64 numa_get_avg_runtime(struct task_struct *p, u64 *period)
{
	u64 runtime, delta, now;
	/* Use the start of this time slice to avoid calculations. */
	now = p->se.exec_start;
	runtime = p->se.sum_exec_runtime;

	if (p->last_task_numa_placement) {
		delta = runtime - p->last_sum_exec_runtime;
		*period = now - p->last_task_numa_placement;

		/* Avoid time going backwards, prevent potential divide error: */
		if (unlikely((s64)*period < 0))
			*period = 0;
	} else {
		delta = p->se.avg.load_sum;
		*period = LOAD_AVG_MAX;
	}

	p->last_sum_exec_runtime = runtime;
	p->last_task_numa_placement = now;

	return delta;
}

/*
 * Determine the preferred nid for a task in a numa_group. This needs to
 * be done in a way that produces consistent results with group_weight,
 * otherwise workloads might not converge.
 */
static int preferred_group_nid(struct task_struct *p, int nid)
{
	nodemask_t nodes;
	int dist;

	/* Direct connections between all NUMA nodes. */
	if (sched_numa_topology_type == NUMA_DIRECT)
		return nid;

	/*
	 * On a system with glueless mesh NUMA topology, group_weight
	 * scores nodes according to the number of NUMA hinting faults on
	 * both the node itself, and on nearby nodes.
	 */
	if (sched_numa_topology_type == NUMA_GLUELESS_MESH) {
		unsigned long score, max_score = 0;
		int node, max_node = nid;

		dist = sched_max_numa_distance;

		for_each_online_node(node) {
			score = group_weight(p, node, dist);
			if (score > max_score) {
				max_score = score;
				max_node = node;
			}
		}
		return max_node;
	}

	/*
	 * Finding the preferred nid in a system with NUMA backplane
	 * interconnect topology is more involved. The goal is to locate
	 * tasks from numa_groups near each other in the system, and
	 * untangle workloads from different sides of the system. This requires
	 * searching down the hierarchy of node groups, recursively searching
	 * inside the highest scoring group of nodes. The nodemask tricks
	 * keep the complexity of the search down.
	 */
	nodes = node_online_map;
	for (dist = sched_max_numa_distance; dist > LOCAL_DISTANCE; dist--) {
		unsigned long max_faults = 0;
		nodemask_t max_group = NODE_MASK_NONE;
		int a, b;

		/* Are there nodes at this distance from each other? */
		if (!find_numa_distance(dist))
			continue;

		for_each_node_mask(a, nodes) {
			unsigned long faults = 0;
			nodemask_t this_group;
			nodes_clear(this_group);

			/* Sum group's NUMA faults; includes a==b case. */
			for_each_node_mask(b, nodes) {
				if (node_distance(a, b) < dist) {
					faults += group_faults(p, b);
					node_set(b, this_group);
					node_clear(b, nodes);
				}
			}

			/* Remember the top group. */
			if (faults > max_faults) {
				max_faults = faults;
				max_group = this_group;
				/*
				 * subtle: at the smallest distance there is
				 * just one node left in each "group", the
				 * winner is the preferred nid.
				 */
				nid = a;
			}
		}
		/* Next round, evaluate the nodes within max_group. */
		if (!max_faults)
			break;
		nodes = max_group;
	}
	return nid;
}

static void task_numa_placement(struct task_struct *p)
{
	int seq, nid, max_nid = -1;
	unsigned long max_faults = 0;
	unsigned long fault_types[2] = { 0, 0 };
	unsigned long total_faults;
	u64 runtime, period;
	spinlock_t *group_lock = NULL;
	struct numa_group *ng;

	/*
	 * The p->mm->numa_scan_seq field gets updated without
	 * exclusive access. Use READ_ONCE() here to ensure
	 * that the field is read in a single access:
	 */
	seq = READ_ONCE(p->mm->numa_scan_seq);
	if (p->numa_scan_seq == seq)
		return;
	p->numa_scan_seq = seq;
	p->numa_scan_period_max = task_scan_max(p);

	total_faults = p->numa_faults_locality[0] +
		       p->numa_faults_locality[1];
	runtime = numa_get_avg_runtime(p, &period);

	/* If the task is part of a group prevent parallel updates to group stats */
	ng = deref_curr_numa_group(p);
	if (ng) {
		group_lock = &ng->lock;
		spin_lock_irq(group_lock);
	}

	/* Find the node with the highest number of faults */
	for_each_online_node(nid) {
		/* Keep track of the offsets in numa_faults array */
		int mem_idx, membuf_idx, cpu_idx, cpubuf_idx;
		unsigned long faults = 0, group_faults = 0;
		int priv;

		for (priv = 0; priv < NR_NUMA_HINT_FAULT_TYPES; priv++) {
			long diff, f_diff, f_weight;

			mem_idx = task_faults_idx(NUMA_MEM, nid, priv);
			membuf_idx = task_faults_idx(NUMA_MEMBUF, nid, priv);
			cpu_idx = task_faults_idx(NUMA_CPU, nid, priv);
			cpubuf_idx = task_faults_idx(NUMA_CPUBUF, nid, priv);

			/* Decay existing window, copy faults since last scan */
			diff = p->numa_faults[membuf_idx] - p->numa_faults[mem_idx] / 2;
			fault_types[priv] += p->numa_faults[membuf_idx];
			p->numa_faults[membuf_idx] = 0;

			/*
			 * Normalize the faults_from, so all tasks in a group
			 * count according to CPU use, instead of by the raw
			 * number of faults. Tasks with little runtime have
			 * little over-all impact on throughput, and thus their
			 * faults are less important.
			 */
			f_weight = div64_u64(runtime << 16, period + 1);
			f_weight = (f_weight * p->numa_faults[cpubuf_idx]) /
				   (total_faults + 1);
			f_diff = f_weight - p->numa_faults[cpu_idx] / 2;
			p->numa_faults[cpubuf_idx] = 0;

			p->numa_faults[mem_idx] += diff;
			p->numa_faults[cpu_idx] += f_diff;
			faults += p->numa_faults[mem_idx];
			p->total_numa_faults += diff;
			if (ng) {
				/*
				 * safe because we can only change our own group
				 *
				 * mem_idx represents the offset for a given
				 * nid and priv in a specific region because it
				 * is at the beginning of the numa_faults array.
				 */
				ng->faults[mem_idx] += diff;
				ng->faults_cpu[mem_idx] += f_diff;
				ng->total_faults += diff;
				group_faults += ng->faults[mem_idx];
			}
		}

		if (!ng) {
			if (faults > max_faults) {
				max_faults = faults;
				max_nid = nid;
			}
		} else if (group_faults > max_faults) {
			max_faults = group_faults;
			max_nid = nid;
		}
	}

	if (ng) {
		numa_group_count_active_nodes(ng);
		spin_unlock_irq(group_lock);
		max_nid = preferred_group_nid(p, max_nid);
	}

	if (max_faults) {
		/* Set the new preferred node */
		if (max_nid != p->numa_preferred_nid)
			sched_setnuma(p, max_nid);
	}

	update_task_scan_period(p, fault_types[0], fault_types[1]);
}

static inline int get_numa_group(struct numa_group *grp)
{
	return atomic_inc_not_zero(&grp->refcount);
}

static inline void put_numa_group(struct numa_group *grp)
{
	if (atomic_dec_and_test(&grp->refcount))
		kfree_rcu(grp, rcu);
}

static void task_numa_group(struct task_struct *p, int cpupid, int flags,
			int *priv)
{
	struct numa_group *grp, *my_grp;
	struct task_struct *tsk;
	bool join = false;
	int cpu = cpupid_to_cpu(cpupid);
	int i;

	if (unlikely(!deref_curr_numa_group(p))) {
		unsigned int size = sizeof(struct numa_group) +
				    4*nr_node_ids*sizeof(unsigned long);

		grp = kzalloc(size, GFP_KERNEL | __GFP_NOWARN);
		if (!grp)
			return;

		atomic_set(&grp->refcount, 1);
		grp->active_nodes = 1;
		grp->max_faults_cpu = 0;
		spin_lock_init(&grp->lock);
		grp->gid = p->pid;
		/* Second half of the array tracks nids where faults happen */
		grp->faults_cpu = grp->faults + NR_NUMA_HINT_FAULT_TYPES *
						nr_node_ids;

		for (i = 0; i < NR_NUMA_HINT_FAULT_STATS * nr_node_ids; i++)
			grp->faults[i] = p->numa_faults[i];

		grp->total_faults = p->total_numa_faults;

		grp->nr_tasks++;
		rcu_assign_pointer(p->numa_group, grp);
	}

	rcu_read_lock();
	tsk = READ_ONCE(cpu_rq(cpu)->curr);

	if (!cpupid_match_pid(tsk, cpupid))
		goto no_join;

	grp = rcu_dereference(tsk->numa_group);
	if (!grp)
		goto no_join;

	my_grp = deref_curr_numa_group(p);
	if (grp == my_grp)
		goto no_join;

	/*
	 * Only join the other group if its bigger; if we're the bigger group,
	 * the other task will join us.
	 */
	if (my_grp->nr_tasks > grp->nr_tasks)
		goto no_join;

	/*
	 * Tie-break on the grp address.
	 */
	if (my_grp->nr_tasks == grp->nr_tasks && my_grp > grp)
		goto no_join;

	/* Always join threads in the same process. */
	if (tsk->mm == current->mm)
		join = true;

	/* Simple filter to avoid false positives due to PID collisions */
	if (flags & TNF_SHARED)
		join = true;

	/* Update priv based on whether false sharing was detected */
	*priv = !join;

	if (join && !get_numa_group(grp))
		goto no_join;

	rcu_read_unlock();

	if (!join)
		return;

	BUG_ON(irqs_disabled());
	double_lock_irq(&my_grp->lock, &grp->lock);

	for (i = 0; i < NR_NUMA_HINT_FAULT_STATS * nr_node_ids; i++) {
		my_grp->faults[i] -= p->numa_faults[i];
		grp->faults[i] += p->numa_faults[i];
	}
	my_grp->total_faults -= p->total_numa_faults;
	grp->total_faults += p->total_numa_faults;

	my_grp->nr_tasks--;
	grp->nr_tasks++;

	spin_unlock(&my_grp->lock);
	spin_unlock_irq(&grp->lock);

	rcu_assign_pointer(p->numa_group, grp);

	put_numa_group(my_grp);
	return;

no_join:
	rcu_read_unlock();
	return;
}

/*
 * Get rid of NUMA staticstics associated with a task (either current or dead).
 * If @final is set, the task is dead and has reached refcount zero, so we can
 * safely free all relevant data structures. Otherwise, there might be
 * concurrent reads from places like load balancing and procfs, and we should
 * reset the data back to default state without freeing ->numa_faults.
 */
void task_numa_free(struct task_struct *p, bool final)
{
	/* safe: p either is current or is being freed by current */
	struct numa_group *grp = rcu_dereference_raw(p->numa_group);
	unsigned long *numa_faults = p->numa_faults;
	unsigned long flags;
	int i;

	if (!numa_faults)
		return;

	if (grp) {
		spin_lock_irqsave(&grp->lock, flags);
		for (i = 0; i < NR_NUMA_HINT_FAULT_STATS * nr_node_ids; i++)
			grp->faults[i] -= p->numa_faults[i];
		grp->total_faults -= p->total_numa_faults;

		grp->nr_tasks--;
		spin_unlock_irqrestore(&grp->lock, flags);
		RCU_INIT_POINTER(p->numa_group, NULL);
		put_numa_group(grp);
	}

	if (final) {
		p->numa_faults = NULL;
		kfree(numa_faults);
	} else {
		p->total_numa_faults = 0;
		for (i = 0; i < NR_NUMA_HINT_FAULT_STATS * nr_node_ids; i++)
			numa_faults[i] = 0;
	}
}

/*
 * Got a PROT_NONE fault for a page on @node.
 */
void task_numa_fault(int last_cpupid, int mem_node, int pages, int flags)
{
	struct task_struct *p = current;
	bool migrated = flags & TNF_MIGRATED;
	int cpu_node = task_node(current);
	int local = !!(flags & TNF_FAULT_LOCAL);
	struct numa_group *ng;
	int priv;

	if (!static_branch_likely(&sched_numa_balancing))
		return;

	/* for example, ksmd faulting in a user's mm */
	if (!p->mm)
		return;

	/* Allocate buffer to track faults on a per-node basis */
	if (unlikely(!p->numa_faults)) {
		int size = sizeof(*p->numa_faults) *
			   NR_NUMA_HINT_FAULT_BUCKETS * nr_node_ids;

		p->numa_faults = kzalloc(size, GFP_KERNEL|__GFP_NOWARN);
		if (!p->numa_faults)
			return;

		p->total_numa_faults = 0;
		memset(p->numa_faults_locality, 0, sizeof(p->numa_faults_locality));
	}

	/*
	 * First accesses are treated as private, otherwise consider accesses
	 * to be private if the accessing pid has not changed
	 */
	if (unlikely(last_cpupid == (-1 & LAST_CPUPID_MASK))) {
		priv = 1;
	} else {
		priv = cpupid_match_pid(p, last_cpupid);
		if (!priv && !(flags & TNF_NO_GROUP))
			task_numa_group(p, last_cpupid, flags, &priv);
	}

	/*
	 * If a workload spans multiple NUMA nodes, a shared fault that
	 * occurs wholly within the set of nodes that the workload is
	 * actively using should be counted as local. This allows the
	 * scan rate to slow down when a workload has settled down.
	 */
	ng = deref_curr_numa_group(p);
	if (!priv && !local && ng && ng->active_nodes > 1 &&
				numa_is_active_node(cpu_node, ng) &&
				numa_is_active_node(mem_node, ng))
		local = 1;

	/*
	 * Retry task to preferred node migration periodically, in case it
	 * case it previously failed, or the scheduler moved us.
	 */
	if (time_after(jiffies, p->numa_migrate_retry)) {
		task_numa_placement(p);
		numa_migrate_preferred(p);
	}

	if (migrated)
		p->numa_pages_migrated += pages;
	if (flags & TNF_MIGRATE_FAIL)
		p->numa_faults_locality[2] += pages;

	p->numa_faults[task_faults_idx(NUMA_MEMBUF, mem_node, priv)] += pages;
	p->numa_faults[task_faults_idx(NUMA_CPUBUF, cpu_node, priv)] += pages;
	p->numa_faults_locality[local] += pages;
}

static void reset_ptenuma_scan(struct task_struct *p)
{
	/*
	 * We only did a read acquisition of the mmap sem, so
	 * p->mm->numa_scan_seq is written to without exclusive access
	 * and the update is not guaranteed to be atomic. That's not
	 * much of an issue though, since this is just used for
	 * statistical sampling. Use READ_ONCE/WRITE_ONCE, which are not
	 * expensive, to avoid any form of compiler optimizations:
	 */
	WRITE_ONCE(p->mm->numa_scan_seq, READ_ONCE(p->mm->numa_scan_seq) + 1);
	p->mm->numa_scan_offset = 0;
}

/*
 * The expensive part of numa migration is done from task_work context.
 * Triggered from task_tick_numa().
 */
void task_numa_work(struct callback_head *work)
{
	unsigned long migrate, next_scan, now = jiffies;
	struct task_struct *p = current;
	struct mm_struct *mm = p->mm;
	u64 runtime = p->se.sum_exec_runtime;
	struct vm_area_struct *vma;
	unsigned long start, end;
	unsigned long nr_pte_updates = 0;
	long pages, virtpages;

	SCHED_WARN_ON(p != container_of(work, struct task_struct, numa_work));

	work->next = work; /* protect against double add */
	/*
	 * Who cares about NUMA placement when they're dying.
	 *
	 * NOTE: make sure not to dereference p->mm before this check,
	 * exit_task_work() happens _after_ exit_mm() so we could be called
	 * without p->mm even though we still had it when we enqueued this
	 * work.
	 */
	if (p->flags & PF_EXITING)
		return;

	if (!mm->numa_next_scan) {
		mm->numa_next_scan = now +
			msecs_to_jiffies(sysctl_numa_balancing_scan_delay);
	}

	/*
	 * Enforce maximal scan/migration frequency..
	 */
	migrate = mm->numa_next_scan;
	if (time_before(now, migrate))
		return;

	if (p->numa_scan_period == 0) {
		p->numa_scan_period_max = task_scan_max(p);
		p->numa_scan_period = task_scan_start(p);
	}

	next_scan = now + msecs_to_jiffies(p->numa_scan_period);
	if (cmpxchg(&mm->numa_next_scan, migrate, next_scan) != migrate)
		return;

	/*
	 * Delay this task enough that another task of this mm will likely win
	 * the next time around.
	 */
	p->node_stamp += 2 * TICK_NSEC;

	start = mm->numa_scan_offset;
	pages = sysctl_numa_balancing_scan_size;
	pages <<= 20 - PAGE_SHIFT; /* MB in pages */
	virtpages = pages * 8;	   /* Scan up to this much virtual space */
	if (!pages)
		return;


	if (!down_read_trylock(&mm->mmap_sem))
		return;
	vma = find_vma(mm, start);
	if (!vma) {
		reset_ptenuma_scan(p);
		start = 0;
		vma = mm->mmap;
	}
	for (; vma; vma = vma->vm_next) {
		if (!vma_migratable(vma) || !vma_policy_mof(vma) ||
			is_vm_hugetlb_page(vma) || (vma->vm_flags & VM_MIXEDMAP)) {
			continue;
		}

		/*
		 * Shared library pages mapped by multiple processes are not
		 * migrated as it is expected they are cache replicated. Avoid
		 * hinting faults in read-only file-backed mappings or the vdso
		 * as migrating the pages will be of marginal benefit.
		 */
		if (!vma->vm_mm ||
		    (vma->vm_file && (vma->vm_flags & (VM_READ|VM_WRITE)) == (VM_READ)))
			continue;

		/*
		 * Skip inaccessible VMAs to avoid any confusion between
		 * PROT_NONE and NUMA hinting ptes
		 */
		if (!(vma->vm_flags & (VM_READ | VM_EXEC | VM_WRITE)))
			continue;

		do {
			start = max(start, vma->vm_start);
			end = ALIGN(start + (pages << PAGE_SHIFT), HPAGE_SIZE);
			end = min(end, vma->vm_end);
			nr_pte_updates = change_prot_numa(vma, start, end);

			/*
			 * Try to scan sysctl_numa_balancing_size worth of
			 * hpages that have at least one present PTE that
			 * is not already pte-numa. If the VMA contains
			 * areas that are unused or already full of prot_numa
			 * PTEs, scan up to virtpages, to skip through those
			 * areas faster.
			 */
			if (nr_pte_updates)
				pages -= (end - start) >> PAGE_SHIFT;
			virtpages -= (end - start) >> PAGE_SHIFT;

			start = end;
			if (pages <= 0 || virtpages <= 0)
				goto out;

			cond_resched();
		} while (end != vma->vm_end);
	}

out:
	/*
	 * It is possible to reach the end of the VMA list but the last few
	 * VMAs are not guaranteed to the vma_migratable. If they are not, we
	 * would find the !migratable VMA on the next scan but not reset the
	 * scanner to the start so check it now.
	 */
	if (vma)
		mm->numa_scan_offset = start;
	else
		reset_ptenuma_scan(p);
	up_read(&mm->mmap_sem);

	/*
	 * Make sure tasks use at least 32x as much time to run other code
	 * than they used here, to limit NUMA PTE scanning overhead to 3% max.
	 * Usually update_task_scan_period slows down scanning enough; on an
	 * overloaded system we need to limit overhead on a per task basis.
	 */
	if (unlikely(p->se.sum_exec_runtime != runtime)) {
		u64 diff = p->se.sum_exec_runtime - runtime;
		p->node_stamp += 32 * diff;
	}
}

/*
 * Drive the periodic memory faults..
 */
void task_tick_numa(struct rq *rq, struct task_struct *curr)
{
	struct callback_head *work = &curr->numa_work;
	u64 period, now;

	/*
	 * We don't care about NUMA placement if we don't have memory.
	 */
	if (!curr->mm || (curr->flags & PF_EXITING) || work->next != work)
		return;

	/*
	 * Using runtime rather than walltime has the dual advantage that
	 * we (mostly) drive the selection from busy threads and that the
	 * task needs to have done some actual work before we bother with
	 * NUMA placement.
	 */
	now = curr->se.sum_exec_runtime;
	period = (u64)curr->numa_scan_period * NSEC_PER_MSEC;

	if (now > curr->node_stamp + period) {
		if (!curr->node_stamp)
			curr->numa_scan_period = task_scan_start(curr);
		curr->node_stamp += period;

		if (!time_before(jiffies, curr->mm->numa_next_scan)) {
			init_task_work(work, task_numa_work); /* TODO: move this into sched_fork() */
			task_work_add(curr, work, true);
		}
	}
}

static void update_scan_period(struct task_struct *p, int new_cpu)
{
	int src_nid = cpu_to_node(task_cpu(p));
	int dst_nid = cpu_to_node(new_cpu);

	if (!static_branch_likely(&sched_numa_balancing))
		return;

	if (!p->mm || !p->numa_faults || (p->flags & PF_EXITING))
		return;

	if (src_nid == dst_nid)
		return;

	/*
	 * Allow resets if faults have been trapped before one scan
	 * has completed. This is most likely due to a new task that
	 * is pulled cross-node due to wakeups or load balancing.
	 */
	if (p->numa_scan_seq) {
		/*
		 * Avoid scan adjustments if moving to the preferred
		 * node or if the task was not previously running on
		 * the preferred node.
		 */
		if (dst_nid == p->numa_preferred_nid ||
		    (p->numa_preferred_nid != -1 && src_nid != p->numa_preferred_nid))
			return;
	}

	p->numa_scan_period = task_scan_start(p);
}

#else
static void task_tick_numa(struct rq *rq, struct task_struct *curr)
{
}

static inline void account_numa_enqueue(struct rq *rq, struct task_struct *p)
{
}

static inline void account_numa_dequeue(struct rq *rq, struct task_struct *p)
{
}

static inline void update_scan_period(struct task_struct *p, int new_cpu)
{
}

#endif /* CONFIG_NUMA_BALANCING */

static void
account_entity_enqueue(struct cfs_rq *cfs_rq, struct sched_entity *se)
{
	update_load_add(&cfs_rq->load, se->load.weight);
	if (!parent_entity(se))
		update_load_add(&rq_of(cfs_rq)->load, se->load.weight);
#ifdef CONFIG_SMP
	if (entity_is_task(se)) {
		struct rq *rq = rq_of(cfs_rq);

		account_numa_enqueue(rq, task_of(se));
		list_add(&se->group_node, &rq->cfs_tasks);
	}
#endif
	cfs_rq->nr_running++;
}

static void
account_entity_dequeue(struct cfs_rq *cfs_rq, struct sched_entity *se)
{
	update_load_sub(&cfs_rq->load, se->load.weight);
	if (!parent_entity(se))
		update_load_sub(&rq_of(cfs_rq)->load, se->load.weight);
#ifdef CONFIG_SMP
	if (entity_is_task(se)) {
		account_numa_dequeue(rq_of(cfs_rq), task_of(se));
		list_del_init(&se->group_node);
	}
#endif
	cfs_rq->nr_running--;
}

/*
 * Signed add and clamp on underflow.
 *
 * Explicitly do a load-store to ensure the intermediate value never hits
 * memory. This allows lockless observations without ever seeing the negative
 * values.
 */
#define add_positive(_ptr, _val) do {                           \
	typeof(_ptr) ptr = (_ptr);                              \
	typeof(_val) val = (_val);                              \
	typeof(*ptr) res, var = READ_ONCE(*ptr);                \
								\
	res = var + val;                                        \
								\
	if (val < 0 && res > var)                               \
		res = 0;                                        \
								\
	WRITE_ONCE(*ptr, res);                                  \
} while (0)

/*
 * Unsigned subtract and clamp on underflow.
 *
 * Explicitly do a load-store to ensure the intermediate value never hits
 * memory. This allows lockless observations without ever seeing the negative
 * values.
 */
#define sub_positive(_ptr, _val) do {				\
	typeof(_ptr) ptr = (_ptr);				\
	typeof(*ptr) val = (_val);				\
	typeof(*ptr) res, var = READ_ONCE(*ptr);		\
	res = var - val;					\
	if (res > var)						\
		res = 0;					\
	WRITE_ONCE(*ptr, res);					\
} while (0)

#ifdef CONFIG_SMP
static inline void
enqueue_runnable_load_avg(struct cfs_rq *cfs_rq, struct sched_entity *se)
{
	cfs_rq->runnable_weight += se->runnable_weight;

	cfs_rq->avg.runnable_load_avg += se->avg.runnable_load_avg;
	cfs_rq->avg.runnable_load_sum += se_runnable(se) * se->avg.runnable_load_sum;
}

static inline void
dequeue_runnable_load_avg(struct cfs_rq *cfs_rq, struct sched_entity *se)
{
	cfs_rq->runnable_weight -= se->runnable_weight;

	sub_positive(&cfs_rq->avg.runnable_load_avg, se->avg.runnable_load_avg);
	sub_positive(&cfs_rq->avg.runnable_load_sum,
		     se_runnable(se) * se->avg.runnable_load_sum);
}

static inline void
enqueue_load_avg(struct cfs_rq *cfs_rq, struct sched_entity *se)
{
	cfs_rq->avg.load_avg += se->avg.load_avg;
	cfs_rq->avg.load_sum += se_weight(se) * se->avg.load_sum;
}

static inline void
dequeue_load_avg(struct cfs_rq *cfs_rq, struct sched_entity *se)
{
	sub_positive(&cfs_rq->avg.load_avg, se->avg.load_avg);
	sub_positive(&cfs_rq->avg.load_sum, se_weight(se) * se->avg.load_sum);
}
#else
static inline void
enqueue_runnable_load_avg(struct cfs_rq *cfs_rq, struct sched_entity *se) { }
static inline void
dequeue_runnable_load_avg(struct cfs_rq *cfs_rq, struct sched_entity *se) { }
static inline void
enqueue_load_avg(struct cfs_rq *cfs_rq, struct sched_entity *se) { }
static inline void
dequeue_load_avg(struct cfs_rq *cfs_rq, struct sched_entity *se) { }
#endif

static void reweight_entity(struct cfs_rq *cfs_rq, struct sched_entity *se,
			    unsigned long weight, unsigned long runnable)
{
	if (se->on_rq) {
		/* commit outstanding execution time */
		if (cfs_rq->curr == se)
			update_curr(cfs_rq);
		account_entity_dequeue(cfs_rq, se);
		dequeue_runnable_load_avg(cfs_rq, se);
	}
	dequeue_load_avg(cfs_rq, se);

	se->runnable_weight = runnable;
	update_load_set(&se->load, weight);

#ifdef CONFIG_SMP
	do {
		u32 divider = LOAD_AVG_MAX - 1024 + se->avg.period_contrib;

		se->avg.load_avg = div_u64(se_weight(se) * se->avg.load_sum, divider);
		se->avg.runnable_load_avg =
			div_u64(se_runnable(se) * se->avg.runnable_load_sum, divider);
	} while (0);
#endif

	enqueue_load_avg(cfs_rq, se);
	if (se->on_rq) {
		account_entity_enqueue(cfs_rq, se);
		enqueue_runnable_load_avg(cfs_rq, se);
	}
}

void reweight_task(struct task_struct *p, int prio)
{
	struct sched_entity *se = &p->se;
	struct cfs_rq *cfs_rq = cfs_rq_of(se);
	struct load_weight *load = &se->load;
	unsigned long weight = scale_load(sched_prio_to_weight[prio]);

	reweight_entity(cfs_rq, se, weight, weight);
	load->inv_weight = sched_prio_to_wmult[prio];
}

#ifdef CONFIG_FAIR_GROUP_SCHED
#ifdef CONFIG_SMP
/*
 * All this does is approximate the hierarchical proportion which includes that
 * global sum we all love to hate.
 *
 * That is, the weight of a group entity, is the proportional share of the
 * group weight based on the group runqueue weights. That is:
 *
 *                     tg->weight * grq->load.weight
 *   ge->load.weight = -----------------------------               (1)
 *			  \Sum grq->load.weight
 *
 * Now, because computing that sum is prohibitively expensive to compute (been
 * there, done that) we approximate it with this average stuff. The average
 * moves slower and therefore the approximation is cheaper and more stable.
 *
 * So instead of the above, we substitute:
 *
 *   grq->load.weight -> grq->avg.load_avg                         (2)
 *
 * which yields the following:
 *
 *                     tg->weight * grq->avg.load_avg
 *   ge->load.weight = ------------------------------              (3)
 *				tg->load_avg
 *
 * Where: tg->load_avg ~= \Sum grq->avg.load_avg
 *
 * That is shares_avg, and it is right (given the approximation (2)).
 *
 * The problem with it is that because the average is slow -- it was designed
 * to be exactly that of course -- this leads to transients in boundary
 * conditions. In specific, the case where the group was idle and we start the
 * one task. It takes time for our CPU's grq->avg.load_avg to build up,
 * yielding bad latency etc..
 *
 * Now, in that special case (1) reduces to:
 *
 *                     tg->weight * grq->load.weight
 *   ge->load.weight = ----------------------------- = tg->weight   (4)
 *			    grp->load.weight
 *
 * That is, the sum collapses because all other CPUs are idle; the UP scenario.
 *
 * So what we do is modify our approximation (3) to approach (4) in the (near)
 * UP case, like:
 *
 *   ge->load.weight =
 *
 *              tg->weight * grq->load.weight
 *     ---------------------------------------------------         (5)
 *     tg->load_avg - grq->avg.load_avg + grq->load.weight
 *
 * But because grq->load.weight can drop to 0, resulting in a divide by zero,
 * we need to use grq->avg.load_avg as its lower bound, which then gives:
 *
 *
 *                     tg->weight * grq->load.weight
 *   ge->load.weight = -----------------------------		   (6)
 *				tg_load_avg'
 *
 * Where:
 *
 *   tg_load_avg' = tg->load_avg - grq->avg.load_avg +
 *                  max(grq->load.weight, grq->avg.load_avg)
 *
 * And that is shares_weight and is icky. In the (near) UP case it approaches
 * (4) while in the normal case it approaches (3). It consistently
 * overestimates the ge->load.weight and therefore:
 *
 *   \Sum ge->load.weight >= tg->weight
 *
 * hence icky!
 */
static long calc_group_shares(struct cfs_rq *cfs_rq)
{
	long tg_weight, tg_shares, load, shares;
	struct task_group *tg = cfs_rq->tg;

	tg_shares = READ_ONCE(tg->shares);

	load = max(scale_load_down(cfs_rq->load.weight), cfs_rq->avg.load_avg);

	tg_weight = atomic_long_read(&tg->load_avg);

	/* Ensure tg_weight >= load */
	tg_weight -= cfs_rq->tg_load_avg_contrib;
	tg_weight += load;

	shares = (tg_shares * load);
	if (tg_weight)
		shares /= tg_weight;

	/*
	 * MIN_SHARES has to be unscaled here to support per-CPU partitioning
	 * of a group with small tg->shares value. It is a floor value which is
	 * assigned as a minimum load.weight to the sched_entity representing
	 * the group on a CPU.
	 *
	 * E.g. on 64-bit for a group with tg->shares of scale_load(15)=15*1024
	 * on an 8-core system with 8 tasks each runnable on one CPU shares has
	 * to be 15*1024*1/8=1920 instead of scale_load(MIN_SHARES)=2*1024. In
	 * case no task is runnable on a CPU MIN_SHARES=2 should be returned
	 * instead of 0.
	 */
	return clamp_t(long, shares, MIN_SHARES, tg_shares);
}

/*
 * This calculates the effective runnable weight for a group entity based on
 * the group entity weight calculated above.
 *
 * Because of the above approximation (2), our group entity weight is
 * an load_avg based ratio (3). This means that it includes blocked load and
 * does not represent the runnable weight.
 *
 * Approximate the group entity's runnable weight per ratio from the group
 * runqueue:
 *
 *					     grq->avg.runnable_load_avg
 *   ge->runnable_weight = ge->load.weight * -------------------------- (7)
 *						 grq->avg.load_avg
 *
 * However, analogous to above, since the avg numbers are slow, this leads to
 * transients in the from-idle case. Instead we use:
 *
 *   ge->runnable_weight = ge->load.weight *
 *
 *		max(grq->avg.runnable_load_avg, grq->runnable_weight)
 *		-----------------------------------------------------	(8)
 *		      max(grq->avg.load_avg, grq->load.weight)
 *
 * Where these max() serve both to use the 'instant' values to fix the slow
 * from-idle and avoid the /0 on to-idle, similar to (6).
 */
static long calc_group_runnable(struct cfs_rq *cfs_rq, long shares)
{
	long runnable, load_avg;

	load_avg = max(cfs_rq->avg.load_avg,
		       scale_load_down(cfs_rq->load.weight));

	runnable = max(cfs_rq->avg.runnable_load_avg,
		       scale_load_down(cfs_rq->runnable_weight));

	runnable *= shares;
	if (load_avg)
		runnable /= load_avg;

	return clamp_t(long, runnable, MIN_SHARES, shares);
}
#endif /* CONFIG_SMP */

static inline int throttled_hierarchy(struct cfs_rq *cfs_rq);

/*
 * Recomputes the group entity based on the current state of its group
 * runqueue.
 */
static void update_cfs_group(struct sched_entity *se)
{
	struct cfs_rq *gcfs_rq = group_cfs_rq(se);
	long shares, runnable;

	if (!gcfs_rq)
		return;

	if (throttled_hierarchy(gcfs_rq))
		return;

#ifndef CONFIG_SMP
	runnable = shares = READ_ONCE(gcfs_rq->tg->shares);

	if (likely(se->load.weight == shares))
		return;
#else
	shares   = calc_group_shares(gcfs_rq);
	runnable = calc_group_runnable(gcfs_rq, shares);
#endif

	reweight_entity(cfs_rq_of(se), se, shares, runnable);
}

#else /* CONFIG_FAIR_GROUP_SCHED */
static inline void update_cfs_group(struct sched_entity *se)
{
}
#endif /* CONFIG_FAIR_GROUP_SCHED */

static inline void cfs_rq_util_change(struct cfs_rq *cfs_rq, int flags)
{
	struct rq *rq = rq_of(cfs_rq);

	if (&rq->cfs == cfs_rq || (flags & SCHED_CPUFREQ_MIGRATION)) {
		/*
		 * There are a few boundary cases this might miss but it should
		 * get called often enough that that should (hopefully) not be
		 * a real problem.
		 *
		 * It will not get called when we go idle, because the idle
		 * thread is a different class (!fair), nor will the utilization
		 * number include things like RT tasks.
		 *
		 * As is, the util number is not freq-invariant (we'd have to
		 * implement arch_scale_freq_capacity() for that).
		 *
		 * See cpu_util().
		 */
		cpufreq_update_util(rq, flags);
	}
}

static inline int per_task_boost(struct task_struct *p)
{
	if (p->boost_period) {
		if (sched_clock() > p->boost_expires) {
			p->boost_period = 0;
			p->boost_expires = 0;
			p->boost = 0;
		}
	}
	return p->boost;
}

#ifdef CONFIG_SMP
#ifdef CONFIG_FAIR_GROUP_SCHED
/**
 * update_tg_load_avg - update the tg's load avg
 * @cfs_rq: the cfs_rq whose avg changed
 * @force: update regardless of how small the difference
 *
 * This function 'ensures': tg->load_avg := \Sum tg->cfs_rq[]->avg.load.
 * However, because tg->load_avg is a global value there are performance
 * considerations.
 *
 * In order to avoid having to look at the other cfs_rq's, we use a
 * differential update where we store the last value we propagated. This in
 * turn allows skipping updates if the differential is 'small'.
 *
 * Updating tg's load_avg is necessary before update_cfs_share().
 */
static inline void update_tg_load_avg(struct cfs_rq *cfs_rq, int force)
{
	long delta = cfs_rq->avg.load_avg - cfs_rq->tg_load_avg_contrib;

	/*
	 * No need to update load_avg for root_task_group as it is not used.
	 */
	if (cfs_rq->tg == &root_task_group)
		return;

	if (force || abs(delta) > cfs_rq->tg_load_avg_contrib / 64) {
		atomic_long_add(delta, &cfs_rq->tg->load_avg);
		cfs_rq->tg_load_avg_contrib = cfs_rq->avg.load_avg;

		trace_sched_load_tg(cfs_rq);
	}
}

/*
 * Called within set_task_rq() right before setting a task's CPU. The
 * caller only guarantees p->pi_lock is held; no other assumptions,
 * including the state of rq->lock, should be made.
 */
void set_task_rq_fair(struct sched_entity *se,
		      struct cfs_rq *prev, struct cfs_rq *next)
{
	u64 p_last_update_time;
	u64 n_last_update_time;

	if (!sched_feat(ATTACH_AGE_LOAD))
		return;

	/*
	 * We are supposed to update the task to "current" time, then its up to
	 * date and ready to go to new CPU/cfs_rq. But we have difficulty in
	 * getting what current time is, so simply throw away the out-of-date
	 * time. This will result in the wakee task is less decayed, but giving
	 * the wakee more load sounds not bad.
	 */
	if (!(se->avg.last_update_time && prev))
		return;

#ifndef CONFIG_64BIT
	{
		u64 p_last_update_time_copy;
		u64 n_last_update_time_copy;

		do {
			p_last_update_time_copy = prev->load_last_update_time_copy;
			n_last_update_time_copy = next->load_last_update_time_copy;

			smp_rmb();

			p_last_update_time = prev->avg.last_update_time;
			n_last_update_time = next->avg.last_update_time;

		} while (p_last_update_time != p_last_update_time_copy ||
			 n_last_update_time != n_last_update_time_copy);
	}
#else
	p_last_update_time = prev->avg.last_update_time;
	n_last_update_time = next->avg.last_update_time;
#endif
	__update_load_avg_blocked_se(p_last_update_time, se);
	se->avg.last_update_time = n_last_update_time;
}


/*
 * When on migration a sched_entity joins/leaves the PELT hierarchy, we need to
 * propagate its contribution. The key to this propagation is the invariant
 * that for each group:
 *
 *   ge->avg == grq->avg						(1)
 *
 * _IFF_ we look at the pure running and runnable sums. Because they
 * represent the very same entity, just at different points in the hierarchy.
 *
 * Per the above update_tg_cfs_util() is trivial and simply copies the running
 * sum over (but still wrong, because the group entity and group rq do not have
 * their PELT windows aligned).
 *
 * However, update_tg_cfs_runnable() is more complex. So we have:
 *
 *   ge->avg.load_avg = ge->load.weight * ge->avg.runnable_avg		(2)
 *
 * And since, like util, the runnable part should be directly transferable,
 * the following would _appear_ to be the straight forward approach:
 *
 *   grq->avg.load_avg = grq->load.weight * grq->avg.runnable_avg	(3)
 *
 * And per (1) we have:
 *
 *   ge->avg.runnable_avg == grq->avg.runnable_avg
 *
 * Which gives:
 *
 *                      ge->load.weight * grq->avg.load_avg
 *   ge->avg.load_avg = -----------------------------------		(4)
 *                               grq->load.weight
 *
 * Except that is wrong!
 *
 * Because while for entities historical weight is not important and we
 * really only care about our future and therefore can consider a pure
 * runnable sum, runqueues can NOT do this.
 *
 * We specifically want runqueues to have a load_avg that includes
 * historical weights. Those represent the blocked load, the load we expect
 * to (shortly) return to us. This only works by keeping the weights as
 * integral part of the sum. We therefore cannot decompose as per (3).
 *
 * Another reason this doesn't work is that runnable isn't a 0-sum entity.
 * Imagine a rq with 2 tasks that each are runnable 2/3 of the time. Then the
 * rq itself is runnable anywhere between 2/3 and 1 depending on how the
 * runnable section of these tasks overlap (or not). If they were to perfectly
 * align the rq as a whole would be runnable 2/3 of the time. If however we
 * always have at least 1 runnable task, the rq as a whole is always runnable.
 *
 * So we'll have to approximate.. :/
 *
 * Given the constraint:
 *
 *   ge->avg.running_sum <= ge->avg.runnable_sum <= LOAD_AVG_MAX
 *
 * We can construct a rule that adds runnable to a rq by assuming minimal
 * overlap.
 *
 * On removal, we'll assume each task is equally runnable; which yields:
 *
 *   grq->avg.runnable_sum = grq->avg.load_sum / grq->load.weight
 *
 * XXX: only do this for the part of runnable > running ?
 *
 */

static inline void
update_tg_cfs_util(struct cfs_rq *cfs_rq, struct sched_entity *se, struct cfs_rq *gcfs_rq)
{
	long delta = gcfs_rq->avg.util_avg - se->avg.util_avg;

	/* Nothing to update */
	if (!delta)
		return;

	/*
	 * The relation between sum and avg is:
	 *
	 *   LOAD_AVG_MAX - 1024 + sa->period_contrib
	 *
	 * however, the PELT windows are not aligned between grq and gse.
	 */

	/* Set new sched_entity's utilization */
	se->avg.util_avg = gcfs_rq->avg.util_avg;
	se->avg.util_sum = se->avg.util_avg * LOAD_AVG_MAX;

	/* Update parent cfs_rq utilization */
	add_positive(&cfs_rq->avg.util_avg, delta);
	cfs_rq->avg.util_sum = cfs_rq->avg.util_avg * LOAD_AVG_MAX;
}

static inline void
update_tg_cfs_runnable(struct cfs_rq *cfs_rq, struct sched_entity *se, struct cfs_rq *gcfs_rq)
{
	long delta_avg, running_sum, runnable_sum = gcfs_rq->prop_runnable_sum;
	unsigned long runnable_load_avg, load_avg;
	u64 runnable_load_sum, load_sum = 0;
	s64 delta_sum;

	if (!runnable_sum)
		return;

	gcfs_rq->prop_runnable_sum = 0;

	if (runnable_sum >= 0) {
		/*
		 * Add runnable; clip at LOAD_AVG_MAX. Reflects that until
		 * the CPU is saturated running == runnable.
		 */
		runnable_sum += se->avg.load_sum;
		runnable_sum = min(runnable_sum, (long)LOAD_AVG_MAX);
	} else {
		/*
		 * Estimate the new unweighted runnable_sum of the gcfs_rq by
		 * assuming all tasks are equally runnable.
		 */
		if (scale_load_down(gcfs_rq->load.weight)) {
			load_sum = div_s64(gcfs_rq->avg.load_sum,
				scale_load_down(gcfs_rq->load.weight));
		}

		/* But make sure to not inflate se's runnable */
		runnable_sum = min(se->avg.load_sum, load_sum);
	}

	/*
	 * runnable_sum can't be lower than running_sum
	 * Rescale running sum to be in the same range as runnable sum
	 * running_sum is in [0 : LOAD_AVG_MAX <<  SCHED_CAPACITY_SHIFT]
	 * runnable_sum is in [0 : LOAD_AVG_MAX]
	 */
	running_sum = se->avg.util_sum >> SCHED_CAPACITY_SHIFT;
	runnable_sum = max(runnable_sum, running_sum);

	load_sum = (s64)se_weight(se) * runnable_sum;
	load_avg = div_s64(load_sum, LOAD_AVG_MAX);

	delta_sum = load_sum - (s64)se_weight(se) * se->avg.load_sum;
	delta_avg = load_avg - se->avg.load_avg;

	se->avg.load_sum = runnable_sum;
	se->avg.load_avg = load_avg;
	add_positive(&cfs_rq->avg.load_avg, delta_avg);
	add_positive(&cfs_rq->avg.load_sum, delta_sum);

	runnable_load_sum = (s64)se_runnable(se) * runnable_sum;
	runnable_load_avg = div_s64(runnable_load_sum, LOAD_AVG_MAX);
	delta_sum = runnable_load_sum - se_weight(se) * se->avg.runnable_load_sum;
	delta_avg = runnable_load_avg - se->avg.runnable_load_avg;

	se->avg.runnable_load_sum = runnable_sum;
	se->avg.runnable_load_avg = runnable_load_avg;

	if (se->on_rq) {
		add_positive(&cfs_rq->avg.runnable_load_avg, delta_avg);
		add_positive(&cfs_rq->avg.runnable_load_sum, delta_sum);
	}
}

static inline void add_tg_cfs_propagate(struct cfs_rq *cfs_rq, long runnable_sum)
{
	cfs_rq->propagate = 1;
	cfs_rq->prop_runnable_sum += runnable_sum;
}

/* Update task and its cfs_rq load average */
static inline int propagate_entity_load_avg(struct sched_entity *se)
{
	struct cfs_rq *cfs_rq, *gcfs_rq;

	if (entity_is_task(se))
		return 0;

	gcfs_rq = group_cfs_rq(se);
	if (!gcfs_rq->propagate)
		return 0;

	gcfs_rq->propagate = 0;

	cfs_rq = cfs_rq_of(se);

	add_tg_cfs_propagate(cfs_rq, gcfs_rq->prop_runnable_sum);

	update_tg_cfs_util(cfs_rq, se, gcfs_rq);
	update_tg_cfs_runnable(cfs_rq, se, gcfs_rq);

	trace_sched_load_cfs_rq(cfs_rq);
	trace_sched_load_se(se);

	return 1;
}

/*
 * Check if we need to update the load and the utilization of a blocked
 * group_entity:
 */
static inline bool skip_blocked_update(struct sched_entity *se)
{
	struct cfs_rq *gcfs_rq = group_cfs_rq(se);

	/*
	 * If sched_entity still have not zero load or utilization, we have to
	 * decay it:
	 */
	if (se->avg.load_avg || se->avg.util_avg)
		return false;

	/*
	 * If there is a pending propagation, we have to update the load and
	 * the utilization of the sched_entity:
	 */
	if (gcfs_rq->propagate)
		return false;

	/*
	 * Otherwise, the load and the utilization of the sched_entity is
	 * already zero and there is no pending propagation, so it will be a
	 * waste of time to try to decay it:
	 */
	return true;
}

#else /* CONFIG_FAIR_GROUP_SCHED */

static inline void update_tg_load_avg(struct cfs_rq *cfs_rq, int force) {}

static inline int propagate_entity_load_avg(struct sched_entity *se)
{
	return 0;
}

static inline void add_tg_cfs_propagate(struct cfs_rq *cfs_rq, long runnable_sum) {}

#endif /* CONFIG_FAIR_GROUP_SCHED */

/**
 * update_cfs_rq_load_avg - update the cfs_rq's load/util averages
 * @now: current time, as per cfs_rq_clock_pelt()
 * @cfs_rq: cfs_rq to update
 *
 * The cfs_rq avg is the direct sum of all its entities (blocked and runnable)
 * avg. The immediate corollary is that all (fair) tasks must be attached, see
 * post_init_entity_util_avg().
 *
 * cfs_rq->avg is used for task_h_load() and update_cfs_share() for example.
 *
 * Returns true if the load decayed or we removed load.
 *
 * Since both these conditions indicate a changed cfs_rq->avg.load we should
 * call update_tg_load_avg() when this function returns true.
 */
static inline int
update_cfs_rq_load_avg(u64 now, struct cfs_rq *cfs_rq)
{
	unsigned long removed_load = 0, removed_util = 0, removed_runnable_sum = 0;
	struct sched_avg *sa = &cfs_rq->avg;
	int decayed = 0;

	if (cfs_rq->removed.nr) {
		unsigned long r;
		u32 divider = LOAD_AVG_MAX - 1024 + sa->period_contrib;

		raw_spin_lock(&cfs_rq->removed.lock);
		swap(cfs_rq->removed.util_avg, removed_util);
		swap(cfs_rq->removed.load_avg, removed_load);
		swap(cfs_rq->removed.runnable_sum, removed_runnable_sum);
		cfs_rq->removed.nr = 0;
		raw_spin_unlock(&cfs_rq->removed.lock);

		r = removed_load;
		sub_positive(&sa->load_avg, r);
		sub_positive(&sa->load_sum, r * divider);

		r = removed_util;
		sub_positive(&sa->util_avg, r);
		sub_positive(&sa->util_sum, r * divider);

		add_tg_cfs_propagate(cfs_rq, -(long)removed_runnable_sum);

		decayed = 1;
	}

	decayed |= __update_load_avg_cfs_rq(now, cfs_rq);

#ifndef CONFIG_64BIT
	smp_wmb();
	cfs_rq->load_last_update_time_copy = sa->last_update_time;
#endif

	if (decayed)
		cfs_rq_util_change(cfs_rq, 0);

	return decayed;
}

/**
 * attach_entity_load_avg - attach this entity to its cfs_rq load avg
 * @cfs_rq: cfs_rq to attach to
 * @se: sched_entity to attach
 * @flags: migration hints
 *
 * Must call update_cfs_rq_load_avg() before this, since we rely on
 * cfs_rq->avg.last_update_time being current.
 */
static void attach_entity_load_avg(struct cfs_rq *cfs_rq, struct sched_entity *se, int flags)
{
	u32 divider = LOAD_AVG_MAX - 1024 + cfs_rq->avg.period_contrib;

	/*
	 * When we attach the @se to the @cfs_rq, we must align the decay
	 * window because without that, really weird and wonderful things can
	 * happen.
	 *
	 * XXX illustrate
	 */
	se->avg.last_update_time = cfs_rq->avg.last_update_time;
	se->avg.period_contrib = cfs_rq->avg.period_contrib;

	/*
	 * Hell(o) Nasty stuff.. we need to recompute _sum based on the new
	 * period_contrib. This isn't strictly correct, but since we're
	 * entirely outside of the PELT hierarchy, nobody cares if we truncate
	 * _sum a little.
	 */
	se->avg.util_sum = se->avg.util_avg * divider;

	se->avg.load_sum = divider;
	if (se_weight(se)) {
		se->avg.load_sum =
			div_u64(se->avg.load_avg * se->avg.load_sum, se_weight(se));
	}

	se->avg.runnable_load_sum = se->avg.load_sum;

	enqueue_load_avg(cfs_rq, se);
	cfs_rq->avg.util_avg += se->avg.util_avg;
	cfs_rq->avg.util_sum += se->avg.util_sum;

	add_tg_cfs_propagate(cfs_rq, se->avg.load_sum);

	cfs_rq_util_change(cfs_rq, flags);

	trace_sched_load_cfs_rq(cfs_rq);
}

/**
 * detach_entity_load_avg - detach this entity from its cfs_rq load avg
 * @cfs_rq: cfs_rq to detach from
 * @se: sched_entity to detach
 *
 * Must call update_cfs_rq_load_avg() before this, since we rely on
 * cfs_rq->avg.last_update_time being current.
 */
static void detach_entity_load_avg(struct cfs_rq *cfs_rq, struct sched_entity *se)
{
	dequeue_load_avg(cfs_rq, se);
	sub_positive(&cfs_rq->avg.util_avg, se->avg.util_avg);
	sub_positive(&cfs_rq->avg.util_sum, se->avg.util_sum);

	add_tg_cfs_propagate(cfs_rq, -se->avg.load_sum);

	cfs_rq_util_change(cfs_rq, 0);

	trace_sched_load_cfs_rq(cfs_rq);
}

/*
 * Optional action to be done while updating the load average
 */
#define UPDATE_TG	0x1
#define SKIP_AGE_LOAD	0x2
#define DO_ATTACH	0x4

/* Update task and its cfs_rq load average */
static inline void update_load_avg(struct cfs_rq *cfs_rq, struct sched_entity *se, int flags)
{
	u64 now = cfs_rq_clock_pelt(cfs_rq);
	int decayed;

	/*
	 * Track task load average for carrying it to new CPU after migrated, and
	 * track group sched_entity load average for task_h_load calc in migration
	 */
	if (se->avg.last_update_time && !(flags & SKIP_AGE_LOAD))
		__update_load_avg_se(now, cfs_rq, se);

	decayed  = update_cfs_rq_load_avg(now, cfs_rq);
	decayed |= propagate_entity_load_avg(se);

	if (!se->avg.last_update_time && (flags & DO_ATTACH)) {

		/*
		 * DO_ATTACH means we're here from enqueue_entity().
		 * !last_update_time means we've passed through
		 * migrate_task_rq_fair() indicating we migrated.
		 *
		 * IOW we're enqueueing a task on a new CPU.
		 */
		attach_entity_load_avg(cfs_rq, se, SCHED_CPUFREQ_MIGRATION);
		update_tg_load_avg(cfs_rq, 0);

	} else if (decayed && (flags & UPDATE_TG))
		update_tg_load_avg(cfs_rq, 0);
}

#ifndef CONFIG_64BIT
static inline u64 cfs_rq_last_update_time(struct cfs_rq *cfs_rq)
{
	u64 last_update_time_copy;
	u64 last_update_time;

	do {
		last_update_time_copy = cfs_rq->load_last_update_time_copy;
		smp_rmb();
		last_update_time = cfs_rq->avg.last_update_time;
	} while (last_update_time != last_update_time_copy);

	return last_update_time;
}
#else
static inline u64 cfs_rq_last_update_time(struct cfs_rq *cfs_rq)
{
	return cfs_rq->avg.last_update_time;
}
#endif

/*
 * Synchronize entity load avg of dequeued entity without locking
 * the previous rq.
 */
void sync_entity_load_avg(struct sched_entity *se)
{
	struct cfs_rq *cfs_rq = cfs_rq_of(se);
	u64 last_update_time;

	last_update_time = cfs_rq_last_update_time(cfs_rq);
	__update_load_avg_blocked_se(last_update_time, se);
}

/*
 * Task first catches up with cfs_rq, and then subtract
 * itself from the cfs_rq (task must be off the queue now).
 */
void remove_entity_load_avg(struct sched_entity *se)
{
	struct cfs_rq *cfs_rq = cfs_rq_of(se);
	unsigned long flags;

	/*
	 * tasks cannot exit without having gone through wake_up_new_task() ->
	 * post_init_entity_util_avg() which will have added things to the
	 * cfs_rq, so we can remove unconditionally.
	 *
	 * Similarly for groups, they will have passed through
	 * post_init_entity_util_avg() before unregister_sched_fair_group()
	 * calls this.
	 */

	sync_entity_load_avg(se);

	raw_spin_lock_irqsave(&cfs_rq->removed.lock, flags);
	++cfs_rq->removed.nr;
	cfs_rq->removed.util_avg	+= se->avg.util_avg;
	cfs_rq->removed.load_avg	+= se->avg.load_avg;
	cfs_rq->removed.runnable_sum	+= se->avg.load_sum; /* == runnable_sum */
	raw_spin_unlock_irqrestore(&cfs_rq->removed.lock, flags);
}

static inline unsigned long cfs_rq_runnable_load_avg(struct cfs_rq *cfs_rq)
{
	return cfs_rq->avg.runnable_load_avg;
}

static inline unsigned long cfs_rq_load_avg(struct cfs_rq *cfs_rq)
{
	return cfs_rq->avg.load_avg;
}

static int idle_balance(struct rq *this_rq, struct rq_flags *rf);

static inline unsigned long _task_util_est(struct task_struct *p)
{
	struct util_est ue = READ_ONCE(p->se.avg.util_est);

	return max(ue.ewma, ue.enqueued);
}

static inline unsigned long task_util_est(struct task_struct *p)
{
#ifdef CONFIG_SCHED_WALT
	return p->ravg.demand_scaled;
#endif
	return max(task_util(p), _task_util_est(p));
}

static inline void util_est_enqueue(struct cfs_rq *cfs_rq,
				    struct task_struct *p)
{
	unsigned int enqueued;

	if (!sched_feat(UTIL_EST))
		return;

	/* Update root cfs_rq's estimated utilization */
	enqueued  = cfs_rq->avg.util_est.enqueued;
	enqueued += (_task_util_est(p) | UTIL_AVG_UNCHANGED);
	WRITE_ONCE(cfs_rq->avg.util_est.enqueued, enqueued);

	/* Update plots for Task and CPU estimated utilization */
	trace_sched_util_est_task(p, &p->se.avg);
	trace_sched_util_est_cpu(cpu_of(rq_of(cfs_rq)), cfs_rq);
}

/*
 * Check if a (signed) value is within a specified (unsigned) margin,
 * based on the observation that:
 *
 *     abs(x) < y := (unsigned)(x + y - 1) < (2 * y - 1)
 *
 * NOTE: this only works when value + maring < INT_MAX.
 */
static inline bool within_margin(int value, int margin)
{
	return ((unsigned int)(value + margin - 1) < (2 * margin - 1));
}

static void
util_est_dequeue(struct cfs_rq *cfs_rq, struct task_struct *p, bool task_sleep)
{
	long last_ewma_diff;
	struct util_est ue;
	int cpu;

	if (!sched_feat(UTIL_EST))
		return;

	/* Update root cfs_rq's estimated utilization */
	ue.enqueued  = cfs_rq->avg.util_est.enqueued;
	ue.enqueued -= min_t(unsigned int, ue.enqueued,
			     (_task_util_est(p) | UTIL_AVG_UNCHANGED));
	WRITE_ONCE(cfs_rq->avg.util_est.enqueued, ue.enqueued);

	/* Update plots for CPU's estimated utilization */
	trace_sched_util_est_cpu(cpu_of(rq_of(cfs_rq)), cfs_rq);

	/*
	 * Skip update of task's estimated utilization when the task has not
	 * yet completed an activation, e.g. being migrated.
	 */
	if (!task_sleep)
		return;

	/*
	 * If the PELT values haven't changed since enqueue time,
	 * skip the util_est update.
	 */
	ue = p->se.avg.util_est;
	if (ue.enqueued & UTIL_AVG_UNCHANGED)
		return;

	/*
	 * Skip update of task's estimated utilization when its EWMA is
	 * already ~1% close to its last activation value.
	 */
	ue.enqueued = (task_util(p) | UTIL_AVG_UNCHANGED);
	last_ewma_diff = ue.enqueued - ue.ewma;
	if (within_margin(last_ewma_diff, (SCHED_CAPACITY_SCALE / 100)))
		return;

	/*
	 * To avoid overestimation of actual task utilization, skip updates if
	 * we cannot grant there is idle time in this CPU.
	 */
	cpu = cpu_of(rq_of(cfs_rq));
	if (task_util(p) > capacity_orig_of(cpu))
		return;

	/*
	 * Update Task's estimated utilization
	 *
	 * When *p completes an activation we can consolidate another sample
	 * of the task size. This is done by storing the current PELT value
	 * as ue.enqueued and by using this value to update the Exponential
	 * Weighted Moving Average (EWMA):
	 *
	 *  ewma(t) = w *  task_util(p) + (1-w) * ewma(t-1)
	 *          = w *  task_util(p) +         ewma(t-1)  - w * ewma(t-1)
	 *          = w * (task_util(p) -         ewma(t-1)) +     ewma(t-1)
	 *          = w * (      last_ewma_diff            ) +     ewma(t-1)
	 *          = w * (last_ewma_diff  +  ewma(t-1) / w)
	 *
	 * Where 'w' is the weight of new samples, which is configured to be
	 * 0.25, thus making w=1/4 ( >>= UTIL_EST_WEIGHT_SHIFT)
	 */
	ue.ewma <<= UTIL_EST_WEIGHT_SHIFT;
	ue.ewma  += last_ewma_diff;
	ue.ewma >>= UTIL_EST_WEIGHT_SHIFT;
	WRITE_ONCE(p->se.avg.util_est, ue);

	/* Update plots for Task's estimated utilization */
	trace_sched_util_est_task(p, &p->se.avg);
}

<<<<<<< HEAD
static inline bool
bias_to_this_cpu(struct task_struct *p, int cpu, int start_cpu)
{
	bool base_test = cpumask_test_cpu(cpu, &p->cpus_allowed) &&
			cpu_active(cpu);
	bool start_cap_test = (capacity_orig_of(cpu) >=
					capacity_orig_of(start_cpu));

	return base_test && start_cap_test;
}

static inline bool task_fits_capacity(struct task_struct *p,
					long capacity,
					int cpu)
{
	unsigned int margin;

	/*
	 * Derive upmigration/downmigrate margin wrt the src/dest
	 * CPU.
	 */
	if (capacity_orig_of(task_cpu(p)) > capacity_orig_of(cpu))
		margin = sched_capacity_margin_down[cpu];
	else
		margin = sched_capacity_margin_up[task_cpu(p)];

	return capacity * 1024 > task_util_est(p) * margin;
}

static inline bool task_fits_max(struct task_struct *p, int cpu)
{
	unsigned long capacity = capacity_orig_of(cpu);
	unsigned long max_capacity = cpu_rq(cpu)->rd->max_cpu_capacity.val;
	unsigned long task_boost = per_task_boost(p);

	if (capacity == max_capacity)
		return true;

	if (is_min_capacity_cpu(cpu)) {
		if (task_boost_policy(p) == SCHED_BOOST_ON_BIG ||
			task_boost > 0 ||
			schedtune_task_boost(p) > 0 ||
			walt_should_kick_upmigrate(p, cpu))
			return false;
	} else { /* mid cap cpu */
		if (task_boost > TASK_BOOST_ON_MID)
			return false;
	}

	return task_fits_capacity(p, capacity, cpu);
}

static inline bool task_demand_fits(struct task_struct *p, int cpu)
{
	unsigned long capacity = capacity_orig_of(cpu);
	unsigned long max_capacity = cpu_rq(cpu)->rd->max_cpu_capacity.val;

	if (capacity == max_capacity)
		return true;

	return task_fits_capacity(p, capacity, cpu);
}

struct find_best_target_env {
	bool is_rtg;
	int placement_boost;
	bool need_idle;
	bool boosted;
	int fastpath;
	int start_cpu;
	bool strict_max;
	int skip_cpu;
};

static inline void adjust_cpus_for_packing(struct task_struct *p,
			int *target_cpu, int *best_idle_cpu,
			int shallowest_idle_cstate,
			struct find_best_target_env *fbt_env,
			bool boosted)
{
	unsigned long tutil, estimated_capacity;

	if (*best_idle_cpu == -1 || *target_cpu == -1)
		return;

	if (task_placement_boost_enabled(p) || fbt_env->need_idle || boosted ||
			shallowest_idle_cstate <= 0) {
		*target_cpu = -1;
		return;
	}

	if (task_in_cum_window_demand(cpu_rq(*target_cpu), p))
		tutil = 0;
	else
		tutil = task_util(p);

	estimated_capacity = cpu_util_cum(*target_cpu, tutil);
	estimated_capacity = add_capacity_margin(estimated_capacity,
							*target_cpu);

	/*
	 * If there is only one active CPU and it is already above its current
	 * capacity, avoid placing additional task on the CPU.
	 */
	if (estimated_capacity > capacity_curr_of(*target_cpu)) {
		*target_cpu = -1;
		return;
	}

	if (fbt_env->is_rtg)
		*best_idle_cpu = -1;
=======
static inline int task_fits_capacity(struct task_struct *p, long capacity)
{
	return capacity * 1024 > task_util_est(p) * capacity_margin;
>>>>>>> 8ca57595
}

static inline void update_misfit_status(struct task_struct *p, struct rq *rq)
{
	if (!static_branch_unlikely(&sched_asym_cpucapacity))
		return;

	if (!p) {
		rq->misfit_task_load = 0;
		return;
	}

<<<<<<< HEAD
	if (task_fits_max(p, cpu_of(rq))) {
=======
	if (task_fits_capacity(p, capacity_of(cpu_of(rq)))) {
>>>>>>> 8ca57595
		rq->misfit_task_load = 0;
		return;
	}

	rq->misfit_task_load = task_h_load(p);
}

#else /* CONFIG_SMP */

#define UPDATE_TG	0x0
#define SKIP_AGE_LOAD	0x0
#define DO_ATTACH	0x0

static inline void update_load_avg(struct cfs_rq *cfs_rq, struct sched_entity *se, int not_used1)
{
	cfs_rq_util_change(cfs_rq, 0);
}

static inline void remove_entity_load_avg(struct sched_entity *se) {}

static inline void
attach_entity_load_avg(struct cfs_rq *cfs_rq, struct sched_entity *se, int flags) {}
static inline void
detach_entity_load_avg(struct cfs_rq *cfs_rq, struct sched_entity *se) {}

static inline int idle_balance(struct rq *rq, struct rq_flags *rf)
{
	return 0;
}

static inline void
util_est_enqueue(struct cfs_rq *cfs_rq, struct task_struct *p) {}

static inline void
util_est_dequeue(struct cfs_rq *cfs_rq, struct task_struct *p,
		 bool task_sleep) {}
static inline void update_misfit_status(struct task_struct *p, struct rq *rq) {}

#endif /* CONFIG_SMP */

static void check_spread(struct cfs_rq *cfs_rq, struct sched_entity *se)
{
#ifdef CONFIG_SCHED_DEBUG
	s64 d = se->vruntime - cfs_rq->min_vruntime;

	if (d < 0)
		d = -d;

	if (d > 3*sysctl_sched_latency)
		schedstat_inc(cfs_rq->nr_spread_over);
#endif
}

static void
place_entity(struct cfs_rq *cfs_rq, struct sched_entity *se, int initial)
{
	u64 vruntime = cfs_rq->min_vruntime;

	/*
	 * The 'current' period is already promised to the current tasks,
	 * however the extra weight of the new task will slow them down a
	 * little, place the new task so that it fits in the slot that
	 * stays open at the end.
	 */
	if (initial && sched_feat(START_DEBIT))
		vruntime += sched_vslice(cfs_rq, se);

	/* sleeps up to a single latency don't count. */
	if (!initial) {
		unsigned long thresh = sysctl_sched_latency;

		/*
		 * Halve their sleep time's effect, to allow
		 * for a gentler effect of sleepers:
		 */
		if (sched_feat(GENTLE_FAIR_SLEEPERS))
			thresh >>= 1;

		vruntime -= thresh;
		if (entity_is_task(se) && per_task_boost(task_of(se)) ==
				TASK_BOOST_STRICT_MAX)
			vruntime -= sysctl_sched_latency;
	}

	/* ensure we never gain time by being placed backwards. */
	se->vruntime = max_vruntime(se->vruntime, vruntime);
}

static void check_enqueue_throttle(struct cfs_rq *cfs_rq);

static inline void check_schedstat_required(void)
{
#ifdef CONFIG_SCHEDSTATS
	if (schedstat_enabled())
		return;

	/* Force schedstat enabled if a dependent tracepoint is active */
	if (trace_sched_stat_wait_enabled()    ||
			trace_sched_stat_sleep_enabled()   ||
			trace_sched_stat_iowait_enabled()  ||
			trace_sched_stat_blocked_enabled() ||
			trace_sched_stat_runtime_enabled())  {
		printk_deferred_once("Scheduler tracepoints stat_sleep, stat_iowait, "
			     "stat_blocked and stat_runtime require the "
			     "kernel parameter schedstats=enable or "
			     "kernel.sched_schedstats=1\n");
	}
#endif
}


/*
 * MIGRATION
 *
 *	dequeue
 *	  update_curr()
 *	    update_min_vruntime()
 *	  vruntime -= min_vruntime
 *
 *	enqueue
 *	  update_curr()
 *	    update_min_vruntime()
 *	  vruntime += min_vruntime
 *
 * this way the vruntime transition between RQs is done when both
 * min_vruntime are up-to-date.
 *
 * WAKEUP (remote)
 *
 *	->migrate_task_rq_fair() (p->state == TASK_WAKING)
 *	  vruntime -= min_vruntime
 *
 *	enqueue
 *	  update_curr()
 *	    update_min_vruntime()
 *	  vruntime += min_vruntime
 *
 * this way we don't have the most up-to-date min_vruntime on the originating
 * CPU and an up-to-date min_vruntime on the destination CPU.
 */

static void
enqueue_entity(struct cfs_rq *cfs_rq, struct sched_entity *se, int flags)
{
	bool renorm = !(flags & ENQUEUE_WAKEUP) || (flags & ENQUEUE_MIGRATED);
	bool curr = cfs_rq->curr == se;

	/*
	 * If we're the current task, we must renormalise before calling
	 * update_curr().
	 */
	if (renorm && curr)
		se->vruntime += cfs_rq->min_vruntime;

	update_curr(cfs_rq);

	/*
	 * Otherwise, renormalise after, such that we're placed at the current
	 * moment in time, instead of some random moment in the past. Being
	 * placed in the past could significantly boost this task to the
	 * fairness detriment of existing tasks.
	 */
	if (renorm && !curr)
		se->vruntime += cfs_rq->min_vruntime;

	/*
	 * When enqueuing a sched_entity, we must:
	 *   - Update loads to have both entity and cfs_rq synced with now.
	 *   - Add its load to cfs_rq->runnable_avg
	 *   - For group_entity, update its weight to reflect the new share of
	 *     its group cfs_rq
	 *   - Add its new weight to cfs_rq->load.weight
	 */
	update_load_avg(cfs_rq, se, UPDATE_TG | DO_ATTACH);
	update_cfs_group(se);
	enqueue_runnable_load_avg(cfs_rq, se);
	account_entity_enqueue(cfs_rq, se);

	if (flags & ENQUEUE_WAKEUP)
		place_entity(cfs_rq, se, 0);

	check_schedstat_required();
	update_stats_enqueue(cfs_rq, se, flags);
	check_spread(cfs_rq, se);
	if (!curr)
		__enqueue_entity(cfs_rq, se);
	se->on_rq = 1;

	if (cfs_rq->nr_running == 1) {
		list_add_leaf_cfs_rq(cfs_rq);
		check_enqueue_throttle(cfs_rq);
	}
}

static void __clear_buddies_last(struct sched_entity *se)
{
	for_each_sched_entity(se) {
		struct cfs_rq *cfs_rq = cfs_rq_of(se);
		if (cfs_rq->last != se)
			break;

		cfs_rq->last = NULL;
	}
}

static void __clear_buddies_next(struct sched_entity *se)
{
	for_each_sched_entity(se) {
		struct cfs_rq *cfs_rq = cfs_rq_of(se);
		if (cfs_rq->next != se)
			break;

		cfs_rq->next = NULL;
	}
}

static void __clear_buddies_skip(struct sched_entity *se)
{
	for_each_sched_entity(se) {
		struct cfs_rq *cfs_rq = cfs_rq_of(se);
		if (cfs_rq->skip != se)
			break;

		cfs_rq->skip = NULL;
	}
}

static void clear_buddies(struct cfs_rq *cfs_rq, struct sched_entity *se)
{
	if (cfs_rq->last == se)
		__clear_buddies_last(se);

	if (cfs_rq->next == se)
		__clear_buddies_next(se);

	if (cfs_rq->skip == se)
		__clear_buddies_skip(se);
}

static __always_inline void return_cfs_rq_runtime(struct cfs_rq *cfs_rq);

static void
dequeue_entity(struct cfs_rq *cfs_rq, struct sched_entity *se, int flags)
{
	/*
	 * Update run-time statistics of the 'current'.
	 */
	update_curr(cfs_rq);

	/*
	 * When dequeuing a sched_entity, we must:
	 *   - Update loads to have both entity and cfs_rq synced with now.
	 *   - Substract its load from the cfs_rq->runnable_avg.
	 *   - Substract its previous weight from cfs_rq->load.weight.
	 *   - For group entity, update its weight to reflect the new share
	 *     of its group cfs_rq.
	 */
	update_load_avg(cfs_rq, se, UPDATE_TG);
	dequeue_runnable_load_avg(cfs_rq, se);

	update_stats_dequeue(cfs_rq, se, flags);

	clear_buddies(cfs_rq, se);

	if (se != cfs_rq->curr)
		__dequeue_entity(cfs_rq, se);
	se->on_rq = 0;
	account_entity_dequeue(cfs_rq, se);

	/*
	 * Normalize after update_curr(); which will also have moved
	 * min_vruntime if @se is the one holding it back. But before doing
	 * update_min_vruntime() again, which will discount @se's position and
	 * can move min_vruntime forward still more.
	 */
	if (!(flags & DEQUEUE_SLEEP))
		se->vruntime -= cfs_rq->min_vruntime;

	/* return excess runtime on last dequeue */
	return_cfs_rq_runtime(cfs_rq);

	update_cfs_group(se);

	/*
	 * Now advance min_vruntime if @se was the entity holding it back,
	 * except when: DEQUEUE_SAVE && !DEQUEUE_MOVE, in this case we'll be
	 * put back on, and if we advance min_vruntime, we'll be placed back
	 * further than we started -- ie. we'll be penalized.
	 */
	if ((flags & (DEQUEUE_SAVE | DEQUEUE_MOVE)) != DEQUEUE_SAVE)
		update_min_vruntime(cfs_rq);
}

/*
 * Preempt the current task with a newly woken task if needed:
 */
static void
check_preempt_tick(struct cfs_rq *cfs_rq, struct sched_entity *curr)
{
	unsigned long ideal_runtime, delta_exec;
	struct sched_entity *se;
	s64 delta;

	ideal_runtime = sched_slice(cfs_rq, curr);
	delta_exec = curr->sum_exec_runtime - curr->prev_sum_exec_runtime;
	if (delta_exec > ideal_runtime) {
		resched_curr(rq_of(cfs_rq));
		/*
		 * The current task ran long enough, ensure it doesn't get
		 * re-elected due to buddy favours.
		 */
		clear_buddies(cfs_rq, curr);
		return;
	}

	/*
	 * Ensure that a task that missed wakeup preemption by a
	 * narrow margin doesn't have to wait for a full slice.
	 * This also mitigates buddy induced latencies under load.
	 */
	if (delta_exec < sysctl_sched_min_granularity)
		return;

	se = __pick_first_entity(cfs_rq);
	delta = curr->vruntime - se->vruntime;

	if (delta < 0)
		return;

	if (delta > ideal_runtime)
		resched_curr(rq_of(cfs_rq));
}

static void
set_next_entity(struct cfs_rq *cfs_rq, struct sched_entity *se)
{
	/* 'current' is not kept within the tree. */
	if (se->on_rq) {
		/*
		 * Any task has to be enqueued before it get to execute on
		 * a CPU. So account for the time it spent waiting on the
		 * runqueue.
		 */
		update_stats_wait_end(cfs_rq, se);
		__dequeue_entity(cfs_rq, se);
		update_load_avg(cfs_rq, se, UPDATE_TG);
	}

	update_stats_curr_start(cfs_rq, se);
	cfs_rq->curr = se;

	/*
	 * Track our maximum slice length, if the CPU's load is at
	 * least twice that of our own weight (i.e. dont track it
	 * when there are only lesser-weight tasks around):
	 */
	if (schedstat_enabled() && rq_of(cfs_rq)->load.weight >= 2*se->load.weight) {
		schedstat_set(se->statistics.slice_max,
			max((u64)schedstat_val(se->statistics.slice_max),
			    se->sum_exec_runtime - se->prev_sum_exec_runtime));
	}

	se->prev_sum_exec_runtime = se->sum_exec_runtime;
}

static int
wakeup_preempt_entity(struct sched_entity *curr, struct sched_entity *se);

/*
 * Pick the next process, keeping these things in mind, in this order:
 * 1) keep things fair between processes/task groups
 * 2) pick the "next" process, since someone really wants that to run
 * 3) pick the "last" process, for cache locality
 * 4) do not run the "skip" process, if something else is available
 */
static struct sched_entity *
pick_next_entity(struct cfs_rq *cfs_rq, struct sched_entity *curr)
{
	struct sched_entity *left = __pick_first_entity(cfs_rq);
	struct sched_entity *se;

	/*
	 * If curr is set we have to see if its left of the leftmost entity
	 * still in the tree, provided there was anything in the tree at all.
	 */
	if (!left || (curr && entity_before(curr, left)))
		left = curr;

	se = left; /* ideally we run the leftmost entity */

	/*
	 * Avoid running the skip buddy, if running something else can
	 * be done without getting too unfair.
	 */
	if (cfs_rq->skip == se) {
		struct sched_entity *second;

		if (se == curr) {
			second = __pick_first_entity(cfs_rq);
		} else {
			second = __pick_next_entity(se);
			if (!second || (curr && entity_before(curr, second)))
				second = curr;
		}

		if (second && wakeup_preempt_entity(second, left) < 1)
			se = second;
	}

	/*
	 * Prefer last buddy, try to return the CPU to a preempted task.
	 */
	if (cfs_rq->last && wakeup_preempt_entity(cfs_rq->last, left) < 1)
		se = cfs_rq->last;

	/*
	 * Someone really wants this to run. If it's not unfair, run it.
	 */
	if (cfs_rq->next && wakeup_preempt_entity(cfs_rq->next, left) < 1)
		se = cfs_rq->next;

	clear_buddies(cfs_rq, se);

	return se;
}

static bool check_cfs_rq_runtime(struct cfs_rq *cfs_rq);

static void put_prev_entity(struct cfs_rq *cfs_rq, struct sched_entity *prev)
{
	/*
	 * If still on the runqueue then deactivate_task()
	 * was not called and update_curr() has to be done:
	 */
	if (prev->on_rq)
		update_curr(cfs_rq);

	/* throttle cfs_rqs exceeding runtime */
	check_cfs_rq_runtime(cfs_rq);

	check_spread(cfs_rq, prev);

	if (prev->on_rq) {
		update_stats_wait_start(cfs_rq, prev);
		/* Put 'current' back into the tree. */
		__enqueue_entity(cfs_rq, prev);
		/* in !on_rq case, update occurred at dequeue */
		update_load_avg(cfs_rq, prev, 0);
	}
	cfs_rq->curr = NULL;
}

static void
entity_tick(struct cfs_rq *cfs_rq, struct sched_entity *curr, int queued)
{
	/*
	 * Update run-time statistics of the 'current'.
	 */
	update_curr(cfs_rq);

	/*
	 * Ensure that runnable average is periodically updated.
	 */
	update_load_avg(cfs_rq, curr, UPDATE_TG);
	update_cfs_group(curr);

#ifdef CONFIG_SCHED_HRTICK
	/*
	 * queued ticks are scheduled to match the slice, so don't bother
	 * validating it and just reschedule.
	 */
	if (queued) {
		resched_curr(rq_of(cfs_rq));
		return;
	}
	/*
	 * don't let the period tick interfere with the hrtick preemption
	 */
	if (!sched_feat(DOUBLE_TICK) &&
			hrtimer_active(&rq_of(cfs_rq)->hrtick_timer))
		return;
#endif

	if (cfs_rq->nr_running > 1)
		check_preempt_tick(cfs_rq, curr);
}


/**************************************************
 * CFS bandwidth control machinery
 */

#ifdef CONFIG_CFS_BANDWIDTH

#ifdef CONFIG_JUMP_LABEL
static struct static_key __cfs_bandwidth_used;

static inline bool cfs_bandwidth_used(void)
{
	return static_key_false(&__cfs_bandwidth_used);
}

void cfs_bandwidth_usage_inc(void)
{
	static_key_slow_inc_cpuslocked(&__cfs_bandwidth_used);
}

void cfs_bandwidth_usage_dec(void)
{
	static_key_slow_dec_cpuslocked(&__cfs_bandwidth_used);
}
#else /* CONFIG_JUMP_LABEL */
static bool cfs_bandwidth_used(void)
{
	return true;
}

void cfs_bandwidth_usage_inc(void) {}
void cfs_bandwidth_usage_dec(void) {}
#endif /* CONFIG_JUMP_LABEL */

/*
 * default period for cfs group bandwidth.
 * default: 0.1s, units: nanoseconds
 */
static inline u64 default_cfs_period(void)
{
	return 100000000ULL;
}

static inline u64 sched_cfs_bandwidth_slice(void)
{
	return (u64)sysctl_sched_cfs_bandwidth_slice * NSEC_PER_USEC;
}

/*
 * Replenish runtime according to assigned quota. We use sched_clock_cpu
 * directly instead of rq->clock to avoid adding additional synchronization
 * around rq->lock.
 *
 * requires cfs_b->lock
 */
void __refill_cfs_bandwidth_runtime(struct cfs_bandwidth *cfs_b)
{
	if (cfs_b->quota != RUNTIME_INF)
		cfs_b->runtime = cfs_b->quota;
}

static inline struct cfs_bandwidth *tg_cfs_bandwidth(struct task_group *tg)
{
	return &tg->cfs_bandwidth;
}

/* rq->task_clock normalized against any time this cfs_rq has spent throttled */
static inline u64 cfs_rq_clock_task(struct cfs_rq *cfs_rq)
{
	if (unlikely(cfs_rq->throttle_count))
		return cfs_rq->throttled_clock_task - cfs_rq->throttled_clock_task_time;

	return rq_clock_task(rq_of(cfs_rq)) - cfs_rq->throttled_clock_task_time;
}

/* returns 0 on failure to allocate runtime */
static int assign_cfs_rq_runtime(struct cfs_rq *cfs_rq)
{
	struct task_group *tg = cfs_rq->tg;
	struct cfs_bandwidth *cfs_b = tg_cfs_bandwidth(tg);
	u64 amount = 0, min_amount;

	/* note: this is a positive sum as runtime_remaining <= 0 */
	min_amount = sched_cfs_bandwidth_slice() - cfs_rq->runtime_remaining;

	raw_spin_lock(&cfs_b->lock);
	if (cfs_b->quota == RUNTIME_INF)
		amount = min_amount;
	else {
		start_cfs_bandwidth(cfs_b);

		if (cfs_b->runtime > 0) {
			amount = min(cfs_b->runtime, min_amount);
			cfs_b->runtime -= amount;
			cfs_b->idle = 0;
		}
	}
	raw_spin_unlock(&cfs_b->lock);

	cfs_rq->runtime_remaining += amount;

	return cfs_rq->runtime_remaining > 0;
}

static void __account_cfs_rq_runtime(struct cfs_rq *cfs_rq, u64 delta_exec)
{
	/* dock delta_exec before expiring quota (as it could span periods) */
	cfs_rq->runtime_remaining -= delta_exec;

	if (likely(cfs_rq->runtime_remaining > 0))
		return;

	if (cfs_rq->throttled)
		return;
	/*
	 * if we're unable to extend our runtime we resched so that the active
	 * hierarchy can be throttled
	 */
	if (!assign_cfs_rq_runtime(cfs_rq) && likely(cfs_rq->curr))
		resched_curr(rq_of(cfs_rq));
}

static __always_inline
void account_cfs_rq_runtime(struct cfs_rq *cfs_rq, u64 delta_exec)
{
	if (!cfs_bandwidth_used() || !cfs_rq->runtime_enabled)
		return;

	__account_cfs_rq_runtime(cfs_rq, delta_exec);
}

static inline int cfs_rq_throttled(struct cfs_rq *cfs_rq)
{
	return cfs_bandwidth_used() && cfs_rq->throttled;
}

/* check whether cfs_rq, or any parent, is throttled */
static inline int throttled_hierarchy(struct cfs_rq *cfs_rq)
{
	return cfs_bandwidth_used() && cfs_rq->throttle_count;
}

/*
 * Ensure that neither of the group entities corresponding to src_cpu or
 * dest_cpu are members of a throttled hierarchy when performing group
 * load-balance operations.
 */
static inline int throttled_lb_pair(struct task_group *tg,
				    int src_cpu, int dest_cpu)
{
	struct cfs_rq *src_cfs_rq, *dest_cfs_rq;

	src_cfs_rq = tg->cfs_rq[src_cpu];
	dest_cfs_rq = tg->cfs_rq[dest_cpu];

	return throttled_hierarchy(src_cfs_rq) ||
	       throttled_hierarchy(dest_cfs_rq);
}

static int tg_unthrottle_up(struct task_group *tg, void *data)
{
	struct rq *rq = data;
	struct cfs_rq *cfs_rq = tg->cfs_rq[cpu_of(rq)];

	cfs_rq->throttle_count--;
	if (!cfs_rq->throttle_count) {
		/* adjust cfs_rq_clock_task() */
		cfs_rq->throttled_clock_task_time += rq_clock_task(rq) -
					     cfs_rq->throttled_clock_task;
	}

	return 0;
}

static int tg_throttle_down(struct task_group *tg, void *data)
{
	struct rq *rq = data;
	struct cfs_rq *cfs_rq = tg->cfs_rq[cpu_of(rq)];

	/* group is entering throttled state, stop time */
	if (!cfs_rq->throttle_count)
		cfs_rq->throttled_clock_task = rq_clock_task(rq);
	cfs_rq->throttle_count++;

	return 0;
}

static void throttle_cfs_rq(struct cfs_rq *cfs_rq)
{
	struct rq *rq = rq_of(cfs_rq);
	struct cfs_bandwidth *cfs_b = tg_cfs_bandwidth(cfs_rq->tg);
	struct sched_entity *se;
	long task_delta, dequeue = 1;
	bool empty;

	se = cfs_rq->tg->se[cpu_of(rq_of(cfs_rq))];

	/* freeze hierarchy runnable averages while throttled */
	rcu_read_lock();
	walk_tg_tree_from(cfs_rq->tg, tg_throttle_down, tg_nop, (void *)rq);
	rcu_read_unlock();

	task_delta = cfs_rq->h_nr_running;
	for_each_sched_entity(se) {
		struct cfs_rq *qcfs_rq = cfs_rq_of(se);
		/* throttled entity or throttle-on-deactivate */
		if (!se->on_rq)
			break;

		if (dequeue)
			dequeue_entity(qcfs_rq, se, DEQUEUE_SLEEP);
		qcfs_rq->h_nr_running -= task_delta;
		walt_dec_throttled_cfs_rq_stats(&qcfs_rq->walt_stats, cfs_rq);

		if (qcfs_rq->load.weight)
			dequeue = 0;
	}

	if (!se) {
		sub_nr_running(rq, task_delta);
		walt_dec_throttled_cfs_rq_stats(&rq->walt_stats, cfs_rq);
	}

	cfs_rq->throttled = 1;
	cfs_rq->throttled_clock = rq_clock(rq);
	raw_spin_lock(&cfs_b->lock);
	empty = list_empty(&cfs_b->throttled_cfs_rq);

	/*
	 * Add to the _head_ of the list, so that an already-started
	 * distribute_cfs_runtime will not see us. If disribute_cfs_runtime is
	 * not running add to the tail so that later runqueues don't get starved.
	 */
	if (cfs_b->distribute_running)
		list_add_rcu(&cfs_rq->throttled_list, &cfs_b->throttled_cfs_rq);
	else
		list_add_tail_rcu(&cfs_rq->throttled_list, &cfs_b->throttled_cfs_rq);

	/*
	 * If we're the first throttled task, make sure the bandwidth
	 * timer is running.
	 */
	if (empty)
		start_cfs_bandwidth(cfs_b);

	raw_spin_unlock(&cfs_b->lock);
}

void unthrottle_cfs_rq(struct cfs_rq *cfs_rq)
{
	struct rq *rq = rq_of(cfs_rq);
	struct cfs_bandwidth *cfs_b = tg_cfs_bandwidth(cfs_rq->tg);
	struct sched_entity *se;
	int enqueue = 1;
	long task_delta;
	struct cfs_rq *tcfs_rq __maybe_unused = cfs_rq;

	se = cfs_rq->tg->se[cpu_of(rq)];

	cfs_rq->throttled = 0;

	update_rq_clock(rq);

	raw_spin_lock(&cfs_b->lock);
	cfs_b->throttled_time += rq_clock(rq) - cfs_rq->throttled_clock;
	list_del_rcu(&cfs_rq->throttled_list);
	raw_spin_unlock(&cfs_b->lock);

	/* update hierarchical throttle state */
	walk_tg_tree_from(cfs_rq->tg, tg_nop, tg_unthrottle_up, (void *)rq);

	if (!cfs_rq->load.weight)
		return;

	task_delta = cfs_rq->h_nr_running;
	for_each_sched_entity(se) {
		if (se->on_rq)
			enqueue = 0;

		cfs_rq = cfs_rq_of(se);
		if (enqueue)
			enqueue_entity(cfs_rq, se, ENQUEUE_WAKEUP);
		cfs_rq->h_nr_running += task_delta;
		walt_inc_throttled_cfs_rq_stats(&cfs_rq->walt_stats, tcfs_rq);

		if (cfs_rq_throttled(cfs_rq))
			break;
	}

	if (!se) {
		add_nr_running(rq, task_delta);
		walt_inc_throttled_cfs_rq_stats(&rq->walt_stats, tcfs_rq);
	}

	/* Determine whether we need to wake up potentially idle CPU: */
	if (rq->curr == rq->idle && rq->cfs.nr_running)
		resched_curr(rq);
}

static u64 distribute_cfs_runtime(struct cfs_bandwidth *cfs_b, u64 remaining)
{
	struct cfs_rq *cfs_rq;
	u64 runtime;
	u64 starting_runtime = remaining;

	rcu_read_lock();
	list_for_each_entry_rcu(cfs_rq, &cfs_b->throttled_cfs_rq,
				throttled_list) {
		struct rq *rq = rq_of(cfs_rq);
		struct rq_flags rf;

		rq_lock(rq, &rf);
		if (!cfs_rq_throttled(cfs_rq))
			goto next;

		/* By the above check, this should never be true */
		SCHED_WARN_ON(cfs_rq->runtime_remaining > 0);

		runtime = -cfs_rq->runtime_remaining + 1;
		if (runtime > remaining)
			runtime = remaining;
		remaining -= runtime;

		cfs_rq->runtime_remaining += runtime;

		/* we check whether we're throttled above */
		if (cfs_rq->runtime_remaining > 0)
			unthrottle_cfs_rq(cfs_rq);

next:
		rq_unlock(rq, &rf);

		if (!remaining)
			break;
	}
	rcu_read_unlock();

	return starting_runtime - remaining;
}

/*
 * Responsible for refilling a task_group's bandwidth and unthrottling its
 * cfs_rqs as appropriate. If there has been no activity within the last
 * period the timer is deactivated until scheduling resumes; cfs_b->idle is
 * used to track this state.
 */
static int do_sched_cfs_period_timer(struct cfs_bandwidth *cfs_b, int overrun)
{
	u64 runtime;
	int throttled;

	/* no need to continue the timer with no bandwidth constraint */
	if (cfs_b->quota == RUNTIME_INF)
		goto out_deactivate;

	throttled = !list_empty(&cfs_b->throttled_cfs_rq);
	cfs_b->nr_periods += overrun;

	/*
	 * idle depends on !throttled (for the case of a large deficit), and if
	 * we're going inactive then everything else can be deferred
	 */
	if (cfs_b->idle && !throttled)
		goto out_deactivate;

	__refill_cfs_bandwidth_runtime(cfs_b);

	if (!throttled) {
		/* mark as potentially idle for the upcoming period */
		cfs_b->idle = 1;
		return 0;
	}

	/* account preceding periods in which throttling occurred */
	cfs_b->nr_throttled += overrun;

	/*
	 * This check is repeated as we are holding onto the new bandwidth while
	 * we unthrottle. This can potentially race with an unthrottled group
	 * trying to acquire new bandwidth from the global pool. This can result
	 * in us over-using our runtime if it is all used during this loop, but
	 * only by limited amounts in that extreme case.
	 */
	while (throttled && cfs_b->runtime > 0 && !cfs_b->distribute_running) {
		runtime = cfs_b->runtime;
		cfs_b->distribute_running = 1;
		raw_spin_unlock(&cfs_b->lock);
		/* we can't nest cfs_b->lock while distributing bandwidth */
		runtime = distribute_cfs_runtime(cfs_b, runtime);
		raw_spin_lock(&cfs_b->lock);

		cfs_b->distribute_running = 0;
		throttled = !list_empty(&cfs_b->throttled_cfs_rq);

		cfs_b->runtime -= min(runtime, cfs_b->runtime);
	}

	/*
	 * While we are ensured activity in the period following an
	 * unthrottle, this also covers the case in which the new bandwidth is
	 * insufficient to cover the existing bandwidth deficit.  (Forcing the
	 * timer to remain active while there are any throttled entities.)
	 */
	cfs_b->idle = 0;

	return 0;

out_deactivate:
	return 1;
}

/* a cfs_rq won't donate quota below this amount */
static const u64 min_cfs_rq_runtime = 1 * NSEC_PER_MSEC;
/* minimum remaining period time to redistribute slack quota */
static const u64 min_bandwidth_expiration = 2 * NSEC_PER_MSEC;
/* how long we wait to gather additional slack before distributing */
static const u64 cfs_bandwidth_slack_period = 5 * NSEC_PER_MSEC;

/*
 * Are we near the end of the current quota period?
 *
 * Requires cfs_b->lock for hrtimer_expires_remaining to be safe against the
 * hrtimer base being cleared by hrtimer_start. In the case of
 * migrate_hrtimers, base is never cleared, so we are fine.
 */
static int runtime_refresh_within(struct cfs_bandwidth *cfs_b, u64 min_expire)
{
	struct hrtimer *refresh_timer = &cfs_b->period_timer;
	u64 remaining;

	/* if the call-back is running a quota refresh is already occurring */
	if (hrtimer_callback_running(refresh_timer))
		return 1;

	/* is a quota refresh about to occur? */
	remaining = ktime_to_ns(hrtimer_expires_remaining(refresh_timer));
	if (remaining < min_expire)
		return 1;

	return 0;
}

static void start_cfs_slack_bandwidth(struct cfs_bandwidth *cfs_b)
{
	u64 min_left = cfs_bandwidth_slack_period + min_bandwidth_expiration;

	/* if there's a quota refresh soon don't bother with slack */
	if (runtime_refresh_within(cfs_b, min_left))
		return;

	hrtimer_start(&cfs_b->slack_timer,
			ns_to_ktime(cfs_bandwidth_slack_period),
			HRTIMER_MODE_REL);
}

/* we know any runtime found here is valid as update_curr() precedes return */
static void __return_cfs_rq_runtime(struct cfs_rq *cfs_rq)
{
	struct cfs_bandwidth *cfs_b = tg_cfs_bandwidth(cfs_rq->tg);
	s64 slack_runtime = cfs_rq->runtime_remaining - min_cfs_rq_runtime;

	if (slack_runtime <= 0)
		return;

	raw_spin_lock(&cfs_b->lock);
	if (cfs_b->quota != RUNTIME_INF) {
		cfs_b->runtime += slack_runtime;

		/* we are under rq->lock, defer unthrottling using a timer */
		if (cfs_b->runtime > sched_cfs_bandwidth_slice() &&
		    !list_empty(&cfs_b->throttled_cfs_rq))
			start_cfs_slack_bandwidth(cfs_b);
	}
	raw_spin_unlock(&cfs_b->lock);

	/* even if it's not valid for return we don't want to try again */
	cfs_rq->runtime_remaining -= slack_runtime;
}

static __always_inline void return_cfs_rq_runtime(struct cfs_rq *cfs_rq)
{
	if (!cfs_bandwidth_used())
		return;

	if (!cfs_rq->runtime_enabled || cfs_rq->nr_running)
		return;

	__return_cfs_rq_runtime(cfs_rq);
}

/*
 * This is done with a timer (instead of inline with bandwidth return) since
 * it's necessary to juggle rq->locks to unthrottle their respective cfs_rqs.
 */
static void do_sched_cfs_slack_timer(struct cfs_bandwidth *cfs_b)
{
	u64 runtime = 0, slice = sched_cfs_bandwidth_slice();

	/* confirm we're still not at a refresh boundary */
	raw_spin_lock(&cfs_b->lock);
	if (cfs_b->distribute_running) {
		raw_spin_unlock(&cfs_b->lock);
		return;
	}

	if (runtime_refresh_within(cfs_b, min_bandwidth_expiration)) {
		raw_spin_unlock(&cfs_b->lock);
		return;
	}

	if (cfs_b->quota != RUNTIME_INF && cfs_b->runtime > slice)
		runtime = cfs_b->runtime;

	if (runtime)
		cfs_b->distribute_running = 1;

	raw_spin_unlock(&cfs_b->lock);

	if (!runtime)
		return;

	runtime = distribute_cfs_runtime(cfs_b, runtime);

	raw_spin_lock(&cfs_b->lock);
	cfs_b->runtime -= min(runtime, cfs_b->runtime);
	cfs_b->distribute_running = 0;
	raw_spin_unlock(&cfs_b->lock);
}

/*
 * When a group wakes up we want to make sure that its quota is not already
 * expired/exceeded, otherwise it may be allowed to steal additional ticks of
 * runtime as update_curr() throttling can not not trigger until it's on-rq.
 */
static void check_enqueue_throttle(struct cfs_rq *cfs_rq)
{
	if (!cfs_bandwidth_used())
		return;

	/* an active group must be handled by the update_curr()->put() path */
	if (!cfs_rq->runtime_enabled || cfs_rq->curr)
		return;

	/* ensure the group is not already throttled */
	if (cfs_rq_throttled(cfs_rq))
		return;

	/* update runtime allocation */
	account_cfs_rq_runtime(cfs_rq, 0);
	if (cfs_rq->runtime_remaining <= 0)
		throttle_cfs_rq(cfs_rq);
}

static void sync_throttle(struct task_group *tg, int cpu)
{
	struct cfs_rq *pcfs_rq, *cfs_rq;

	if (!cfs_bandwidth_used())
		return;

	if (!tg->parent)
		return;

	cfs_rq = tg->cfs_rq[cpu];
	pcfs_rq = tg->parent->cfs_rq[cpu];

	cfs_rq->throttle_count = pcfs_rq->throttle_count;
	cfs_rq->throttled_clock_task = rq_clock_task(cpu_rq(cpu));
}

/* conditionally throttle active cfs_rq's from put_prev_entity() */
static bool check_cfs_rq_runtime(struct cfs_rq *cfs_rq)
{
	if (!cfs_bandwidth_used())
		return false;

	if (likely(!cfs_rq->runtime_enabled || cfs_rq->runtime_remaining > 0))
		return false;

	/*
	 * it's possible for a throttled entity to be forced into a running
	 * state (e.g. set_curr_task), in this case we're finished.
	 */
	if (cfs_rq_throttled(cfs_rq))
		return true;

	throttle_cfs_rq(cfs_rq);
	return true;
}

static enum hrtimer_restart sched_cfs_slack_timer(struct hrtimer *timer)
{
	struct cfs_bandwidth *cfs_b =
		container_of(timer, struct cfs_bandwidth, slack_timer);

	do_sched_cfs_slack_timer(cfs_b);

	return HRTIMER_NORESTART;
}

extern const u64 max_cfs_quota_period;

static enum hrtimer_restart sched_cfs_period_timer(struct hrtimer *timer)
{
	struct cfs_bandwidth *cfs_b =
		container_of(timer, struct cfs_bandwidth, period_timer);
	int overrun;
	int idle = 0;
	int count = 0;

	raw_spin_lock(&cfs_b->lock);
	for (;;) {
		overrun = hrtimer_forward_now(timer, cfs_b->period);
		if (!overrun)
			break;

		if (++count > 3) {
			u64 new, old = ktime_to_ns(cfs_b->period);

			/*
			 * Grow period by a factor of 2 to avoid losing precision.
			 * Precision loss in the quota/period ratio can cause __cfs_schedulable
			 * to fail.
			 */
			new = old * 2;
			if (new < max_cfs_quota_period) {
				cfs_b->period = ns_to_ktime(new);
				cfs_b->quota *= 2;

				pr_warn_ratelimited(
	"cfs_period_timer[cpu%d]: period too short, scaling up (new cfs_period_us = %lld, cfs_quota_us = %lld)\n",
					smp_processor_id(),
					div_u64(new, NSEC_PER_USEC),
					div_u64(cfs_b->quota, NSEC_PER_USEC));
			} else {
				pr_warn_ratelimited(
	"cfs_period_timer[cpu%d]: period too short, but cannot scale up without losing precision (cfs_period_us = %lld, cfs_quota_us = %lld)\n",
					smp_processor_id(),
					div_u64(old, NSEC_PER_USEC),
					div_u64(cfs_b->quota, NSEC_PER_USEC));
			}

			/* reset count so we don't come right back in here */
			count = 0;
		}

		idle = do_sched_cfs_period_timer(cfs_b, overrun);
	}
	if (idle)
		cfs_b->period_active = 0;
	raw_spin_unlock(&cfs_b->lock);

	return idle ? HRTIMER_NORESTART : HRTIMER_RESTART;
}

void init_cfs_bandwidth(struct cfs_bandwidth *cfs_b)
{
	raw_spin_lock_init(&cfs_b->lock);
	cfs_b->runtime = 0;
	cfs_b->quota = RUNTIME_INF;
	cfs_b->period = ns_to_ktime(default_cfs_period());

	INIT_LIST_HEAD(&cfs_b->throttled_cfs_rq);
	hrtimer_init(&cfs_b->period_timer, CLOCK_MONOTONIC, HRTIMER_MODE_ABS_PINNED);
	cfs_b->period_timer.function = sched_cfs_period_timer;
	hrtimer_init(&cfs_b->slack_timer, CLOCK_MONOTONIC, HRTIMER_MODE_REL);
	cfs_b->slack_timer.function = sched_cfs_slack_timer;
	cfs_b->distribute_running = 0;
}

static void init_cfs_rq_runtime(struct cfs_rq *cfs_rq)
{
	cfs_rq->runtime_enabled = 0;
	INIT_LIST_HEAD(&cfs_rq->throttled_list);
	walt_init_cfs_rq_stats(cfs_rq);
}

void start_cfs_bandwidth(struct cfs_bandwidth *cfs_b)
{
	lockdep_assert_held(&cfs_b->lock);

	if (cfs_b->period_active)
		return;

	cfs_b->period_active = 1;
	hrtimer_forward_now(&cfs_b->period_timer, cfs_b->period);
	hrtimer_start_expires(&cfs_b->period_timer, HRTIMER_MODE_ABS_PINNED);
}

static void destroy_cfs_bandwidth(struct cfs_bandwidth *cfs_b)
{
	/* init_cfs_bandwidth() was not called */
	if (!cfs_b->throttled_cfs_rq.next)
		return;

	hrtimer_cancel(&cfs_b->period_timer);
	hrtimer_cancel(&cfs_b->slack_timer);
}

/*
 * Both these CPU hotplug callbacks race against unregister_fair_sched_group()
 *
 * The race is harmless, since modifying bandwidth settings of unhooked group
 * bits doesn't do much.
 */

/* cpu online calback */
static void __maybe_unused update_runtime_enabled(struct rq *rq)
{
	struct task_group *tg;

	lockdep_assert_held(&rq->lock);

	rcu_read_lock();
	list_for_each_entry_rcu(tg, &task_groups, list) {
		struct cfs_bandwidth *cfs_b = &tg->cfs_bandwidth;
		struct cfs_rq *cfs_rq = tg->cfs_rq[cpu_of(rq)];

		raw_spin_lock(&cfs_b->lock);
		cfs_rq->runtime_enabled = cfs_b->quota != RUNTIME_INF;
		raw_spin_unlock(&cfs_b->lock);
	}
	rcu_read_unlock();
}

/* cpu offline callback */
static void __maybe_unused unthrottle_offline_cfs_rqs(struct rq *rq)
{
	struct task_group *tg;

	lockdep_assert_held(&rq->lock);

	rcu_read_lock();
	list_for_each_entry_rcu(tg, &task_groups, list) {
		struct cfs_rq *cfs_rq = tg->cfs_rq[cpu_of(rq)];

		if (!cfs_rq->runtime_enabled)
			continue;

		/*
		 * clock_task is not advancing so we just need to make sure
		 * there's some valid quota amount
		 */
		cfs_rq->runtime_remaining = 1;
		/*
		 * Offline rq is schedulable till CPU is completely disabled
		 * in take_cpu_down(), so we prevent new cfs throttling here.
		 */
		cfs_rq->runtime_enabled = 0;

		if (cfs_rq_throttled(cfs_rq))
			unthrottle_cfs_rq(cfs_rq);
	}
	rcu_read_unlock();
}

#else /* CONFIG_CFS_BANDWIDTH */
static inline u64 cfs_rq_clock_task(struct cfs_rq *cfs_rq)
{
	return rq_clock_task(rq_of(cfs_rq));
}

static void account_cfs_rq_runtime(struct cfs_rq *cfs_rq, u64 delta_exec) {}
static bool check_cfs_rq_runtime(struct cfs_rq *cfs_rq) { return false; }
static void check_enqueue_throttle(struct cfs_rq *cfs_rq) {}
static inline void sync_throttle(struct task_group *tg, int cpu) {}
static __always_inline void return_cfs_rq_runtime(struct cfs_rq *cfs_rq) {}

static inline int cfs_rq_throttled(struct cfs_rq *cfs_rq)
{
	return 0;
}

static inline int throttled_hierarchy(struct cfs_rq *cfs_rq)
{
	return 0;
}

static inline int throttled_lb_pair(struct task_group *tg,
				    int src_cpu, int dest_cpu)
{
	return 0;
}

void init_cfs_bandwidth(struct cfs_bandwidth *cfs_b) {}

#ifdef CONFIG_FAIR_GROUP_SCHED
static void init_cfs_rq_runtime(struct cfs_rq *cfs_rq) {}
#endif

static inline struct cfs_bandwidth *tg_cfs_bandwidth(struct task_group *tg)
{
	return NULL;
}
static inline void destroy_cfs_bandwidth(struct cfs_bandwidth *cfs_b) {}
static inline void update_runtime_enabled(struct rq *rq) {}
static inline void unthrottle_offline_cfs_rqs(struct rq *rq) {}

#endif /* CONFIG_CFS_BANDWIDTH */

/**************************************************
 * CFS operations on tasks:
 */

#ifdef CONFIG_SCHED_HRTICK
static void hrtick_start_fair(struct rq *rq, struct task_struct *p)
{
	struct sched_entity *se = &p->se;
	struct cfs_rq *cfs_rq = cfs_rq_of(se);

	SCHED_WARN_ON(task_rq(p) != rq);

	if (rq->cfs.h_nr_running > 1) {
		u64 slice = sched_slice(cfs_rq, se);
		u64 ran = se->sum_exec_runtime - se->prev_sum_exec_runtime;
		s64 delta = slice - ran;

		if (delta < 0) {
			if (rq->curr == p)
				resched_curr(rq);
			return;
		}
		hrtick_start(rq, delta);
	}
}

/*
 * called from enqueue/dequeue and updates the hrtick when the
 * current task is from our class and nr_running is low enough
 * to matter.
 */
static void hrtick_update(struct rq *rq)
{
	struct task_struct *curr = rq->curr;

	if (!hrtick_enabled(rq) || curr->sched_class != &fair_sched_class)
		return;

	if (cfs_rq_of(&curr->se)->nr_running < sched_nr_latency)
		hrtick_start_fair(rq, curr);
}
#else /* !CONFIG_SCHED_HRTICK */
static inline void
hrtick_start_fair(struct rq *rq, struct task_struct *p)
{
}

static inline void hrtick_update(struct rq *rq)
{
}
#endif

#ifdef CONFIG_SMP
<<<<<<< HEAD
static unsigned long capacity_of(int cpu);

bool __cpu_overutilized(int cpu, int delta)
{
	return (capacity_orig_of(cpu) * 1024) <
		((cpu_util(cpu) + delta) * sched_capacity_margin_up[cpu]);
}

bool cpu_overutilized(int cpu)
{
	return __cpu_overutilized(cpu, 0);
}

static bool sd_overutilized(struct sched_domain *sd)
{
	return sd->shared->overutilized;
}

static void set_sd_overutilized(struct sched_domain *sd)
{
	trace_sched_overutilized(sd, sd->shared->overutilized, true);
	sd->shared->overutilized = true;
}

static void clear_sd_overutilized(struct sched_domain *sd)
{
	trace_sched_overutilized(sd, sd->shared->overutilized, false);
	sd->shared->overutilized = false;
=======
static inline unsigned long cpu_util(int cpu);
static unsigned long capacity_of(int cpu);

static inline bool cpu_overutilized(int cpu)
{
	return (capacity_of(cpu) * 1024) < (cpu_util(cpu) * capacity_margin);
>>>>>>> 8ca57595
}

static inline void update_overutilized_status(struct rq *rq)
{
<<<<<<< HEAD
	struct sched_domain *sd;

	rcu_read_lock();
	sd = rcu_dereference(rq->sd);
	if (sd && !sd_overutilized(sd) &&
	    cpu_overutilized(rq->cpu))
		set_sd_overutilized(sd);
	rcu_read_unlock();
=======
	if (!READ_ONCE(rq->rd->overutilized) && cpu_overutilized(rq->cpu)) {
		WRITE_ONCE(rq->rd->overutilized, SG_OVERUTILIZED);
		trace_sched_overutilized(1);
	}
>>>>>>> 8ca57595
}
#else
static inline void update_overutilized_status(struct rq *rq) { }
#endif

/*
 * The enqueue_task method is called before nr_running is
 * increased. Here we update the fair scheduling stats and
 * then put the task into the rbtree:
 */
static void
enqueue_task_fair(struct rq *rq, struct task_struct *p, int flags)
{
	struct cfs_rq *cfs_rq;
	struct sched_entity *se = &p->se;

	/*
	 * The code below (indirectly) updates schedutil which looks at
	 * the cfs_rq utilization to select a frequency.
	 * Let's add the task's estimated utilization to the cfs_rq's
	 * estimated utilization, before we update schedutil.
	 */
	util_est_enqueue(&rq->cfs, p);

	/*
	 * The code below (indirectly) updates schedutil which looks at
	 * the cfs_rq utilization to select a frequency.
	 * Let's update schedtune here to ensure the boost value of the
	 * current task is accounted for in the selection of the OPP.
	 *
	 * We do it also in the case where we enqueue a throttled task;
	 * we could argue that a throttled task should not boost a CPU,
	 * however:
	 * a) properly implementing CPU boosting considering throttled
	 *    tasks will increase a lot the complexity of the solution
	 * b) it's not easy to quantify the benefits introduced by
	 *    such a more complex solution.
	 * Thus, for the time being we go for the simple solution and boost
	 * also for throttled RQs.
	 */
	schedtune_enqueue_task(p, cpu_of(rq));

<<<<<<< HEAD
#ifdef CONFIG_SCHED_WALT
	p->misfit = !task_fits_max(p, rq->cpu);
#endif
=======
>>>>>>> 8ca57595
	/*
	 * If in_iowait is set, the code below may not trigger any cpufreq
	 * utilization updates, so do it here explicitly with the IOWAIT flag
	 * passed.
	 */
	if (p->in_iowait)
		cpufreq_update_util(rq, SCHED_CPUFREQ_IOWAIT);

	for_each_sched_entity(se) {
		if (se->on_rq)
			break;
		cfs_rq = cfs_rq_of(se);
		enqueue_entity(cfs_rq, se, flags);

		/*
		 * end evaluation on encountering a throttled cfs_rq
		 *
		 * note: in the case of encountering a throttled cfs_rq we will
		 * post the final h_nr_running increment below.
		 */
		if (cfs_rq_throttled(cfs_rq))
			break;
		cfs_rq->h_nr_running++;
		walt_inc_cfs_rq_stats(cfs_rq, p);

		flags = ENQUEUE_WAKEUP;
	}

	for_each_sched_entity(se) {
		cfs_rq = cfs_rq_of(se);
		cfs_rq->h_nr_running++;
		walt_inc_cfs_rq_stats(cfs_rq, p);

		if (cfs_rq_throttled(cfs_rq))
			break;

		update_load_avg(cfs_rq, se, UPDATE_TG);
		update_cfs_group(se);
	}

	if (!se) {
		add_nr_running(rq, 1);
<<<<<<< HEAD
		inc_rq_walt_stats(rq, p);
=======
>>>>>>> 8ca57595
		/*
		 * Since new tasks are assigned an initial util_avg equal to
		 * half of the spare capacity of their CPU, tiny tasks have the
		 * ability to cross the overutilized threshold, which will
		 * result in the load balancer ruining all the task placement
		 * done by EAS. As a way to mitigate that effect, do not account
		 * for the first enqueue operation of new tasks during the
		 * overutilized flag detection.
		 *
		 * A better way of solving this problem would be to wait for
		 * the PELT signals of tasks to converge before taking them
		 * into account, but that is not straightforward to implement,
		 * and the following generally works well enough in practice.
		 */
		if (flags & ENQUEUE_WAKEUP)
			update_overutilized_status(rq);
<<<<<<< HEAD
=======

>>>>>>> 8ca57595
	}

	hrtick_update(rq);
}

static void set_next_buddy(struct sched_entity *se);

/*
 * The dequeue_task method is called before nr_running is
 * decreased. We remove the task from the rbtree and
 * update the fair scheduling stats:
 */
static void dequeue_task_fair(struct rq *rq, struct task_struct *p, int flags)
{
	struct cfs_rq *cfs_rq;
	struct sched_entity *se = &p->se;
	int task_sleep = flags & DEQUEUE_SLEEP;

	/*
	 * The code below (indirectly) updates schedutil which looks at
	 * the cfs_rq utilization to select a frequency.
	 * Let's update schedtune here to ensure the boost value of the
	 * current task is not more accounted for in the selection of the OPP.
	 */
	schedtune_dequeue_task(p, cpu_of(rq));

	for_each_sched_entity(se) {
		cfs_rq = cfs_rq_of(se);
		dequeue_entity(cfs_rq, se, flags);

		/*
		 * end evaluation on encountering a throttled cfs_rq
		 *
		 * note: in the case of encountering a throttled cfs_rq we will
		 * post the final h_nr_running decrement below.
		*/
		if (cfs_rq_throttled(cfs_rq))
			break;
		cfs_rq->h_nr_running--;
		walt_dec_cfs_rq_stats(cfs_rq, p);

		/* Don't dequeue parent if it has other entities besides us */
		if (cfs_rq->load.weight) {
			/* Avoid re-evaluating load for this entity: */
			se = parent_entity(se);
			/*
			 * Bias pick_next to pick a task from this cfs_rq, as
			 * p is sleeping when it is within its sched_slice.
			 */
			if (task_sleep && se && !throttled_hierarchy(cfs_rq))
				set_next_buddy(se);
			break;
		}
		flags |= DEQUEUE_SLEEP;
	}

	for_each_sched_entity(se) {
		cfs_rq = cfs_rq_of(se);
		cfs_rq->h_nr_running--;
		walt_dec_cfs_rq_stats(cfs_rq, p);

		if (cfs_rq_throttled(cfs_rq))
			break;

		update_load_avg(cfs_rq, se, UPDATE_TG);
		update_cfs_group(se);
	}

	if (!se) {
		sub_nr_running(rq, 1);
		dec_rq_walt_stats(rq, p);
	}

	util_est_dequeue(&rq->cfs, p, task_sleep);
	hrtick_update(rq);
}

#ifdef CONFIG_SMP

/* Working cpumask for: load_balance, load_balance_newidle. */
DEFINE_PER_CPU(cpumask_var_t, load_balance_mask);
DEFINE_PER_CPU(cpumask_var_t, select_idle_mask);

#ifdef CONFIG_NO_HZ_COMMON
/*
 * per rq 'load' arrray crap; XXX kill this.
 */

/*
 * The exact cpuload calculated at every tick would be:
 *
 *   load' = (1 - 1/2^i) * load + (1/2^i) * cur_load
 *
 * If a CPU misses updates for n ticks (as it was idle) and update gets
 * called on the n+1-th tick when CPU may be busy, then we have:
 *
 *   load_n   = (1 - 1/2^i)^n * load_0
 *   load_n+1 = (1 - 1/2^i)   * load_n + (1/2^i) * cur_load
 *
 * decay_load_missed() below does efficient calculation of
 *
 *   load' = (1 - 1/2^i)^n * load
 *
 * Because x^(n+m) := x^n * x^m we can decompose any x^n in power-of-2 factors.
 * This allows us to precompute the above in said factors, thereby allowing the
 * reduction of an arbitrary n in O(log_2 n) steps. (See also
 * fixed_power_int())
 *
 * The calculation is approximated on a 128 point scale.
 */
#define DEGRADE_SHIFT		7

static const u8 degrade_zero_ticks[CPU_LOAD_IDX_MAX] = {0, 8, 32, 64, 128};
static const u8 degrade_factor[CPU_LOAD_IDX_MAX][DEGRADE_SHIFT + 1] = {
	{   0,   0,  0,  0,  0,  0, 0, 0 },
	{  64,  32,  8,  0,  0,  0, 0, 0 },
	{  96,  72, 40, 12,  1,  0, 0, 0 },
	{ 112,  98, 75, 43, 15,  1, 0, 0 },
	{ 120, 112, 98, 76, 45, 16, 2, 0 }
};

/*
 * Update cpu_load for any missed ticks, due to tickless idle. The backlog
 * would be when CPU is idle and so we just decay the old load without
 * adding any new load.
 */
static unsigned long
decay_load_missed(unsigned long load, unsigned long missed_updates, int idx)
{
	int j = 0;

	if (!missed_updates)
		return load;

	if (missed_updates >= degrade_zero_ticks[idx])
		return 0;

	if (idx == 1)
		return load >> missed_updates;

	while (missed_updates) {
		if (missed_updates % 2)
			load = (load * degrade_factor[idx][j]) >> DEGRADE_SHIFT;

		missed_updates >>= 1;
		j++;
	}
	return load;
}

static struct {
	cpumask_var_t idle_cpus_mask;
	atomic_t nr_cpus;
	int has_blocked;		/* Idle CPUS has blocked load */
	unsigned long next_balance;     /* in jiffy units */
	unsigned long next_blocked;	/* Next update of blocked load in jiffies */
} nohz ____cacheline_aligned;

#endif /* CONFIG_NO_HZ_COMMON */

/**
 * __cpu_load_update - update the rq->cpu_load[] statistics
 * @this_rq: The rq to update statistics for
 * @this_load: The current load
 * @pending_updates: The number of missed updates
 *
 * Update rq->cpu_load[] statistics. This function is usually called every
 * scheduler tick (TICK_NSEC).
 *
 * This function computes a decaying average:
 *
 *   load[i]' = (1 - 1/2^i) * load[i] + (1/2^i) * load
 *
 * Because of NOHZ it might not get called on every tick which gives need for
 * the @pending_updates argument.
 *
 *   load[i]_n = (1 - 1/2^i) * load[i]_n-1 + (1/2^i) * load_n-1
 *             = A * load[i]_n-1 + B ; A := (1 - 1/2^i), B := (1/2^i) * load
 *             = A * (A * load[i]_n-2 + B) + B
 *             = A * (A * (A * load[i]_n-3 + B) + B) + B
 *             = A^3 * load[i]_n-3 + (A^2 + A + 1) * B
 *             = A^n * load[i]_0 + (A^(n-1) + A^(n-2) + ... + 1) * B
 *             = A^n * load[i]_0 + ((1 - A^n) / (1 - A)) * B
 *             = (1 - 1/2^i)^n * (load[i]_0 - load) + load
 *
 * In the above we've assumed load_n := load, which is true for NOHZ_FULL as
 * any change in load would have resulted in the tick being turned back on.
 *
 * For regular NOHZ, this reduces to:
 *
 *   load[i]_n = (1 - 1/2^i)^n * load[i]_0
 *
 * see decay_load_misses(). For NOHZ_FULL we get to subtract and add the extra
 * term.
 */
static void cpu_load_update(struct rq *this_rq, unsigned long this_load,
			    unsigned long pending_updates)
{
	unsigned long __maybe_unused tickless_load = this_rq->cpu_load[0];
	int i, scale;

	this_rq->nr_load_updates++;

	/* Update our load: */
	this_rq->cpu_load[0] = this_load; /* Fasttrack for idx 0 */
	for (i = 1, scale = 2; i < CPU_LOAD_IDX_MAX; i++, scale += scale) {
		unsigned long old_load, new_load;

		/* scale is effectively 1 << i now, and >> i divides by scale */

		old_load = this_rq->cpu_load[i];
#ifdef CONFIG_NO_HZ_COMMON
		old_load = decay_load_missed(old_load, pending_updates - 1, i);
		if (tickless_load) {
			old_load -= decay_load_missed(tickless_load, pending_updates - 1, i);
			/*
			 * old_load can never be a negative value because a
			 * decayed tickless_load cannot be greater than the
			 * original tickless_load.
			 */
			old_load += tickless_load;
		}
#endif
		new_load = this_load;
		/*
		 * Round up the averaging division if load is increasing. This
		 * prevents us from getting stuck on 9 if the load is 10, for
		 * example.
		 */
		if (new_load > old_load)
			new_load += scale - 1;

		this_rq->cpu_load[i] = (old_load * (scale - 1) + new_load) >> i;
	}
}

/* Used instead of source_load when we know the type == 0 */
static unsigned long weighted_cpuload(struct rq *rq)
{
	return cfs_rq_runnable_load_avg(&rq->cfs);
}

#ifdef CONFIG_NO_HZ_COMMON
/*
 * There is no sane way to deal with nohz on smp when using jiffies because the
 * CPU doing the jiffies update might drift wrt the CPU doing the jiffy reading
 * causing off-by-one errors in observed deltas; {0,2} instead of {1,1}.
 *
 * Therefore we need to avoid the delta approach from the regular tick when
 * possible since that would seriously skew the load calculation. This is why we
 * use cpu_load_update_periodic() for CPUs out of nohz. However we'll rely on
 * jiffies deltas for updates happening while in nohz mode (idle ticks, idle
 * loop exit, nohz_idle_balance, nohz full exit...)
 *
 * This means we might still be one tick off for nohz periods.
 */

static void cpu_load_update_nohz(struct rq *this_rq,
				 unsigned long curr_jiffies,
				 unsigned long load)
{
	unsigned long pending_updates;

	pending_updates = curr_jiffies - this_rq->last_load_update_tick;
	if (pending_updates) {
		this_rq->last_load_update_tick = curr_jiffies;
		/*
		 * In the regular NOHZ case, we were idle, this means load 0.
		 * In the NOHZ_FULL case, we were non-idle, we should consider
		 * its weighted load.
		 */
		cpu_load_update(this_rq, load, pending_updates);
	}
}

/*
 * Called from nohz_idle_balance() to update the load ratings before doing the
 * idle balance.
 */
static void cpu_load_update_idle(struct rq *this_rq)
{
	/*
	 * bail if there's load or we're actually up-to-date.
	 */
	if (weighted_cpuload(this_rq))
		return;

	cpu_load_update_nohz(this_rq, READ_ONCE(jiffies), 0);
}

/*
 * Record CPU load on nohz entry so we know the tickless load to account
 * on nohz exit. cpu_load[0] happens then to be updated more frequently
 * than other cpu_load[idx] but it should be fine as cpu_load readers
 * shouldn't rely into synchronized cpu_load[*] updates.
 */
void cpu_load_update_nohz_start(void)
{
	struct rq *this_rq = this_rq();

	/*
	 * This is all lockless but should be fine. If weighted_cpuload changes
	 * concurrently we'll exit nohz. And cpu_load write can race with
	 * cpu_load_update_idle() but both updater would be writing the same.
	 */
	this_rq->cpu_load[0] = weighted_cpuload(this_rq);
}

/*
 * Account the tickless load in the end of a nohz frame.
 */
void cpu_load_update_nohz_stop(void)
{
	unsigned long curr_jiffies = READ_ONCE(jiffies);
	struct rq *this_rq = this_rq();
	unsigned long load;
	struct rq_flags rf;

	if (curr_jiffies == this_rq->last_load_update_tick)
		return;

	load = weighted_cpuload(this_rq);
	rq_lock(this_rq, &rf);
	update_rq_clock(this_rq);
	cpu_load_update_nohz(this_rq, curr_jiffies, load);
	rq_unlock(this_rq, &rf);
}
#else /* !CONFIG_NO_HZ_COMMON */
static inline void cpu_load_update_nohz(struct rq *this_rq,
					unsigned long curr_jiffies,
					unsigned long load) { }
#endif /* CONFIG_NO_HZ_COMMON */

static void cpu_load_update_periodic(struct rq *this_rq, unsigned long load)
{
#ifdef CONFIG_NO_HZ_COMMON
	/* See the mess around cpu_load_update_nohz(). */
	this_rq->last_load_update_tick = READ_ONCE(jiffies);
#endif
	cpu_load_update(this_rq, load, 1);
}

/*
 * Called from scheduler_tick()
 */
void cpu_load_update_active(struct rq *this_rq)
{
	unsigned long load = weighted_cpuload(this_rq);

	if (tick_nohz_tick_stopped())
		cpu_load_update_nohz(this_rq, READ_ONCE(jiffies), load);
	else
		cpu_load_update_periodic(this_rq, load);
}

/*
 * Return a low guess at the load of a migration-source CPU weighted
 * according to the scheduling class and "nice" value.
 *
 * We want to under-estimate the load of migration sources, to
 * balance conservatively.
 */
static unsigned long source_load(int cpu, int type)
{
	struct rq *rq = cpu_rq(cpu);
	unsigned long total = weighted_cpuload(rq);

	if (type == 0 || !sched_feat(LB_BIAS))
		return total;

	return min(rq->cpu_load[type-1], total);
}

/*
 * Return a high guess at the load of a migration-target CPU weighted
 * according to the scheduling class and "nice" value.
 */
static unsigned long target_load(int cpu, int type)
{
	struct rq *rq = cpu_rq(cpu);
	unsigned long total = weighted_cpuload(rq);

	if (type == 0 || !sched_feat(LB_BIAS))
		return total;

	return max(rq->cpu_load[type-1], total);
}

<<<<<<< HEAD
=======
static unsigned long capacity_of(int cpu)
{
	return cpu_rq(cpu)->cpu_capacity;
}

>>>>>>> 8ca57595
static unsigned long cpu_avg_load_per_task(int cpu)
{
	struct rq *rq = cpu_rq(cpu);
	unsigned long nr_running = READ_ONCE(rq->cfs.h_nr_running);
	unsigned long load_avg = weighted_cpuload(rq);

	if (nr_running)
		return load_avg / nr_running;

	return 0;
}

static void record_wakee(struct task_struct *p)
{
	/*
	 * Only decay a single time; tasks that have less then 1 wakeup per
	 * jiffy will not have built up many flips.
	 */
	if (time_after(jiffies, current->wakee_flip_decay_ts + HZ)) {
		current->wakee_flips >>= 1;
		current->wakee_flip_decay_ts = jiffies;
	}

	if (current->last_wakee != p) {
		current->last_wakee = p;
		current->wakee_flips++;
	}
}

/*
 * Detect M:N waker/wakee relationships via a switching-frequency heuristic.
 *
 * A waker of many should wake a different task than the one last awakened
 * at a frequency roughly N times higher than one of its wakees.
 *
 * In order to determine whether we should let the load spread vs consolidating
 * to shared cache, we look for a minimum 'flip' frequency of llc_size in one
 * partner, and a factor of lls_size higher frequency in the other.
 *
 * With both conditions met, we can be relatively sure that the relationship is
 * non-monogamous, with partner count exceeding socket size.
 *
 * Waker/wakee being client/server, worker/dispatcher, interrupt source or
 * whatever is irrelevant, spread criteria is apparent partner count exceeds
 * socket size.
 */
static int wake_wide(struct task_struct *p, int sibling_count_hint)
{
	unsigned int master = current->wakee_flips;
	unsigned int slave = p->wakee_flips;
	int llc_size = this_cpu_read(sd_llc_size);

	if (sibling_count_hint >= llc_size)
		return 1;

	if (master < slave)
		swap(master, slave);
	if (slave < llc_size || master < slave * llc_size)
		return 0;
	return 1;
}

/*
 * The purpose of wake_affine() is to quickly determine on which CPU we can run
 * soonest. For the purpose of speed we only consider the waking and previous
 * CPU.
 *
 * wake_affine_idle() - only considers 'now', it check if the waking CPU is
 *			cache-affine and is (or	will be) idle.
 *
 * wake_affine_weight() - considers the weight to reflect the average
 *			  scheduling latency of the CPUs. This seems to work
 *			  for the overloaded case.
 */
static int
wake_affine_idle(int this_cpu, int prev_cpu, int sync)
{
	/*
	 * If this_cpu is idle, it implies the wakeup is from interrupt
	 * context. Only allow the move if cache is shared. Otherwise an
	 * interrupt intensive workload could force all tasks onto one
	 * node depending on the IO topology or IRQ affinity settings.
	 *
	 * If the prev_cpu is idle and cache affine then avoid a migration.
	 * There is no guarantee that the cache hot data from an interrupt
	 * is more important than cache hot data on the prev_cpu and from
	 * a cpufreq perspective, it's better to have higher utilisation
	 * on one CPU.
	 */
	if (available_idle_cpu(this_cpu) && cpus_share_cache(this_cpu, prev_cpu))
		return available_idle_cpu(prev_cpu) ? prev_cpu : this_cpu;

	if (sync && cpu_rq(this_cpu)->nr_running == 1)
		return this_cpu;

	return nr_cpumask_bits;
}

static int
wake_affine_weight(struct sched_domain *sd, struct task_struct *p,
		   int this_cpu, int prev_cpu, int sync)
{
	s64 this_eff_load, prev_eff_load;
	unsigned long task_load;

	this_eff_load = target_load(this_cpu, sd->wake_idx);

	if (sync) {
		unsigned long current_load = task_h_load(current);

		if (current_load > this_eff_load)
			return this_cpu;

		this_eff_load -= current_load;
	}

	task_load = task_h_load(p);

	this_eff_load += task_load;
	if (sched_feat(WA_BIAS))
		this_eff_load *= 100;
	this_eff_load *= capacity_of(prev_cpu);

	prev_eff_load = source_load(prev_cpu, sd->wake_idx);
	prev_eff_load -= task_load;
	if (sched_feat(WA_BIAS))
		prev_eff_load *= 100 + (sd->imbalance_pct - 100) / 2;
	prev_eff_load *= capacity_of(this_cpu);

	/*
	 * If sync, adjust the weight of prev_eff_load such that if
	 * prev_eff == this_eff that select_idle_sibling() will consider
	 * stacking the wakee on top of the waker if no other CPU is
	 * idle.
	 */
	if (sync)
		prev_eff_load += 1;

	return this_eff_load < prev_eff_load ? this_cpu : nr_cpumask_bits;
}

static int wake_affine(struct sched_domain *sd, struct task_struct *p,
		       int this_cpu, int prev_cpu, int sync)
{
	int target = nr_cpumask_bits;

	if (sched_feat(WA_IDLE))
		target = wake_affine_idle(this_cpu, prev_cpu, sync);

	if (sched_feat(WA_WEIGHT) && target == nr_cpumask_bits)
		target = wake_affine_weight(sd, p, this_cpu, prev_cpu, sync);

	schedstat_inc(p->se.statistics.nr_wakeups_affine_attempts);
	if (target == nr_cpumask_bits)
		return prev_cpu;

	schedstat_inc(sd->ttwu_move_affine);
	schedstat_inc(p->se.statistics.nr_wakeups_affine);
	return target;
}

#ifdef CONFIG_SCHED_TUNE
struct reciprocal_value schedtune_spc_rdiv;

static long
schedtune_margin(unsigned long signal, long boost)
{
	long long margin = 0;

	/*
	 * Signal proportional compensation (SPC)
	 *
	 * The Boost (B) value is used to compute a Margin (M) which is
	 * proportional to the complement of the original Signal (S):
	 *   M = B * (SCHED_CAPACITY_SCALE - S)
	 * The obtained M could be used by the caller to "boost" S.
	 */
	if (boost >= 0) {
		margin  = SCHED_CAPACITY_SCALE - signal;
		margin *= boost;
	} else
		margin = -signal * boost;

	margin  = reciprocal_divide(margin, schedtune_spc_rdiv);

	if (boost < 0)
		margin *= -1;
	return margin;
}

static inline int
schedtune_cpu_margin(unsigned long util, int cpu)
{
	int boost = schedtune_cpu_boost(cpu);

	if (boost == 0)
		return 0;

	return schedtune_margin(util, boost);
}

static inline long
schedtune_task_margin(struct task_struct *task)
{
	int boost = schedtune_task_boost(task);
	unsigned long util;
	long margin;

	if (boost == 0)
		return 0;

	util = task_util_est(task);
	margin = schedtune_margin(util, boost);

	return margin;
}

unsigned long
<<<<<<< HEAD
boosted_cpu_util(int cpu, unsigned long other_util,
		 struct sched_walt_cpu_load *walt_load)
{
	unsigned long util = cpu_util_freq(cpu, walt_load) + other_util;
=======
boosted_cpu_util(int cpu, unsigned long other_util)
{
	unsigned long util = min_t(unsigned long, SCHED_CAPACITY_SCALE,
				   cpu_util_cfs(cpu_rq(cpu)) + other_util);
>>>>>>> 8ca57595
	long margin = schedtune_cpu_margin(util, cpu);

	trace_sched_boost_cpu(cpu, util, margin);

	return util + margin;
}

#else /* CONFIG_SCHED_TUNE */

static inline int
schedtune_cpu_margin(unsigned long util, int cpu)
{
	return 0;
}

static inline int
schedtune_task_margin(struct task_struct *task)
{
	return 0;
}

#endif /* CONFIG_SCHED_TUNE */

static inline unsigned long
boosted_task_util(struct task_struct *task)
{
	unsigned long util = task_util_est(task);
	long margin = schedtune_task_margin(task);

	trace_sched_boost_task(task, util, margin);

	return util + margin;
}

static unsigned long cpu_util_without(int cpu, struct task_struct *p);

static unsigned long capacity_spare_without(int cpu, struct task_struct *p)
{
	return max_t(long, capacity_of(cpu) - cpu_util_without(cpu, p), 0);
}

/*
 * find_idlest_group finds and returns the least busy CPU group within the
 * domain.
 *
 * Assumes p is allowed on at least one CPU in sd.
 */
static struct sched_group *
find_idlest_group(struct sched_domain *sd, struct task_struct *p,
		  int this_cpu, int sd_flag)
{
	struct sched_group *idlest = NULL, *group = sd->groups;
	struct sched_group *most_spare_sg = NULL;
	unsigned long min_runnable_load = ULONG_MAX;
	unsigned long this_runnable_load = ULONG_MAX;
	unsigned long min_avg_load = ULONG_MAX, this_avg_load = ULONG_MAX;
	unsigned long most_spare = 0, this_spare = 0;
	int load_idx = sd->forkexec_idx;
	int imbalance_scale = 100 + (sd->imbalance_pct-100)/2;
	unsigned long imbalance = scale_load_down(NICE_0_LOAD) *
				(sd->imbalance_pct-100) / 100;

	if (sd_flag & SD_BALANCE_WAKE)
		load_idx = sd->wake_idx;

	do {
		unsigned long load, avg_load, runnable_load;
		unsigned long spare_cap, max_spare_cap;
		int local_group;
		int i;

		/* Skip over this group if it has no CPUs allowed */
		if (!cpumask_intersects(sched_group_span(group),
					&p->cpus_allowed))
			continue;

		local_group = cpumask_test_cpu(this_cpu,
					       sched_group_span(group));

		/*
		 * Tally up the load of all CPUs in the group and find
		 * the group containing the CPU with most spare capacity.
		 */
		avg_load = 0;
		runnable_load = 0;
		max_spare_cap = 0;

		for_each_cpu(i, sched_group_span(group)) {
			/* Bias balancing toward CPUs of our domain */
			if (local_group)
				load = source_load(i, load_idx);
			else
				load = target_load(i, load_idx);

			runnable_load += load;

			avg_load += cfs_rq_load_avg(&cpu_rq(i)->cfs);

			spare_cap = capacity_spare_without(i, p);

			if (spare_cap > max_spare_cap)
				max_spare_cap = spare_cap;
		}

		/* Adjust by relative CPU capacity of the group */
		avg_load = (avg_load * SCHED_CAPACITY_SCALE) /
					group->sgc->capacity;
		runnable_load = (runnable_load * SCHED_CAPACITY_SCALE) /
					group->sgc->capacity;

		if (local_group) {
			this_runnable_load = runnable_load;
			this_avg_load = avg_load;
			this_spare = max_spare_cap;
		} else {
			if (min_runnable_load > (runnable_load + imbalance)) {
				/*
				 * The runnable load is significantly smaller
				 * so we can pick this new CPU:
				 */
				min_runnable_load = runnable_load;
				min_avg_load = avg_load;
				idlest = group;
			} else if ((runnable_load < (min_runnable_load + imbalance)) &&
				   (100*min_avg_load > imbalance_scale*avg_load)) {
				/*
				 * The runnable loads are close so take the
				 * blocked load into account through avg_load:
				 */
				min_avg_load = avg_load;
				idlest = group;
			}

			if (most_spare < max_spare_cap) {
				most_spare = max_spare_cap;
				most_spare_sg = group;
			}
		}
	} while (group = group->next, group != sd->groups);

	/*
	 * The cross-over point between using spare capacity or least load
	 * is too conservative for high utilization tasks on partially
	 * utilized systems if we require spare_capacity > task_util(p),
	 * so we allow for some task stuffing by using
	 * spare_capacity > task_util(p)/2.
	 *
	 * Spare capacity can't be used for fork because the utilization has
	 * not been set yet, we must first select a rq to compute the initial
	 * utilization.
	 */
	if (sd_flag & SD_BALANCE_FORK)
		goto skip_spare;

	if (this_spare > task_util(p) / 2 &&
	    imbalance_scale*this_spare > 100*most_spare)
		return NULL;

	if (most_spare > task_util(p) / 2)
		return most_spare_sg;

skip_spare:
	if (!idlest)
		return NULL;

	/*
	 * When comparing groups across NUMA domains, it's possible for the
	 * local domain to be very lightly loaded relative to the remote
	 * domains but "imbalance" skews the comparison making remote CPUs
	 * look much more favourable. When considering cross-domain, add
	 * imbalance to the runnable load on the remote node and consider
	 * staying local.
	 */
	if ((sd->flags & SD_NUMA) &&
	    min_runnable_load + imbalance >= this_runnable_load)
		return NULL;

	if (min_runnable_load > (this_runnable_load + imbalance))
		return NULL;

	if ((this_runnable_load < (min_runnable_load + imbalance)) &&
	     (100*this_avg_load < imbalance_scale*min_avg_load))
		return NULL;

	return idlest;
}

/*
 * find_idlest_group_cpu - find the idlest CPU among the CPUs in the group.
 */
static int
find_idlest_group_cpu(struct sched_group *group, struct task_struct *p, int this_cpu)
{
	unsigned long load, min_load = ULONG_MAX;
	unsigned int min_exit_latency = UINT_MAX;
	u64 latest_idle_timestamp = 0;
	int least_loaded_cpu = this_cpu;
	int shallowest_idle_cpu = -1;
	int i;

	/* Check if we have any choice: */
	if (group->group_weight == 1)
		return cpumask_first(sched_group_span(group));

	/* Traverse only the allowed CPUs */
	for_each_cpu_and(i, sched_group_span(group), &p->cpus_allowed) {
		if (available_idle_cpu(i)) {
			struct rq *rq = cpu_rq(i);
			struct cpuidle_state *idle = idle_get_state(rq);
			if (idle && idle->exit_latency < min_exit_latency) {
				/*
				 * We give priority to a CPU whose idle state
				 * has the smallest exit latency irrespective
				 * of any idle timestamp.
				 */
				min_exit_latency = idle->exit_latency;
				latest_idle_timestamp = rq->idle_stamp;
				shallowest_idle_cpu = i;
			} else if ((!idle || idle->exit_latency == min_exit_latency) &&
				   rq->idle_stamp > latest_idle_timestamp) {
				/*
				 * If equal or no active idle state, then
				 * the most recently idled CPU might have
				 * a warmer cache.
				 */
				latest_idle_timestamp = rq->idle_stamp;
				shallowest_idle_cpu = i;
			}
		} else if (shallowest_idle_cpu == -1) {
			load = weighted_cpuload(cpu_rq(i));
			if (load < min_load) {
				min_load = load;
				least_loaded_cpu = i;
			}
		}
	}

	return shallowest_idle_cpu != -1 ? shallowest_idle_cpu : least_loaded_cpu;
}

static inline int find_idlest_cpu(struct sched_domain *sd, struct task_struct *p,
				  int cpu, int prev_cpu, int sd_flag)
{
	int new_cpu = cpu;

	if (!cpumask_intersects(sched_domain_span(sd), &p->cpus_allowed))
		return prev_cpu;

	/*
	 * We need task's util for capacity_spare_without, sync it up to
	 * prev_cpu's last_update_time.
	 */
	if (!(sd_flag & SD_BALANCE_FORK))
		sync_entity_load_avg(&p->se);

	while (sd) {
		struct sched_group *group;
		struct sched_domain *tmp;
		int weight;

		if (!(sd->flags & sd_flag)) {
			sd = sd->child;
			continue;
		}

		group = find_idlest_group(sd, p, cpu, sd_flag);
		if (!group) {
			sd = sd->child;
			continue;
		}

		new_cpu = find_idlest_group_cpu(group, p, cpu);
		if (new_cpu == cpu) {
			/* Now try balancing at a lower domain level of 'cpu': */
			sd = sd->child;
			continue;
		}

		/* Now try balancing at a lower domain level of 'new_cpu': */
		cpu = new_cpu;
		weight = sd->span_weight;
		sd = NULL;
		for_each_domain(cpu, tmp) {
			if (weight <= tmp->span_weight)
				break;
			if (tmp->flags & sd_flag)
				sd = tmp;
		}
	}

	return new_cpu;
}

#ifdef CONFIG_SCHED_SMT
DEFINE_STATIC_KEY_FALSE(sched_smt_present);
EXPORT_SYMBOL_GPL(sched_smt_present);

static inline void set_idle_cores(int cpu, int val)
{
	struct sched_domain_shared *sds;

	sds = rcu_dereference(per_cpu(sd_llc_shared, cpu));
	if (sds)
		WRITE_ONCE(sds->has_idle_cores, val);
}

static inline bool test_idle_cores(int cpu, bool def)
{
	struct sched_domain_shared *sds;

	sds = rcu_dereference(per_cpu(sd_llc_shared, cpu));
	if (sds)
		return READ_ONCE(sds->has_idle_cores);

	return def;
}

/*
 * Scans the local SMT mask to see if the entire core is idle, and records this
 * information in sd_llc_shared->has_idle_cores.
 *
 * Since SMT siblings share all cache levels, inspecting this limited remote
 * state should be fairly cheap.
 */
void __update_idle_core(struct rq *rq)
{
	int core = cpu_of(rq);
	int cpu;

	rcu_read_lock();
	if (test_idle_cores(core, true))
		goto unlock;

	for_each_cpu(cpu, cpu_smt_mask(core)) {
		if (cpu == core)
			continue;

		if (!available_idle_cpu(cpu))
			goto unlock;
	}

	set_idle_cores(core, 1);
unlock:
	rcu_read_unlock();
}

/*
 * Scan the entire LLC domain for idle cores; this dynamically switches off if
 * there are no idle cores left in the system; tracked through
 * sd_llc->shared->has_idle_cores and enabled through update_idle_core() above.
 */
static int select_idle_core(struct task_struct *p, struct sched_domain *sd, int target)
{
	struct cpumask *cpus = this_cpu_cpumask_var_ptr(select_idle_mask);
	int core, cpu;

	if (!static_branch_likely(&sched_smt_present))
		return -1;

	if (!test_idle_cores(target, false))
		return -1;

	cpumask_and(cpus, sched_domain_span(sd), &p->cpus_allowed);

	for_each_cpu_wrap(core, cpus, target) {
		bool idle = true;

		for_each_cpu(cpu, cpu_smt_mask(core)) {
			cpumask_clear_cpu(cpu, cpus);
			if (!available_idle_cpu(cpu))
				idle = false;
		}

		if (idle)
			return core;
	}

	/*
	 * Failed to find an idle core; stop looking for one.
	 */
	set_idle_cores(target, 0);

	return -1;
}

/*
 * Scan the local SMT mask for idle CPUs.
 */
static int select_idle_smt(struct task_struct *p, struct sched_domain *sd, int target)
{
	int cpu;

	if (!static_branch_likely(&sched_smt_present))
		return -1;

	for_each_cpu(cpu, cpu_smt_mask(target)) {
		if (!cpumask_test_cpu(cpu, &p->cpus_allowed))
			continue;
		if (available_idle_cpu(cpu))
			return cpu;
	}

	return -1;
}

#else /* CONFIG_SCHED_SMT */

static inline int select_idle_core(struct task_struct *p, struct sched_domain *sd, int target)
{
	return -1;
}

static inline int select_idle_smt(struct task_struct *p, struct sched_domain *sd, int target)
{
	return -1;
}

#endif /* CONFIG_SCHED_SMT */

/*
 * Scan the LLC domain for idle CPUs; this is dynamically regulated by
 * comparing the average scan cost (tracked in sd->avg_scan_cost) against the
 * average idle time for this rq (as found in rq->avg_idle).
 */
static int select_idle_cpu(struct task_struct *p, struct sched_domain *sd, int target)
{
	struct sched_domain *this_sd;
	u64 avg_cost, avg_idle;
	u64 time, cost;
	s64 delta;
	int cpu, nr = INT_MAX;

	this_sd = rcu_dereference(*this_cpu_ptr(&sd_llc));
	if (!this_sd)
		return -1;

	/*
	 * Due to large variance we need a large fuzz factor; hackbench in
	 * particularly is sensitive here.
	 */
	avg_idle = this_rq()->avg_idle / 512;
	avg_cost = this_sd->avg_scan_cost + 1;

	if (sched_feat(SIS_AVG_CPU) && avg_idle < avg_cost)
		return -1;

	if (sched_feat(SIS_PROP)) {
		u64 span_avg = sd->span_weight * avg_idle;
		if (span_avg > 4*avg_cost)
			nr = div_u64(span_avg, avg_cost);
		else
			nr = 4;
	}

	time = local_clock();

	for_each_cpu_wrap(cpu, sched_domain_span(sd), target) {
		if (!--nr)
			return -1;
		if (!cpumask_test_cpu(cpu, &p->cpus_allowed))
			continue;
		if (cpu_isolated(cpu))
			continue;
		if (available_idle_cpu(cpu))
			break;
	}

	time = local_clock() - time;
	cost = this_sd->avg_scan_cost;
	delta = (s64)(time - cost) / 8;
	this_sd->avg_scan_cost += delta;

	return cpu;
}

/*
 * Try and locate an idle core/thread in the LLC cache domain.
 */
static int select_idle_sibling(struct task_struct *p, int prev, int target)
{
	struct sched_domain *sd;
	int i, recent_used_cpu;

	if (available_idle_cpu(target) && !cpu_isolated(target))
		return target;

	/*
	 * If the previous CPU is cache affine and idle, don't be stupid:
	 */
	if (prev != target && cpus_share_cache(prev, target) &&
			available_idle_cpu(prev) && !cpu_isolated(prev))
		return prev;

	/* Check a recently used CPU as a potential idle candidate: */
	recent_used_cpu = p->recent_used_cpu;
	if (recent_used_cpu != prev &&
	    recent_used_cpu != target &&
	    cpus_share_cache(recent_used_cpu, target) &&
	    available_idle_cpu(recent_used_cpu) &&
	    cpumask_test_cpu(p->recent_used_cpu, &p->cpus_allowed)) {
		/*
		 * Replace recent_used_cpu with prev as it is a potential
		 * candidate for the next wake:
		 */
		p->recent_used_cpu = prev;
		return recent_used_cpu;
	}

	sd = rcu_dereference(per_cpu(sd_llc, target));
	if (!sd)
		return target;

	i = select_idle_core(p, sd, target);
	if ((unsigned)i < nr_cpumask_bits)
		return i;

	i = select_idle_cpu(p, sd, target);
	if ((unsigned)i < nr_cpumask_bits)
		return i;

	i = select_idle_smt(p, sd, target);
	if ((unsigned)i < nr_cpumask_bits)
		return i;

	return target;
}

/*
 * cpu_util_without: compute cpu utilization without any contributions from *p
 * @cpu: the CPU which utilization is requested
 * @p: the task which utilization should be discounted
 *
 * The utilization of a CPU is defined by the utilization of tasks currently
 * enqueued on that CPU as well as tasks which are currently sleeping after an
 * execution on that CPU.
 *
 * This method returns the utilization of the specified CPU by discounting the
 * utilization of the specified task, whenever the task is currently
 * contributing to the CPU utilization.
 */
static unsigned long cpu_util_without(int cpu, struct task_struct *p)
{
#ifndef CONFIG_SCHED_WALT
	struct cfs_rq *cfs_rq;
#endif
	unsigned int util;

#ifdef CONFIG_SCHED_WALT
	/*
	 * WALT does not decay idle tasks in the same manner
	 * as PELT, so it makes little sense to subtract task
	 * utilization from cpu utilization. Instead just use
	 * cpu_util for this case.
	 */
	if (p->state == TASK_WAKING)
		return cpu_util(cpu);
#endif

	/* Task has no contribution or is new */
	if (cpu != task_cpu(p) || !READ_ONCE(p->se.avg.last_update_time))
		return cpu_util(cpu);

#ifdef CONFIG_SCHED_WALT
	util = max_t(long, cpu_util(cpu) - task_util(p), 0);
#else
	cfs_rq = &cpu_rq(cpu)->cfs;
	util = READ_ONCE(cfs_rq->avg.util_avg);

	/* Discount task's util from CPU's util */
	util -= min_t(unsigned int, util, task_util(p));

	/*
	 * Covered cases:
	 *
	 * a) if *p is the only task sleeping on this CPU, then:
	 *      cpu_util (== task_util) > util_est (== 0)
	 *    and thus we return:
	 *      cpu_util_without = (cpu_util - task_util) = 0
	 *
	 * b) if other tasks are SLEEPING on this CPU, which is now exiting
	 *    IDLE, then:
	 *      cpu_util >= task_util
	 *      cpu_util > util_est (== 0)
	 *    and thus we discount *p's blocked utilization to return:
	 *      cpu_util_without = (cpu_util - task_util) >= 0
	 *
	 * c) if other tasks are RUNNABLE on that CPU and
	 *      util_est > cpu_util
	 *    then we use util_est since it returns a more restrictive
	 *    estimation of the spare capacity on that CPU, by just
	 *    considering the expected utilization of tasks already
	 *    runnable on that CPU.
	 *
	 * Cases a) and b) are covered by the above code, while case c) is
	 * covered by the following code when estimated utilization is
	 * enabled.
	 */
	if (sched_feat(UTIL_EST)) {
		unsigned int estimated =
			READ_ONCE(cfs_rq->avg.util_est.enqueued);

		/*
		 * Despite the following checks we still have a small window
		 * for a possible race, when an execl's select_task_rq_fair()
		 * races with LB's detach_task():
		 *
		 *   detach_task()
		 *     p->on_rq = TASK_ON_RQ_MIGRATING;
		 *     ---------------------------------- A
		 *     deactivate_task()                   \
		 *       dequeue_task()                     + RaceTime
		 *         util_est_dequeue()              /
		 *     ---------------------------------- B
		 *
		 * The additional check on "current == p" it's required to
		 * properly fix the execl regression and it helps in further
		 * reducing the chances for the above race.
		 */
		if (unlikely(task_on_rq_queued(p) || current == p)) {
			estimated -= min_t(unsigned int, estimated,
					   (_task_util_est(p) | UTIL_AVG_UNCHANGED));
		}
		util = max(util, estimated);
	}
#endif

	/*
	 * Utilization (estimated) can exceed the CPU capacity, thus let's
	 * clamp to the maximum CPU capacity to ensure consistency with
	 * the cpu_util call.
	 */
	return min_t(unsigned long, util, capacity_orig_of(cpu));
}

/*
 * Returns the current capacity of cpu after applying both
 * cpu and freq scaling.
 */
unsigned long capacity_curr_of(int cpu)
{
	unsigned long max_cap = cpu_rq(cpu)->cpu_capacity_orig;
	unsigned long scale_freq = arch_scale_freq_capacity(cpu);

	return cap_scale(max_cap, scale_freq);
}

#ifdef CONFIG_SCHED_WALT
static inline bool get_rtg_status(struct task_struct *p)
{
	struct related_thread_group *grp;
	bool ret = false;

	rcu_read_lock();

	grp = task_related_thread_group(p);
	if (grp)
		ret = grp->skip_min;

	rcu_read_unlock();

	return ret;
}

static inline bool task_skip_min_cpu(struct task_struct *p)
{
	return sched_boost() != CONSERVATIVE_BOOST &&
		get_rtg_status(p) && p->unfilter;
}

static inline bool is_many_wakeup(int sibling_count_hint)
{
	return sibling_count_hint >= sysctl_sched_many_wakeup_threshold;
}

#else
static inline bool get_rtg_status(struct task_struct *p)
{
	return false;
}

static inline bool task_skip_min_cpu(struct task_struct *p)
{
	return false;
}

static inline bool is_many_wakeup(int sibling_count_hint)
{
	return false;
}
#endif

static int get_start_cpu(struct task_struct *p)
{
	struct root_domain *rd = cpu_rq(smp_processor_id())->rd;
	int start_cpu = rd->min_cap_orig_cpu;
	int task_boost = per_task_boost(p);
	bool boosted = schedtune_task_boost(p) > 0 ||
			task_boost_policy(p) == SCHED_BOOST_ON_BIG ||
			task_boost == TASK_BOOST_ON_MID;
	bool task_skip_min = task_skip_min_cpu(p);

	/*
	 * note about min/mid/max_cap_orig_cpu - either all of them will be -ve
	 * or just mid will be -1, there never be any other combinations of -1s
	 * beyond these
	 */
	if (task_skip_min || boosted) {
		start_cpu = rd->mid_cap_orig_cpu == -1 ?
			rd->max_cap_orig_cpu : rd->mid_cap_orig_cpu;
	}

	if (task_boost > TASK_BOOST_ON_MID) {
		start_cpu = rd->max_cap_orig_cpu;
		return start_cpu;
	}

	if (start_cpu == -1 || start_cpu == rd->max_cap_orig_cpu)
		return start_cpu;

	if (start_cpu == rd->min_cap_orig_cpu &&
			!task_demand_fits(p, start_cpu)) {
		start_cpu = rd->mid_cap_orig_cpu == -1 ?
			rd->max_cap_orig_cpu : rd->mid_cap_orig_cpu;
	}

	if (start_cpu == rd->mid_cap_orig_cpu &&
			!task_demand_fits(p, start_cpu))
		start_cpu = rd->max_cap_orig_cpu;

	return start_cpu;
}

enum fastpaths {
	NONE = 0,
	SYNC_WAKEUP,
	PREV_CPU_FASTPATH,
	MANY_WAKEUP,
};

static void find_best_target(struct sched_domain *sd, cpumask_t *cpus,
					struct task_struct *p,
					struct find_best_target_env *fbt_env)
{
	unsigned long min_util = boosted_task_util(p);
	unsigned long target_capacity = ULONG_MAX;
	unsigned long min_wake_util = ULONG_MAX;
	unsigned long target_max_spare_cap = 0;
	unsigned long best_active_util = ULONG_MAX;
	unsigned long best_active_cuml_util = ULONG_MAX;
	unsigned long best_idle_cuml_util = ULONG_MAX;
	bool prefer_idle = schedtune_prefer_idle(p);
	bool boosted = fbt_env->boosted;
	/* Initialise with deepest possible cstate (INT_MAX) */
	int shallowest_idle_cstate = INT_MAX;
	struct sched_domain *start_sd;
	struct sched_group *sg;
	int best_active_cpu = -1;
	int best_idle_cpu = -1;
	int target_cpu = -1;
	int backup_cpu = -1;
	int i, start_cpu;
	long spare_wake_cap, most_spare_wake_cap = 0;
	int most_spare_cap_cpu = -1;
	int prev_cpu = task_cpu(p);
	bool next_group_higher_cap = false;
	int isolated_candidate = -1;

	/*
	 * In most cases, target_capacity tracks capacity_orig of the most
	 * energy efficient CPU candidate, thus requiring to minimise
	 * target_capacity. For these cases target_capacity is already
	 * initialized to ULONG_MAX.
	 * However, for prefer_idle and boosted tasks we look for a high
	 * performance CPU, thus requiring to maximise target_capacity. In this
	 * case we initialise target_capacity to 0.
	 */
	if (prefer_idle && boosted)
		target_capacity = 0;

	if (fbt_env->strict_max)
		most_spare_wake_cap = LONG_MIN;

	/* Find start CPU based on boost value */
	start_cpu = fbt_env->start_cpu;
	/* Find SD for the start CPU */
	start_sd = rcu_dereference(per_cpu(sd_asym_cpucapacity, start_cpu));
	if (!start_sd)
		goto out;

	/* fast path for prev_cpu */
	if (((capacity_orig_of(prev_cpu) == capacity_orig_of(start_cpu)) ||
		asym_cap_siblings(prev_cpu, start_cpu)) &&
		!cpu_isolated(prev_cpu) && cpu_online(prev_cpu) &&
		idle_cpu(prev_cpu)) {

		if (idle_get_state_idx(cpu_rq(prev_cpu)) <= 1) {
			target_cpu = prev_cpu;

			fbt_env->fastpath = PREV_CPU_FASTPATH;
			goto target;
		}
	}

	/* Scan CPUs in all SDs */
	sg = start_sd->groups;
	do {
		for_each_cpu_and(i, &p->cpus_allowed, sched_group_span(sg)) {
			unsigned long capacity_curr = capacity_curr_of(i);
			unsigned long capacity_orig = capacity_orig_of(i);
			unsigned long wake_util, new_util, new_util_cuml;
			long spare_cap;
			int idle_idx = INT_MAX;

			trace_sched_cpu_util(i);

			if (!cpu_online(i) || cpu_isolated(i))
				continue;

			if (isolated_candidate == -1)
				isolated_candidate = i;

			/*
			 * This CPU is the target of an active migration that's
			 * yet to complete. Avoid placing another task on it.
			 * See check_for_migration()
			 */
			if (is_reserved(i))
				continue;

			if (sched_cpu_high_irqload(i))
				continue;

			if (fbt_env->skip_cpu == i)
				continue;

			/*
			 * p's blocked utilization is still accounted for on prev_cpu
			 * so prev_cpu will receive a negative bias due to the double
			 * accounting. However, the blocked utilization may be zero.
			 */
			wake_util = cpu_util_without(i, p);
			new_util = wake_util + task_util_est(p);
			spare_wake_cap = capacity_orig - wake_util;

			if (spare_wake_cap > most_spare_wake_cap) {
				most_spare_wake_cap = spare_wake_cap;
				most_spare_cap_cpu = i;
			}

			if (per_task_boost(cpu_rq(i)->curr) ==
					TASK_BOOST_STRICT_MAX)
				continue;
			/*
			 * Cumulative demand may already be accounting for the
			 * task. If so, add just the boost-utilization to
			 * the cumulative demand of the cpu.
			 */
			if (task_in_cum_window_demand(cpu_rq(i), p))
				new_util_cuml = cpu_util_cum(i, 0) +
						min_util - task_util(p);
			else
				new_util_cuml = cpu_util_cum(i, 0) + min_util;

			/*
			 * Ensure minimum capacity to grant the required boost.
			 * The target CPU can be already at a capacity level higher
			 * than the one required to boost the task.
			 */
			new_util = max(min_util, new_util);
			if (new_util > capacity_orig)
				continue;

			/*
			 * Pre-compute the maximum possible capacity we expect
			 * to have available on this CPU once the task is
			 * enqueued here.
			 */
			spare_cap = capacity_orig - new_util;

			if (idle_cpu(i))
				idle_idx = idle_get_state_idx(cpu_rq(i));


			/*
			 * Case A) Latency sensitive tasks
			 *
			 * Unconditionally favoring tasks that prefer idle CPU to
			 * improve latency.
			 *
			 * Looking for:
			 * - an idle CPU, whatever its idle_state is, since
			 *   the first CPUs we explore are more likely to be
			 *   reserved for latency sensitive tasks.
			 * - a non idle CPU where the task fits in its current
			 *   capacity and has the maximum spare capacity.
			 * - a non idle CPU with lower contention from other
			 *   tasks and running at the lowest possible OPP.
			 *
			 * The last two goals tries to favor a non idle CPU
			 * where the task can run as if it is "almost alone".
			 * A maximum spare capacity CPU is favoured since
			 * the task already fits into that CPU's capacity
			 * without waiting for an OPP chance.
			 *
			 * The following code path is the only one in the CPUs
			 * exploration loop which is always used by
			 * prefer_idle tasks. It exits the loop with wither a
			 * best_active_cpu or a target_cpu which should
			 * represent an optimal choice for latency sensitive
			 * tasks.
			 */
			if (prefer_idle) {

				/*
				 * Case A.1: IDLE CPU
				 * Return the best IDLE CPU we find:
				 * - for boosted tasks: the CPU with the highest
				 * performance (i.e. biggest capacity_orig)
				 * - for !boosted tasks: the most energy
				 * efficient CPU (i.e. smallest capacity_orig)
				 */
				if (idle_cpu(i)) {
					if (boosted &&
					    capacity_orig < target_capacity)
						continue;
					if (!boosted &&
					    capacity_orig > target_capacity)
						continue;
					/*
					 * Minimise value of idle state: skip
					 * deeper idle states and pick the
					 * shallowest.
					 */
					if (capacity_orig == target_capacity &&
					    sysctl_sched_cstate_aware &&
					    idle_idx >= shallowest_idle_cstate)
						continue;

					target_capacity = capacity_orig;
					shallowest_idle_cstate = idle_idx;
					best_idle_cpu = i;
					continue;
				}
				if (best_idle_cpu != -1)
					continue;

				/*
				 * Case A.2: Target ACTIVE CPU
				 * Favor CPUs with max spare capacity.
				 */
				if (capacity_curr > new_util &&
				    spare_cap > target_max_spare_cap) {
					target_max_spare_cap = spare_cap;
					target_cpu = i;
					continue;
				}
				if (target_cpu != -1)
					continue;


				/*
				 * Case A.3: Backup ACTIVE CPU
				 * Favor CPUs with:
				 * - lower utilization due to other tasks
				 * - lower utilization with the task in
				 */
				if (wake_util > min_wake_util)
					continue;

				/*
				 * If utilization is the same between CPUs,
				 * break the ties with WALT's cumulative
				 * demand
				 */
				if (new_util == best_active_util &&
				    new_util_cuml > best_active_cuml_util)
					continue;
				min_wake_util = wake_util;
				best_active_util = new_util;
				best_active_cuml_util = new_util_cuml;
				best_active_cpu = i;
				continue;
			}

			/*
			 * Skip processing placement further if we are visiting
			 * cpus with lower capacity than start cpu
			 */
			if (capacity_orig < capacity_orig_of(start_cpu))
				continue;

			/*
			 * Case B) Non latency sensitive tasks on IDLE CPUs.
			 *
			 * Find an optimal backup IDLE CPU for non latency
			 * sensitive tasks.
			 *
			 * Looking for:
			 * - minimizing the capacity_orig,
			 *   i.e. preferring LITTLE CPUs
			 * - favoring shallowest idle states
			 *   i.e. avoid to wakeup deep-idle CPUs
			 *
			 * The following code path is used by non latency
			 * sensitive tasks if IDLE CPUs are available. If at
			 * least one of such CPUs are available it sets the
			 * best_idle_cpu to the most suitable idle CPU to be
			 * selected.
			 *
			 * If idle CPUs are available, favour these CPUs to
			 * improve performances by spreading tasks.
			 * Indeed, the energy_diff() computed by the caller
			 * will take care to ensure the minimization of energy
			 * consumptions without affecting performance.
			 */
			if (idle_cpu(i)) {
				/*
				 * Prefer shallowest over deeper idle state cpu,
				 * of same capacity cpus.
				 */
				if (capacity_orig == target_capacity &&
				    sysctl_sched_cstate_aware &&
				    idle_idx > shallowest_idle_cstate)
					continue;

				if (shallowest_idle_cstate == idle_idx &&
					target_capacity == capacity_orig &&
					(best_idle_cpu == prev_cpu ||
					(i != prev_cpu &&
					new_util_cuml > best_idle_cuml_util)))
					continue;

				target_capacity = capacity_orig;
				shallowest_idle_cstate = idle_idx;
				best_idle_cuml_util = new_util_cuml;
				best_idle_cpu = i;
				continue;
			}

			/*
			 * Consider only idle CPUs for active migration.
			 */
			if (p->state == TASK_RUNNING)
				continue;

			/*
			 * Case C) Non latency sensitive tasks on ACTIVE CPUs.
			 *
			 * Pack tasks in the most energy efficient capacities.
			 *
			 * This task packing strategy prefers more energy
			 * efficient CPUs (i.e. pack on smaller maximum
			 * capacity CPUs) while also trying to spread tasks to
			 * run them all at the lower OPP.
			 *
			 * This assumes for example that it's more energy
			 * efficient to run two tasks on two CPUs at a lower
			 * OPP than packing both on a single CPU but running
			 * that CPU at an higher OPP.
			 *
			 * Thus, this case keep track of the CPU with the
			 * smallest maximum capacity and highest spare maximum
			 * capacity.
			 */

			/* Favor CPUs with maximum spare capacity */
			if (spare_cap < target_max_spare_cap)
				continue;

			target_max_spare_cap = spare_cap;
			target_capacity = capacity_orig;
			target_cpu = i;
		}

		next_group_higher_cap = (capacity_orig_of(group_first_cpu(sg)) <
			capacity_orig_of(group_first_cpu(sg->next)));

		/*
		 * If we've found a cpu, but the boost is ON_ALL we continue
		 * visiting other clusters. If the boost is ON_BIG we visit
		 * next cluster if they are higher in capacity. If we are
		 * not in any kind of boost, we break.
		 *
		 * And always visit higher capacity group, if solo cpu group
		 * is not in idle.
		 */
		if (!prefer_idle && !boosted &&
			((target_cpu != -1 && (sg->group_weight > 1 ||
			 !next_group_higher_cap)) ||
			 best_idle_cpu != -1) &&
			(fbt_env->placement_boost == SCHED_BOOST_NONE ||
			!is_full_throttle_boost() ||
			(fbt_env->placement_boost == SCHED_BOOST_ON_BIG &&
				!next_group_higher_cap)))
			break;

		/*
		 * if we are in prefer_idle and have found an idle cpu,
		 * break from searching more groups based on the stune.boost and
		 * group cpu capacity. For !prefer_idle && boosted case, don't
		 * iterate lower capacity CPUs unless the task can't be
		 * accommodated in the higher capacity CPUs.
		 */
		if ((prefer_idle && best_idle_cpu != -1) ||
		    (boosted && (best_idle_cpu != -1 || target_cpu != -1 ||
		     (fbt_env->strict_max && most_spare_cap_cpu != -1)))) {
			if (boosted) {
				if (!next_group_higher_cap)
					break;
			} else {
				if (next_group_higher_cap)
					break;
			}
		}

	} while (sg = sg->next, sg != start_sd->groups);

	adjust_cpus_for_packing(p, &target_cpu, &best_idle_cpu,
				shallowest_idle_cstate,
				fbt_env, boosted);

	/*
	 * For non latency sensitive tasks, cases B and C in the previous loop,
	 * we pick the best IDLE CPU only if we was not able to find a target
	 * ACTIVE CPU.
	 *
	 * Policies priorities:
	 *
	 * - prefer_idle tasks:
	 *
	 *   a) IDLE CPU available: best_idle_cpu
	 *   b) ACTIVE CPU where task fits and has the bigger maximum spare
	 *      capacity (i.e. target_cpu)
	 *   c) ACTIVE CPU with less contention due to other tasks
	 *      (i.e. best_active_cpu)
	 *
	 * - NON prefer_idle tasks:
	 *
	 *   a) ACTIVE CPU: target_cpu
	 *   b) IDLE CPU: best_idle_cpu
	 */

	if (prefer_idle && (best_idle_cpu != -1)) {
		target_cpu = best_idle_cpu;
		goto target;
	}

	if (target_cpu == -1)
		target_cpu = prefer_idle
			? best_active_cpu
			: best_idle_cpu;
	else
		backup_cpu = prefer_idle
		? best_active_cpu
		: best_idle_cpu;

	if (target_cpu == -1 && most_spare_cap_cpu != -1 &&
		/* ensure we use active cpu for active migration */
		!(p->state == TASK_RUNNING && !idle_cpu(most_spare_cap_cpu)))
		target_cpu = most_spare_cap_cpu;

	if (target_cpu == -1 && isolated_candidate != -1 &&
					cpu_isolated(prev_cpu))
		target_cpu = isolated_candidate;

	if (backup_cpu >= 0)
		cpumask_set_cpu(backup_cpu, cpus);
	if (target_cpu >= 0) {
target:
		cpumask_set_cpu(target_cpu, cpus);
	}

out:
	trace_sched_find_best_target(p, prefer_idle, min_util, start_cpu,
				     best_idle_cpu, best_active_cpu,
				     most_spare_cap_cpu,
				     target_cpu, backup_cpu);
}

/*
 * Disable WAKE_AFFINE in the case where task @p doesn't fit in the
 * capacity of either the waking CPU @cpu or the previous CPU @prev_cpu.
 *
 * In that case WAKE_AFFINE doesn't make sense and we'll let
 * BALANCE_WAKE sort things out.
 */
static int wake_cap(struct task_struct *p, int cpu, int prev_cpu)
{
	long min_cap, max_cap;

	if (!static_branch_unlikely(&sched_asym_cpucapacity))
		return 0;

	min_cap = min(capacity_orig_of(prev_cpu), capacity_orig_of(cpu));
	max_cap = cpu_rq(cpu)->rd->max_cpu_capacity.val;

	/* Minimum capacity is close to max, no need to abort wake_affine */
	if (max_cap - min_cap < max_cap >> 3)
		return 0;

	/* Bring task utilization in sync with prev_cpu */
	sync_entity_load_avg(&p->se);

	return !task_fits_max(p, cpu);
}

/*
 * Predicts what cpu_util(@cpu) would return if @p was migrated (and enqueued)
 * to @dst_cpu.
 */
static unsigned long cpu_util_next(int cpu, struct task_struct *p, int dst_cpu)
{
	struct cfs_rq *cfs_rq = &cpu_rq(cpu)->cfs;
	unsigned long util_est, util = READ_ONCE(cfs_rq->avg.util_avg);

	/*
	 * If @p migrates from @cpu to another, remove its contribution. Or,
	 * if @p migrates from another CPU to @cpu, add its contribution. In
	 * the other cases, @cpu is not impacted by the migration, so the
	 * util_avg should already be correct.
	 */
	if (task_cpu(p) == cpu && dst_cpu != cpu)
		sub_positive(&util, task_util(p));
	else if (task_cpu(p) != cpu && dst_cpu == cpu)
		util += task_util(p);

	if (sched_feat(UTIL_EST)) {
		util_est = READ_ONCE(cfs_rq->avg.util_est.enqueued);

		/*
		 * During wake-up, the task isn't enqueued yet and doesn't
		 * appear in the cfs_rq->avg.util_est.enqueued of any rq,
		 * so just add it (if needed) to "simulate" what will be
		 * cpu_util() after the task has been enqueued.
		 */
		if (dst_cpu == cpu)
			util_est += _task_util_est(p);

		util = max(util, util_est);
	}

	return min(util, capacity_orig_of(cpu));
}

#ifdef CONFIG_SCHED_WALT
static inline unsigned long
cpu_util_next_walt(int cpu, struct task_struct *p, int dst_cpu)
{
	unsigned long util =
			cpu_rq(cpu)->walt_stats.cumulative_runnable_avg_scaled;
	bool queued = task_on_rq_queued(p);

	/*
	 * When task is queued,
	 * (a) The evaluating CPU (cpu) is task's current CPU. If the
	 * task is migrating, discount the task contribution from the
	 * evaluation cpu.
	 * (b) The evaluating CPU (cpu) is task's current CPU. If the
	 * task is NOT migrating, nothing to do. The contribution is
	 * already present on the evaluation CPU.
	 * (c) The evaluating CPU (cpu) is not task's current CPU. But
	 * the task is migrating to the evaluating CPU. So add the
	 * task contribution to it.
	 * (d) The evaluating CPU (cpu) is neither the current CPU nor
	 * the destination CPU. don't care.
	 *
	 * When task is NOT queued i.e waking. Task contribution is not
	 * present on any CPU.
	 *
	 * (a) If the evaluating CPU is the destination CPU, add the task
	 * contribution.
	 * (b) The evaluation CPU is not the destination CPU, don't care.
	 */
	if (unlikely(queued)) {
		if (task_cpu(p) == cpu) {
			if (dst_cpu != cpu)
				util = max_t(long, util - task_util(p), 0);
		} else if (dst_cpu == cpu) {
			util += task_util(p);
		}
	} else if (dst_cpu == cpu) {
		util += task_util(p);
	}

	return min_t(unsigned long, util, capacity_orig_of(cpu));
}
#endif

/*
 * compute_energy(): Estimates the energy that would be consumed if @p was
 * migrated to @dst_cpu. compute_energy() predicts what will be the utilization
 * landscape of the * CPUs after the task migration, and uses the Energy Model
 * to compute what would be the energy if we decided to actually migrate that
 * task.
 */
static long
compute_energy(struct task_struct *p, int dst_cpu, struct perf_domain *pd)
{
	long util, max_util, sum_util, energy = 0;
	int cpu;

	for (; pd; pd = pd->next) {
		max_util = sum_util = 0;
		/*
		 * The capacity state of CPUs of the current rd can be driven by
		 * CPUs of another rd if they belong to the same performance
		 * domain. So, account for the utilization of these CPUs too
		 * by masking pd with cpu_online_mask instead of the rd span.
		 *
		 * If an entire performance domain is outside of the current rd,
		 * it will not appear in its pd list and will not be accounted
		 * by compute_energy().
		 */
		for_each_cpu_and(cpu, perf_domain_span(pd), cpu_online_mask) {
#ifdef CONFIG_SCHED_WALT
			util = cpu_util_next_walt(cpu, p, dst_cpu);
#else
			util = cpu_util_next(cpu, p, dst_cpu);
			util += cpu_util_rt(cpu_rq(cpu));
			util = schedutil_energy_util(cpu, util);
#endif
			max_util = max(util, max_util);
			sum_util += util;
		}

		energy += em_pd_energy(pd->em_pd, max_util, sum_util);
	}

	return energy;
}

static void select_cpu_candidates(struct sched_domain *sd, cpumask_t *cpus,
		struct perf_domain *pd, struct task_struct *p, int prev_cpu)
{
	int highest_spare_cap_cpu = prev_cpu, best_idle_cpu = -1;
	unsigned long spare_cap, max_spare_cap, util, cpu_cap;
	bool prefer_idle = schedtune_prefer_idle(p);
	bool boosted = schedtune_task_boost(p) > 0;
	unsigned long target_cap = boosted ? 0 : ULONG_MAX;
	unsigned long highest_spare_cap = 0;
	unsigned int min_exit_lat = UINT_MAX;
	int cpu, max_spare_cap_cpu;
	struct cpuidle_state *idle;

	for (; pd; pd = pd->next) {
		max_spare_cap_cpu = -1;
		max_spare_cap = 0;

		for_each_cpu_and(cpu, perf_domain_span(pd), sched_domain_span(sd)) {
			if (!cpumask_test_cpu(cpu, &p->cpus_allowed))
				continue;

			/* Skip CPUs that will be overutilized. */
			util = cpu_util_next(cpu, p, cpu);
			cpu_cap = capacity_of(cpu);
			if (cpu_cap * 1024 <
					util * sched_capacity_margin_up[cpu])
				continue;

			/*
			 * Find the CPU with the maximum spare capacity in
			 * the performance domain
			 */
			spare_cap = cpu_cap - util;
			if (spare_cap > max_spare_cap) {
				max_spare_cap = spare_cap;
				max_spare_cap_cpu = cpu;
			}

			if (!prefer_idle)
				continue;

			if (idle_cpu(cpu)) {
				cpu_cap = capacity_orig_of(cpu);
				if (boosted && cpu_cap < target_cap)
					continue;
				if (!boosted && cpu_cap > target_cap)
					continue;
				idle = idle_get_state(cpu_rq(cpu));
				if (idle && idle->exit_latency > min_exit_lat &&
						cpu_cap == target_cap)
					continue;

				if (idle)
					min_exit_lat = idle->exit_latency;
				target_cap = cpu_cap;
				best_idle_cpu = cpu;
			} else if (spare_cap > highest_spare_cap) {
				highest_spare_cap = spare_cap;
				highest_spare_cap_cpu = cpu;
			}
		}

		if (!prefer_idle && max_spare_cap_cpu >= 0)
			cpumask_set_cpu(max_spare_cap_cpu, cpus);
	}

	if (!prefer_idle)
		return;

	if (best_idle_cpu >= 0)
		cpumask_set_cpu(best_idle_cpu, cpus);
	else
		cpumask_set_cpu(highest_spare_cap_cpu, cpus);
}

static inline int wake_to_idle(struct task_struct *p)
{
	return (current->flags & PF_WAKE_UP_IDLE) ||
			(p->flags & PF_WAKE_UP_IDLE);
}

/* return true if cpu should be chosen over best_energy_cpu */
static inline bool select_cpu_same_energy(int cpu, int best_cpu, int prev_cpu)
{
	if (best_cpu == prev_cpu)
		return false;

	if (idle_cpu(best_cpu) && idle_get_state_idx(cpu_rq(best_cpu)) <= 0)
		return false; /* best_cpu is idle wfi or shallower */

	if (idle_cpu(cpu) && idle_get_state_idx(cpu_rq(cpu)) <= 0)
		return true; /* new cpu is idle wfi or shallower */

	/*
	 * If we are this far this must be a tie between a busy and deep idle,
	 * pick the busy.
	 */
	return idle_cpu(best_cpu);
}

static DEFINE_PER_CPU(cpumask_t, energy_cpus);

/*
 * find_energy_efficient_cpu(): Find most energy-efficient target CPU for the
 * waking task. find_energy_efficient_cpu() looks for the CPU with maximum
 * spare capacity in each performance domain and uses it as a potential
 * candidate to execute the task. Then, it uses the Energy Model to figure
 * out which of the CPU candidates is the most energy-efficient.
 *
 * The rationale for this heuristic is as follows. In a performance domain,
 * all the most energy efficient CPU candidates (according to the Energy
 * Model) are those for which we'll request a low frequency. When there are
 * several CPUs for which the frequency request will be the same, we don't
 * have enough data to break the tie between them, because the Energy Model
 * only includes active power costs. With this model, if we assume that
 * frequency requests follow utilization (e.g. using schedutil), the CPU with
 * the maximum spare capacity in a performance domain is guaranteed to be among
 * the best candidates of the performance domain.
 *
 * In practice, it could be preferable from an energy standpoint to pack
 * small tasks on a CPU in order to let other CPUs go in deeper idle states,
 * but that could also hurt our chances to go cluster idle, and we have no
 * ways to tell with the current Energy Model if this is actually a good
 * idea or not. So, find_energy_efficient_cpu() basically favors
 * cluster-packing, and spreading inside a cluster. That should at least be
 * a good thing for latency, and this is consistent with the idea that most
 * of the energy savings of EAS come from the asymmetry of the system, and
 * not so much from breaking the tie between identical CPUs. That's also the
 * reason why EAS is enabled in the topology code only for systems where
 * SD_ASYM_CPUCAPACITY is set.
 *
 * NOTE: Forkees are not accepted in the energy-aware wake-up path because
 * they don't have any useful utilization data yet and it's not possible to
 * forecast their impact on energy consumption. Consequently, they will be
 * placed by find_idlest_cpu() on the least loaded CPU, which might turn out
 * to be energy-inefficient in some use-cases. The alternative would be to
 * bias new tasks towards specific types of CPUs first, or to try to infer
 * their util_avg from the parent task, but those heuristics could hurt
 * other use-cases too. So, until someone finds a better way to solve this,
 * let's keep things simple by re-using the existing slow path.
 */

static int find_energy_efficient_cpu(struct task_struct *p, int prev_cpu,
				     int sync, int sibling_count_hint)
{
	unsigned long prev_energy = ULONG_MAX, best_energy = ULONG_MAX;
	struct root_domain *rd = cpu_rq(smp_processor_id())->rd;
	int weight, cpu = smp_processor_id(), best_energy_cpu = prev_cpu;
	unsigned long cur_energy;
	struct perf_domain *pd;
	struct sched_domain *sd;
	cpumask_t *candidates;
	bool is_rtg, curr_is_rtg;
	struct find_best_target_env fbt_env;
	bool need_idle = wake_to_idle(p);
	int placement_boost = task_boost_policy(p);
	u64 start_t = 0;
	int delta = 0;
	int task_boost = per_task_boost(p);
	int boosted = (schedtune_task_boost(p) > 0) || (task_boost > 0);
	int start_cpu = get_start_cpu(p);

	if (start_cpu < 0)
		goto eas_not_ready;

	is_rtg = task_in_related_thread_group(p);
	curr_is_rtg = task_in_related_thread_group(cpu_rq(cpu)->curr);

	fbt_env.fastpath = 0;

	if (trace_sched_task_util_enabled())
		start_t = sched_clock();

	/* Pre-select a set of candidate CPUs. */
	candidates = this_cpu_ptr(&energy_cpus);
	cpumask_clear(candidates);

	if (sync && (need_idle || (is_rtg && curr_is_rtg)))
		sync = 0;

	if (sysctl_sched_sync_hint_enable && sync &&
				bias_to_this_cpu(p, cpu, start_cpu)) {
		best_energy_cpu = cpu;
		fbt_env.fastpath = SYNC_WAKEUP;
		goto done;
	}

	if (is_many_wakeup(sibling_count_hint) && prev_cpu != cpu &&
				bias_to_this_cpu(p, prev_cpu, start_cpu)) {
		best_energy_cpu = prev_cpu;
		fbt_env.fastpath = MANY_WAKEUP;
		goto done;
	}

	rcu_read_lock();
	pd = rcu_dereference(rd->pd);
	if (!pd)
		goto fail;

	/*
	 * Energy-aware wake-up happens on the lowest sched_domain starting
	 * from sd_asym_cpucapacity spanning over this_cpu and prev_cpu.
	 */
	sd = rcu_dereference(*this_cpu_ptr(&sd_asym_cpucapacity));
	while (sd && !cpumask_test_cpu(prev_cpu, sched_domain_span(sd)))
		sd = sd->parent;
	if (!sd)
		goto fail;

	sync_entity_load_avg(&p->se);
	if (!task_util_est(p))
		goto unlock;

	if (sched_feat(FIND_BEST_TARGET)) {
		fbt_env.is_rtg = is_rtg;
		fbt_env.placement_boost = placement_boost;
		fbt_env.need_idle = need_idle;
		fbt_env.start_cpu = start_cpu;
		fbt_env.boosted = boosted;
		fbt_env.strict_max = is_rtg &&
			(task_boost == TASK_BOOST_STRICT_MAX);
		fbt_env.skip_cpu = is_many_wakeup(sibling_count_hint) ?
				   cpu : -1;

		find_best_target(NULL, candidates, p, &fbt_env);
	} else {
		select_cpu_candidates(sd, candidates, pd, p, prev_cpu);
	}

	/* Bail out if no candidate was found. */
	weight = cpumask_weight(candidates);
	if (!weight)
		goto unlock;

	/* If there is only one sensible candidate, select it now. */
	cpu = cpumask_first(candidates);
	if (weight == 1 && ((schedtune_prefer_idle(p) && idle_cpu(cpu)) ||
			    (cpu == prev_cpu))) {
		best_energy_cpu = cpu;
		goto unlock;
	}

#ifdef CONFIG_SCHED_WALT
	if (p->state == TASK_WAKING)
		delta = task_util(p);
#endif
	if (task_placement_boost_enabled(p) || need_idle || boosted ||
	    is_rtg || __cpu_overutilized(prev_cpu, delta) ||
	    !task_fits_max(p, prev_cpu) || cpu_isolated(prev_cpu)) {
		best_energy_cpu = cpu;
		goto unlock;
	}

	if (cpumask_test_cpu(prev_cpu, &p->cpus_allowed))
		prev_energy = best_energy = compute_energy(p, prev_cpu, pd);
	else
		prev_energy = best_energy = ULONG_MAX;

	/* Select the best candidate energy-wise. */
	for_each_cpu(cpu, candidates) {
		if (cpu == prev_cpu)
			continue;
		cur_energy = compute_energy(p, cpu, pd);
		trace_sched_compute_energy(p, cpu, cur_energy, prev_energy,
					   best_energy, best_energy_cpu);
		if (cur_energy < best_energy) {
			best_energy = cur_energy;
			best_energy_cpu = cpu;
		} else if (cur_energy == best_energy) {
			if (select_cpu_same_energy(cpu, best_energy_cpu,
						prev_cpu)) {
				best_energy = cur_energy;
				best_energy_cpu = cpu;
			}
		}
	}
unlock:
	rcu_read_unlock();

	/*
	 * Pick the prev CPU, if best energy CPU can't saves at least 6% of
	 * the energy used by prev_cpu.
	 */
	if ((prev_energy != ULONG_MAX) && (best_energy_cpu != prev_cpu)  &&
	    ((prev_energy - best_energy) <= prev_energy >> 4))
		best_energy_cpu = prev_cpu;

<<<<<<< HEAD
done:
=======
/*
 * Returns the current capacity of cpu after applying both
 * cpu and freq scaling.
 */
unsigned long capacity_curr_of(int cpu)
{
	unsigned long max_cap = cpu_rq(cpu)->cpu_capacity_orig;
	unsigned long scale_freq = arch_scale_freq_capacity(cpu);

	return cap_scale(max_cap, scale_freq);
}

static void find_best_target(struct sched_domain *sd, cpumask_t *cpus,
							struct task_struct *p)
{
	unsigned long min_util = boosted_task_util(p);
	unsigned long target_capacity = ULONG_MAX;
	unsigned long min_wake_util = ULONG_MAX;
	unsigned long target_max_spare_cap = 0;
	unsigned long target_util = ULONG_MAX;
	bool prefer_idle = schedtune_prefer_idle(p);
	bool boosted = schedtune_task_boost(p) > 0;
	/* Initialise with deepest possible cstate (INT_MAX) */
	int shallowest_idle_cstate = INT_MAX;
	struct sched_group *sg;
	int best_active_cpu = -1;
	int best_idle_cpu = -1;
	int target_cpu = -1;
	int backup_cpu = -1;
	int i;

	/*
	 * In most cases, target_capacity tracks capacity_orig of the most
	 * energy efficient CPU candidate, thus requiring to minimise
	 * target_capacity. For these cases target_capacity is already
	 * initialized to ULONG_MAX.
	 * However, for prefer_idle and boosted tasks we look for a high
	 * performance CPU, thus requiring to maximise target_capacity. In this
	 * case we initialise target_capacity to 0.
	 */
	if (prefer_idle && boosted)
		target_capacity = 0;

	/* Scan CPUs in all SDs */
	sg = sd->groups;
	do {
		for_each_cpu_and(i, &p->cpus_allowed, sched_group_span(sg)) {
			unsigned long capacity_curr = capacity_curr_of(i);
			unsigned long capacity_orig = capacity_orig_of(i);
			unsigned long wake_util, new_util;
			long spare_cap;
			int idle_idx = INT_MAX;

			if (!cpu_online(i))
				continue;

			/*
			 * p's blocked utilization is still accounted for on prev_cpu
			 * so prev_cpu will receive a negative bias due to the double
			 * accounting. However, the blocked utilization may be zero.
			 */
			wake_util = cpu_util_without(i, p);
			new_util = wake_util + task_util_est(p);

			/*
			 * Ensure minimum capacity to grant the required boost.
			 * The target CPU can be already at a capacity level higher
			 * than the one required to boost the task.
			 */
			new_util = max(min_util, new_util);
			if (new_util > capacity_orig)
				continue;

			/*
			 * Pre-compute the maximum possible capacity we expect
			 * to have available on this CPU once the task is
			 * enqueued here.
			 */
			spare_cap = capacity_orig - new_util;

			if (idle_cpu(i))
				idle_idx = idle_get_state_idx(cpu_rq(i));


			/*
			 * Case A) Latency sensitive tasks
			 *
			 * Unconditionally favoring tasks that prefer idle CPU to
			 * improve latency.
			 *
			 * Looking for:
			 * - an idle CPU, whatever its idle_state is, since
			 *   the first CPUs we explore are more likely to be
			 *   reserved for latency sensitive tasks.
			 * - a non idle CPU where the task fits in its current
			 *   capacity and has the maximum spare capacity.
			 * - a non idle CPU with lower contention from other
			 *   tasks and running at the lowest possible OPP.
			 *
			 * The last two goals tries to favor a non idle CPU
			 * where the task can run as if it is "almost alone".
			 * A maximum spare capacity CPU is favoured since
			 * the task already fits into that CPU's capacity
			 * without waiting for an OPP chance.
			 *
			 * The following code path is the only one in the CPUs
			 * exploration loop which is always used by
			 * prefer_idle tasks. It exits the loop with wither a
			 * best_active_cpu or a target_cpu which should
			 * represent an optimal choice for latency sensitive
			 * tasks.
			 */
			if (prefer_idle) {

				/*
				 * Case A.1: IDLE CPU
				 * Return the best IDLE CPU we find:
				 * - for boosted tasks: the CPU with the highest
				 * performance (i.e. biggest capacity_orig)
				 * - for !boosted tasks: the most energy
				 * efficient CPU (i.e. smallest capacity_orig)
				 */
				if (idle_cpu(i)) {
					if (boosted &&
					    capacity_orig < target_capacity)
						continue;
					if (!boosted &&
					    capacity_orig > target_capacity)
						continue;
					/*
					 * Minimise value of idle state: skip
					 * deeper idle states and pick the
					 * shallowest.
					 */
					if (capacity_orig == target_capacity &&
					    sysctl_sched_cstate_aware &&
					    idle_idx >= shallowest_idle_cstate)
						continue;

					target_capacity = capacity_orig;
					shallowest_idle_cstate = idle_idx;
					best_idle_cpu = i;
					continue;
				}
				if (best_idle_cpu != -1)
					continue;

				/*
				 * Case A.2: Target ACTIVE CPU
				 * Favor CPUs with max spare capacity.
				 */
				if (capacity_curr > new_util &&
				    spare_cap > target_max_spare_cap) {
					target_max_spare_cap = spare_cap;
					target_cpu = i;
					continue;
				}
				if (target_cpu != -1)
					continue;


				/*
				 * Case A.3: Backup ACTIVE CPU
				 * Favor CPUs with:
				 * - lower utilization due to other tasks
				 * - lower utilization with the task in
				 */
				if (wake_util > min_wake_util)
					continue;
				min_wake_util = wake_util;
				best_active_cpu = i;
				continue;
			}

			/*
			 * Enforce EAS mode
			 *
			 * For non latency sensitive tasks, skip CPUs that
			 * will be overutilized by moving the task there.
			 *
			 * The goal here is to remain in EAS mode as long as
			 * possible at least for !prefer_idle tasks.
			 */
			if ((new_util * capacity_margin) >
			    (capacity_orig * SCHED_CAPACITY_SCALE))
				continue;

			/*
			 * Favor CPUs with smaller capacity for non latency
			 * sensitive tasks.
			 */
			if (capacity_orig > target_capacity)
				continue;

			/*
			 * Case B) Non latency sensitive tasks on IDLE CPUs.
			 *
			 * Find an optimal backup IDLE CPU for non latency
			 * sensitive tasks.
			 *
			 * Looking for:
			 * - minimizing the capacity_orig,
			 *   i.e. preferring LITTLE CPUs
			 * - favoring shallowest idle states
			 *   i.e. avoid to wakeup deep-idle CPUs
			 *
			 * The following code path is used by non latency
			 * sensitive tasks if IDLE CPUs are available. If at
			 * least one of such CPUs are available it sets the
			 * best_idle_cpu to the most suitable idle CPU to be
			 * selected.
			 *
			 * If idle CPUs are available, favour these CPUs to
			 * improve performances by spreading tasks.
			 * Indeed, the energy_diff() computed by the caller
			 * will take care to ensure the minimization of energy
			 * consumptions without affecting performance.
			 */
			if (idle_cpu(i)) {
				/*
				 * Skip CPUs in deeper idle state, but only
				 * if they are also less energy efficient.
				 * IOW, prefer a deep IDLE LITTLE CPU vs a
				 * shallow idle big CPU.
				 */
				if (capacity_orig == target_capacity &&
				    sysctl_sched_cstate_aware &&
				    idle_idx >= shallowest_idle_cstate)
					continue;

				target_capacity = capacity_orig;
				shallowest_idle_cstate = idle_idx;
				best_idle_cpu = i;
				continue;
			}

			/*
			 * Case C) Non latency sensitive tasks on ACTIVE CPUs.
			 *
			 * Pack tasks in the most energy efficient capacities.
			 *
			 * This task packing strategy prefers more energy
			 * efficient CPUs (i.e. pack on smaller maximum
			 * capacity CPUs) while also trying to spread tasks to
			 * run them all at the lower OPP.
			 *
			 * This assumes for example that it's more energy
			 * efficient to run two tasks on two CPUs at a lower
			 * OPP than packing both on a single CPU but running
			 * that CPU at an higher OPP.
			 *
			 * Thus, this case keep track of the CPU with the
			 * smallest maximum capacity and highest spare maximum
			 * capacity.
			 */

			/* Favor CPUs with maximum spare capacity */
			if (capacity_orig == target_capacity &&
			    spare_cap < target_max_spare_cap)
				continue;

			target_max_spare_cap = spare_cap;
			target_capacity = capacity_orig;
			target_util = new_util;
			target_cpu = i;
		}

	} while (sg = sg->next, sg != sd->groups);

	/*
	 * For non latency sensitive tasks, cases B and C in the previous loop,
	 * we pick the best IDLE CPU only if we was not able to find a target
	 * ACTIVE CPU.
	 *
	 * Policies priorities:
	 *
	 * - prefer_idle tasks:
	 *
	 *   a) IDLE CPU available: best_idle_cpu
	 *   b) ACTIVE CPU where task fits and has the bigger maximum spare
	 *      capacity (i.e. target_cpu)
	 *   c) ACTIVE CPU with less contention due to other tasks
	 *      (i.e. best_active_cpu)
	 *
	 * - NON prefer_idle tasks:
	 *
	 *   a) ACTIVE CPU: target_cpu
	 *   b) IDLE CPU: best_idle_cpu
	 */

	if (prefer_idle && (best_idle_cpu != -1)) {
		target_cpu = best_idle_cpu;
		goto target;
	}

	if (target_cpu == -1)
		target_cpu = prefer_idle
			? best_active_cpu
			: best_idle_cpu;
	else
		backup_cpu = prefer_idle
		? best_active_cpu
		: best_idle_cpu;

	if (backup_cpu >= 0)
		cpumask_set_cpu(backup_cpu, cpus);
	if (target_cpu >= 0) {
target:
		cpumask_set_cpu(target_cpu, cpus);
	}

	trace_sched_find_best_target(p, prefer_idle, min_util, best_idle_cpu,
			             best_active_cpu, target_cpu, backup_cpu);
}

/*
 * Disable WAKE_AFFINE in the case where task @p doesn't fit in the
 * capacity of either the waking CPU @cpu or the previous CPU @prev_cpu.
 *
 * In that case WAKE_AFFINE doesn't make sense and we'll let
 * BALANCE_WAKE sort things out.
 */
static int wake_cap(struct task_struct *p, int cpu, int prev_cpu)
{
	long min_cap, max_cap;

	if (!static_branch_unlikely(&sched_asym_cpucapacity))
		return 0;

	min_cap = min(capacity_orig_of(prev_cpu), capacity_orig_of(cpu));
	max_cap = cpu_rq(cpu)->rd->max_cpu_capacity.val;
>>>>>>> 8ca57595

	trace_sched_task_util(p, cpumask_bits(candidates)[0], best_energy_cpu,
			sync, need_idle, fbt_env.fastpath, placement_boost,
			start_t, boosted, is_rtg, get_rtg_status(p), start_cpu);

	return best_energy_cpu;

<<<<<<< HEAD
fail:
	rcu_read_unlock();
eas_not_ready:
=======
	return !task_fits_capacity(p, min_cap);
}

/*
 * Predicts what cpu_util(@cpu) would return if @p was migrated (and enqueued)
 * to @dst_cpu.
 */
static unsigned long cpu_util_next(int cpu, struct task_struct *p, int dst_cpu)
{
	struct cfs_rq *cfs_rq = &cpu_rq(cpu)->cfs;
	unsigned long util_est, util = READ_ONCE(cfs_rq->avg.util_avg);

	/*
	 * If @p migrates from @cpu to another, remove its contribution. Or,
	 * if @p migrates from another CPU to @cpu, add its contribution. In
	 * the other cases, @cpu is not impacted by the migration, so the
	 * util_avg should already be correct.
	 */
	if (task_cpu(p) == cpu && dst_cpu != cpu)
		sub_positive(&util, task_util(p));
	else if (task_cpu(p) != cpu && dst_cpu == cpu)
		util += task_util(p);

	if (sched_feat(UTIL_EST)) {
		util_est = READ_ONCE(cfs_rq->avg.util_est.enqueued);

		/*
		 * During wake-up, the task isn't enqueued yet and doesn't
		 * appear in the cfs_rq->avg.util_est.enqueued of any rq,
		 * so just add it (if needed) to "simulate" what will be
		 * cpu_util() after the task has been enqueued.
		 */
		if (dst_cpu == cpu)
			util_est += _task_util_est(p);

		util = max(util, util_est);
	}

	return min(util, capacity_orig_of(cpu));
}

/*
 * compute_energy(): Estimates the energy that would be consumed if @p was
 * migrated to @dst_cpu. compute_energy() predicts what will be the utilization
 * landscape of the * CPUs after the task migration, and uses the Energy Model
 * to compute what would be the energy if we decided to actually migrate that
 * task.
 */
static long
compute_energy(struct task_struct *p, int dst_cpu, struct perf_domain *pd)
{
	long util, max_util, sum_util, energy = 0;
	int cpu;

	for (; pd; pd = pd->next) {
		max_util = sum_util = 0;
		/*
		 * The capacity state of CPUs of the current rd can be driven by
		 * CPUs of another rd if they belong to the same performance
		 * domain. So, account for the utilization of these CPUs too
		 * by masking pd with cpu_online_mask instead of the rd span.
		 *
		 * If an entire performance domain is outside of the current rd,
		 * it will not appear in its pd list and will not be accounted
		 * by compute_energy().
		 */
		for_each_cpu_and(cpu, perf_domain_span(pd), cpu_online_mask) {
			util = cpu_util_next(cpu, p, dst_cpu);
			util += cpu_util_rt(cpu_rq(cpu));
			util = schedutil_energy_util(cpu, util);
			max_util = max(util, max_util);
			sum_util += util;
		}

		energy += em_pd_energy(pd->em_pd, max_util, sum_util);
	}

	return energy;
}

static void select_cpu_candidates(struct sched_domain *sd, cpumask_t *cpus,
		struct perf_domain *pd, struct task_struct *p, int prev_cpu)
{
	int highest_spare_cap_cpu = prev_cpu, best_idle_cpu = -1;
	unsigned long spare_cap, max_spare_cap, util, cpu_cap;
	bool prefer_idle = schedtune_prefer_idle(p);
	bool boosted = schedtune_task_boost(p) > 0;
	unsigned long target_cap = boosted ? 0 : ULONG_MAX;
	unsigned long highest_spare_cap = 0;
	unsigned int min_exit_lat = UINT_MAX;
	int cpu, max_spare_cap_cpu;
	struct cpuidle_state *idle;

	for (; pd; pd = pd->next) {
		max_spare_cap_cpu = -1;
		max_spare_cap = 0;

		for_each_cpu_and(cpu, perf_domain_span(pd), sched_domain_span(sd)) {
			if (!cpumask_test_cpu(cpu, &p->cpus_allowed))
				continue;

			/* Skip CPUs that will be overutilized. */
			util = cpu_util_next(cpu, p, cpu);
			cpu_cap = capacity_of(cpu);
			if (cpu_cap * 1024 < util * capacity_margin)
				continue;

			/*
			 * Find the CPU with the maximum spare capacity in
			 * the performance domain
			 */
			spare_cap = cpu_cap - util;
			if (spare_cap > max_spare_cap) {
				max_spare_cap = spare_cap;
				max_spare_cap_cpu = cpu;
			}

			if (!prefer_idle)
				continue;

			if (idle_cpu(cpu)) {
				cpu_cap = capacity_orig_of(cpu);
				if (boosted && cpu_cap < target_cap)
					continue;
				if (!boosted && cpu_cap > target_cap)
					continue;
				idle = idle_get_state(cpu_rq(cpu));
				if (idle && idle->exit_latency > min_exit_lat &&
						cpu_cap == target_cap)
					continue;

				if (idle)
					min_exit_lat = idle->exit_latency;
				target_cap = cpu_cap;
				best_idle_cpu = cpu;
			} else if (spare_cap > highest_spare_cap) {
				highest_spare_cap = spare_cap;
				highest_spare_cap_cpu = cpu;
			}
		}

		if (!prefer_idle && max_spare_cap_cpu >= 0)
			cpumask_set_cpu(max_spare_cap_cpu, cpus);
	}

	if (!prefer_idle)
		return;

	if (best_idle_cpu >= 0)
		cpumask_set_cpu(best_idle_cpu, cpus);
	else
		cpumask_set_cpu(highest_spare_cap_cpu, cpus);
}

static DEFINE_PER_CPU(cpumask_t, energy_cpus);

/*
 * find_energy_efficient_cpu(): Find most energy-efficient target CPU for the
 * waking task. find_energy_efficient_cpu() looks for the CPU with maximum
 * spare capacity in each performance domain and uses it as a potential
 * candidate to execute the task. Then, it uses the Energy Model to figure
 * out which of the CPU candidates is the most energy-efficient.
 *
 * The rationale for this heuristic is as follows. In a performance domain,
 * all the most energy efficient CPU candidates (according to the Energy
 * Model) are those for which we'll request a low frequency. When there are
 * several CPUs for which the frequency request will be the same, we don't
 * have enough data to break the tie between them, because the Energy Model
 * only includes active power costs. With this model, if we assume that
 * frequency requests follow utilization (e.g. using schedutil), the CPU with
 * the maximum spare capacity in a performance domain is guaranteed to be among
 * the best candidates of the performance domain.
 *
 * In practice, it could be preferable from an energy standpoint to pack
 * small tasks on a CPU in order to let other CPUs go in deeper idle states,
 * but that could also hurt our chances to go cluster idle, and we have no
 * ways to tell with the current Energy Model if this is actually a good
 * idea or not. So, find_energy_efficient_cpu() basically favors
 * cluster-packing, and spreading inside a cluster. That should at least be
 * a good thing for latency, and this is consistent with the idea that most
 * of the energy savings of EAS come from the asymmetry of the system, and
 * not so much from breaking the tie between identical CPUs. That's also the
 * reason why EAS is enabled in the topology code only for systems where
 * SD_ASYM_CPUCAPACITY is set.
 *
 * NOTE: Forkees are not accepted in the energy-aware wake-up path because
 * they don't have any useful utilization data yet and it's not possible to
 * forecast their impact on energy consumption. Consequently, they will be
 * placed by find_idlest_cpu() on the least loaded CPU, which might turn out
 * to be energy-inefficient in some use-cases. The alternative would be to
 * bias new tasks towards specific types of CPUs first, or to try to infer
 * their util_avg from the parent task, but those heuristics could hurt
 * other use-cases too. So, until someone finds a better way to solve this,
 * let's keep things simple by re-using the existing slow path.
 */

static int find_energy_efficient_cpu(struct task_struct *p, int prev_cpu, int sync)
{
	unsigned long prev_energy = ULONG_MAX, best_energy = ULONG_MAX;
	struct root_domain *rd = cpu_rq(smp_processor_id())->rd;
	int weight, cpu, best_energy_cpu = prev_cpu;
	unsigned long cur_energy;
	struct perf_domain *pd;
	struct sched_domain *sd;
	cpumask_t *candidates;

	if (sysctl_sched_sync_hint_enable && sync) {
		cpu = smp_processor_id();
		if (cpumask_test_cpu(cpu, &p->cpus_allowed))
			return cpu;
	}

	rcu_read_lock();
	pd = rcu_dereference(rd->pd);
	if (!pd || READ_ONCE(rd->overutilized))
		goto fail;

	/*
	 * Energy-aware wake-up happens on the lowest sched_domain starting
	 * from sd_asym_cpucapacity spanning over this_cpu and prev_cpu.
	 */
	sd = rcu_dereference(*this_cpu_ptr(&sd_asym_cpucapacity));
	while (sd && !cpumask_test_cpu(prev_cpu, sched_domain_span(sd)))
		sd = sd->parent;
	if (!sd)
		goto fail;

	sync_entity_load_avg(&p->se);
	if (!task_util_est(p))
		goto unlock;

	/* Pre-select a set of candidate CPUs. */
	candidates = this_cpu_ptr(&energy_cpus);
	cpumask_clear(candidates);

	if (sched_feat(FIND_BEST_TARGET))
		find_best_target(sd, candidates, p);
	else
		select_cpu_candidates(sd, candidates, pd, p, prev_cpu);

	/* Bail out if no candidate was found. */
	weight = cpumask_weight(candidates);
	if (!weight)
		goto unlock;

	/* If there is only one sensible candidate, select it now. */
	cpu = cpumask_first(candidates);
	if (weight == 1 && ((schedtune_prefer_idle(p) && idle_cpu(cpu)) ||
			    (cpu == prev_cpu))) {
		best_energy_cpu = cpu;
		goto unlock;
	}

	if (cpumask_test_cpu(prev_cpu, &p->cpus_allowed))
		prev_energy = best_energy = compute_energy(p, prev_cpu, pd);
	else
		prev_energy = best_energy = ULONG_MAX;

	/* Select the best candidate energy-wise. */
	for_each_cpu(cpu, candidates) {
		if (cpu == prev_cpu)
			continue;
		cur_energy = compute_energy(p, cpu, pd);
		if (cur_energy < best_energy) {
			best_energy = cur_energy;
			best_energy_cpu = cpu;
		}
	}
unlock:
	rcu_read_unlock();

	/*
	 * Pick the best CPU if prev_cpu cannot be used, or if it saves at
	 * least 6% of the energy used by prev_cpu.
	 */
	if (prev_energy == ULONG_MAX)
		return best_energy_cpu;

	if ((prev_energy - best_energy) > (prev_energy >> 4))
		return best_energy_cpu;

	return prev_cpu;

fail:
	rcu_read_unlock();

>>>>>>> 8ca57595
	return -1;
}

/*
 * select_task_rq_fair: Select target runqueue for the waking task in domains
 * that have the 'sd_flag' flag set. In practice, this is SD_BALANCE_WAKE,
 * SD_BALANCE_FORK, or SD_BALANCE_EXEC.
 *
 * Balances load by selecting the idlest CPU in the idlest group, or under
 * certain conditions an idle sibling CPU if the domain has SD_WAKE_AFFINE set.
 *
 * Returns the target CPU number.
 *
 * preempt must be disabled.
 */
static int
select_task_rq_fair(struct task_struct *p, int prev_cpu, int sd_flag, int wake_flags,
		    int sibling_count_hint)
{
	struct sched_domain *tmp, *sd = NULL;
	int cpu = smp_processor_id();
	int new_cpu = prev_cpu;
	int want_affine = 0;
	int sync = (wake_flags & WF_SYNC) && !(current->flags & PF_EXITING);

	if (static_branch_unlikely(&sched_energy_present)) {
		rcu_read_lock();
		new_cpu = find_energy_efficient_cpu(p, prev_cpu, sync,
						    sibling_count_hint);
		if (unlikely(new_cpu < 0))
			new_cpu = prev_cpu;
		rcu_read_unlock();
		return new_cpu;
	}

	if (sd_flag & SD_BALANCE_WAKE) {
		record_wakee(p);

		if (static_branch_unlikely(&sched_energy_present)) {
			if (schedtune_prefer_idle(p) && !sched_feat(EAS_PREFER_IDLE) && !sync)
				goto sd_loop;

<<<<<<< HEAD
			new_cpu = find_energy_efficient_cpu(p, prev_cpu, sync,
							    sibling_count_hint);
=======
			new_cpu = find_energy_efficient_cpu(p, prev_cpu, sync);
>>>>>>> 8ca57595
			if (new_cpu >= 0)
				return new_cpu;
			new_cpu = prev_cpu;
		}

		want_affine = !wake_wide(p, sibling_count_hint) &&
			      !wake_cap(p, cpu, prev_cpu) &&
			      cpumask_test_cpu(cpu, &p->cpus_allowed);
	}

sd_loop:
	rcu_read_lock();
	for_each_domain(cpu, tmp) {
		if (!(tmp->flags & SD_LOAD_BALANCE))
			break;

		/*
		 * If both 'cpu' and 'prev_cpu' are part of this domain,
		 * cpu is a valid SD_WAKE_AFFINE target.
		 */
		if (want_affine && (tmp->flags & SD_WAKE_AFFINE) &&
		    cpumask_test_cpu(prev_cpu, sched_domain_span(tmp))) {
			if (cpu != prev_cpu)
				new_cpu = wake_affine(tmp, p, cpu, prev_cpu, sync);

			sd = NULL; /* Prefer wake_affine over balance flags */
			break;
		}

		if (tmp->flags & sd_flag)
			sd = tmp;
		else if (!want_affine)
			break;
	}

	if (unlikely(sd)) {
		/* Slow path */
		new_cpu = find_idlest_cpu(sd, p, cpu, prev_cpu, sd_flag);
	} else if (sd_flag & SD_BALANCE_WAKE) { /* XXX always ? */
		/* Fast path */

		new_cpu = select_idle_sibling(p, prev_cpu, new_cpu);

		if (want_affine)
			current->recent_used_cpu = cpu;
	}
	rcu_read_unlock();

	return new_cpu;
}

static void detach_entity_cfs_rq(struct sched_entity *se);

/*
 * Called immediately before a task is migrated to a new CPU; task_cpu(p) and
 * cfs_rq_of(p) references at time of call are still valid and identify the
 * previous CPU. The caller guarantees p->pi_lock or task_rq(p)->lock is held.
 */
static void migrate_task_rq_fair(struct task_struct *p, int new_cpu)
{
	/*
	 * As blocked tasks retain absolute vruntime the migration needs to
	 * deal with this by subtracting the old and adding the new
	 * min_vruntime -- the latter is done by enqueue_entity() when placing
	 * the task on the new runqueue.
	 */
	if (p->state == TASK_WAKING) {
		struct sched_entity *se = &p->se;
		struct cfs_rq *cfs_rq = cfs_rq_of(se);
		u64 min_vruntime;

#ifndef CONFIG_64BIT
		u64 min_vruntime_copy;

		do {
			min_vruntime_copy = cfs_rq->min_vruntime_copy;
			smp_rmb();
			min_vruntime = cfs_rq->min_vruntime;
		} while (min_vruntime != min_vruntime_copy);
#else
		min_vruntime = cfs_rq->min_vruntime;
#endif

		se->vruntime -= min_vruntime;
	}

	if (p->on_rq == TASK_ON_RQ_MIGRATING) {
		/*
		 * In case of TASK_ON_RQ_MIGRATING we in fact hold the 'old'
		 * rq->lock and can modify state directly.
		 */
		lockdep_assert_held(&task_rq(p)->lock);
		detach_entity_cfs_rq(&p->se);

	} else {
		/*
		 * We are supposed to update the task to "current" time, then
		 * its up to date and ready to go to new CPU/cfs_rq. But we
		 * have difficulty in getting what current time is, so simply
		 * throw away the out-of-date time. This will result in the
		 * wakee task is less decayed, but giving the wakee more load
		 * sounds not bad.
		 */
		remove_entity_load_avg(&p->se);
	}

	/* Tell new CPU we are migrated */
	p->se.avg.last_update_time = 0;

	/* We have migrated, no longer consider this task hot */
	p->se.exec_start = 0;

	update_scan_period(p, new_cpu);
}

static void task_dead_fair(struct task_struct *p)
{
	remove_entity_load_avg(&p->se);
}
#endif /* CONFIG_SMP */

static unsigned long wakeup_gran(struct sched_entity *se)
{
	unsigned long gran = sysctl_sched_wakeup_granularity;

	/*
	 * Since its curr running now, convert the gran from real-time
	 * to virtual-time in his units.
	 *
	 * By using 'se' instead of 'curr' we penalize light tasks, so
	 * they get preempted easier. That is, if 'se' < 'curr' then
	 * the resulting gran will be larger, therefore penalizing the
	 * lighter, if otoh 'se' > 'curr' then the resulting gran will
	 * be smaller, again penalizing the lighter task.
	 *
	 * This is especially important for buddies when the leftmost
	 * task is higher priority than the buddy.
	 */
	return calc_delta_fair(gran, se);
}

/*
 * Should 'se' preempt 'curr'.
 *
 *             |s1
 *        |s2
 *   |s3
 *         g
 *      |<--->|c
 *
 *  w(c, s1) = -1
 *  w(c, s2) =  0
 *  w(c, s3) =  1
 *
 */
static int
wakeup_preempt_entity(struct sched_entity *curr, struct sched_entity *se)
{
	s64 gran, vdiff = curr->vruntime - se->vruntime;

	if (vdiff <= 0)
		return -1;

	gran = wakeup_gran(se);
	if (vdiff > gran)
		return 1;

	return 0;
}

static void set_last_buddy(struct sched_entity *se)
{
	if (entity_is_task(se) && unlikely(task_of(se)->policy == SCHED_IDLE))
		return;

	for_each_sched_entity(se) {
		if (SCHED_WARN_ON(!se->on_rq))
			return;
		cfs_rq_of(se)->last = se;
	}
}

static void set_next_buddy(struct sched_entity *se)
{
	if (entity_is_task(se) && unlikely(task_of(se)->policy == SCHED_IDLE))
		return;

	for_each_sched_entity(se) {
		if (SCHED_WARN_ON(!se->on_rq))
			return;
		cfs_rq_of(se)->next = se;
	}
}

static void set_skip_buddy(struct sched_entity *se)
{
	for_each_sched_entity(se)
		cfs_rq_of(se)->skip = se;
}

/*
 * Preempt the current task with a newly woken task if needed:
 */
static void check_preempt_wakeup(struct rq *rq, struct task_struct *p, int wake_flags)
{
	struct task_struct *curr = rq->curr;
	struct sched_entity *se = &curr->se, *pse = &p->se;
	struct cfs_rq *cfs_rq = task_cfs_rq(curr);
	int scale = cfs_rq->nr_running >= sched_nr_latency;
	int next_buddy_marked = 0;

	if (unlikely(se == pse))
		return;

	/*
	 * This is possible from callers such as attach_tasks(), in which we
	 * unconditionally check_prempt_curr() after an enqueue (which may have
	 * lead to a throttle).  This both saves work and prevents false
	 * next-buddy nomination below.
	 */
	if (unlikely(throttled_hierarchy(cfs_rq_of(pse))))
		return;

	if (sched_feat(NEXT_BUDDY) && scale && !(wake_flags & WF_FORK)) {
		set_next_buddy(pse);
		next_buddy_marked = 1;
	}

	/*
	 * We can come here with TIF_NEED_RESCHED already set from new task
	 * wake up path.
	 *
	 * Note: this also catches the edge-case of curr being in a throttled
	 * group (e.g. via set_curr_task), since update_curr() (in the
	 * enqueue of curr) will have resulted in resched being set.  This
	 * prevents us from potentially nominating it as a false LAST_BUDDY
	 * below.
	 */
	if (test_tsk_need_resched(curr))
		return;

	/* Idle tasks are by definition preempted by non-idle tasks. */
	if (unlikely(curr->policy == SCHED_IDLE) &&
	    likely(p->policy != SCHED_IDLE))
		goto preempt;

	/*
	 * Batch and idle tasks do not preempt non-idle tasks (their preemption
	 * is driven by the tick):
	 */
	if (unlikely(p->policy != SCHED_NORMAL) || !sched_feat(WAKEUP_PREEMPTION))
		return;

	find_matching_se(&se, &pse);
	update_curr(cfs_rq_of(se));
	BUG_ON(!pse);
	if (wakeup_preempt_entity(se, pse) == 1) {
		/*
		 * Bias pick_next to pick the sched entity that is
		 * triggering this preemption.
		 */
		if (!next_buddy_marked)
			set_next_buddy(pse);
		goto preempt;
	}

	return;

preempt:
	resched_curr(rq);
	/*
	 * Only set the backward buddy when the current task is still
	 * on the rq. This can happen when a wakeup gets interleaved
	 * with schedule on the ->pre_schedule() or idle_balance()
	 * point, either of which can * drop the rq lock.
	 *
	 * Also, during early boot the idle thread is in the fair class,
	 * for obvious reasons its a bad idea to schedule back to it.
	 */
	if (unlikely(!se->on_rq || curr == rq->idle))
		return;

	if (sched_feat(LAST_BUDDY) && scale && entity_is_task(se))
		set_last_buddy(se);
}

static struct task_struct *
pick_next_task_fair(struct rq *rq, struct task_struct *prev, struct rq_flags *rf)
{
	struct cfs_rq *cfs_rq = &rq->cfs;
	struct sched_entity *se;
	struct task_struct *p;
	int new_tasks;

again:
	if (!cfs_rq->nr_running)
		goto idle;

#ifdef CONFIG_FAIR_GROUP_SCHED
	if (prev->sched_class != &fair_sched_class)
		goto simple;

	/*
	 * Because of the set_next_buddy() in dequeue_task_fair() it is rather
	 * likely that a next task is from the same cgroup as the current.
	 *
	 * Therefore attempt to avoid putting and setting the entire cgroup
	 * hierarchy, only change the part that actually changes.
	 */

	do {
		struct sched_entity *curr = cfs_rq->curr;

		/*
		 * Since we got here without doing put_prev_entity() we also
		 * have to consider cfs_rq->curr. If it is still a runnable
		 * entity, update_curr() will update its vruntime, otherwise
		 * forget we've ever seen it.
		 */
		if (curr) {
			if (curr->on_rq)
				update_curr(cfs_rq);
			else
				curr = NULL;

			/*
			 * This call to check_cfs_rq_runtime() will do the
			 * throttle and dequeue its entity in the parent(s).
			 * Therefore the nr_running test will indeed
			 * be correct.
			 */
			if (unlikely(check_cfs_rq_runtime(cfs_rq))) {
				cfs_rq = &rq->cfs;

				if (!cfs_rq->nr_running)
					goto idle;

				goto simple;
			}
		}

		se = pick_next_entity(cfs_rq, curr);
		cfs_rq = group_cfs_rq(se);
	} while (cfs_rq);

	p = task_of(se);

	/*
	 * Since we haven't yet done put_prev_entity and if the selected task
	 * is a different task than we started out with, try and touch the
	 * least amount of cfs_rqs.
	 */
	if (prev != p) {
		struct sched_entity *pse = &prev->se;

		while (!(cfs_rq = is_same_group(se, pse))) {
			int se_depth = se->depth;
			int pse_depth = pse->depth;

			if (se_depth <= pse_depth) {
				put_prev_entity(cfs_rq_of(pse), pse);
				pse = parent_entity(pse);
			}
			if (se_depth >= pse_depth) {
				set_next_entity(cfs_rq_of(se), se);
				se = parent_entity(se);
			}
		}

		put_prev_entity(cfs_rq, pse);
		set_next_entity(cfs_rq, se);
	}

	goto done;
simple:
#endif

	put_prev_task(rq, prev);

	do {
		se = pick_next_entity(cfs_rq, NULL);
		set_next_entity(cfs_rq, se);
		cfs_rq = group_cfs_rq(se);
	} while (cfs_rq);

	p = task_of(se);

done: __maybe_unused;
#ifdef CONFIG_SMP
	/*
	 * Move the next running task to the front of
	 * the list, so our cfs_tasks list becomes MRU
	 * one.
	 */
	list_move(&p->se.group_node, &rq->cfs_tasks);
#endif

	if (hrtick_enabled(rq))
		hrtick_start_fair(rq, p);

	update_misfit_status(p, rq);

	return p;

idle:
	update_misfit_status(NULL, rq);
	new_tasks = idle_balance(rq, rf);

	/*
	 * Because idle_balance() releases (and re-acquires) rq->lock, it is
	 * possible for any higher priority task to appear. In that case we
	 * must re-start the pick_next_entity() loop.
	 */
	if (new_tasks < 0)
		return RETRY_TASK;

	if (new_tasks > 0)
		goto again;

	/*
	 * rq is about to be idle, check if we need to update the
	 * lost_idle_time of clock_pelt
	 */
	update_idle_rq_clock_pelt(rq);

	return NULL;
}

/*
 * Account for a descheduled task:
 */
static void put_prev_task_fair(struct rq *rq, struct task_struct *prev)
{
	struct sched_entity *se = &prev->se;
	struct cfs_rq *cfs_rq;

	for_each_sched_entity(se) {
		cfs_rq = cfs_rq_of(se);
		put_prev_entity(cfs_rq, se);
	}
}

/*
 * sched_yield() is very simple
 *
 * The magic of dealing with the ->skip buddy is in pick_next_entity.
 */
static void yield_task_fair(struct rq *rq)
{
	struct task_struct *curr = rq->curr;
	struct cfs_rq *cfs_rq = task_cfs_rq(curr);
	struct sched_entity *se = &curr->se;

	/*
	 * Are we the only task in the tree?
	 */
	if (unlikely(rq->nr_running == 1))
		return;

	clear_buddies(cfs_rq, se);

	if (curr->policy != SCHED_BATCH) {
		update_rq_clock(rq);
		/*
		 * Update run-time statistics of the 'current'.
		 */
		update_curr(cfs_rq);
		/*
		 * Tell update_rq_clock() that we've just updated,
		 * so we don't do microscopic update in schedule()
		 * and double the fastpath cost.
		 */
		rq_clock_skip_update(rq);
	}

	set_skip_buddy(se);
}

static bool yield_to_task_fair(struct rq *rq, struct task_struct *p, bool preempt)
{
	struct sched_entity *se = &p->se;

	/* throttled hierarchies are not runnable */
	if (!se->on_rq || throttled_hierarchy(cfs_rq_of(se)))
		return false;

	/* Tell the scheduler that we'd really like pse to run next. */
	set_next_buddy(se);

	yield_task_fair(rq);

	return true;
}

#ifdef CONFIG_SMP
/**************************************************
 * Fair scheduling class load-balancing methods.
 *
 * BASICS
 *
 * The purpose of load-balancing is to achieve the same basic fairness the
 * per-CPU scheduler provides, namely provide a proportional amount of compute
 * time to each task. This is expressed in the following equation:
 *
 *   W_i,n/P_i == W_j,n/P_j for all i,j                               (1)
 *
 * Where W_i,n is the n-th weight average for CPU i. The instantaneous weight
 * W_i,0 is defined as:
 *
 *   W_i,0 = \Sum_j w_i,j                                             (2)
 *
 * Where w_i,j is the weight of the j-th runnable task on CPU i. This weight
 * is derived from the nice value as per sched_prio_to_weight[].
 *
 * The weight average is an exponential decay average of the instantaneous
 * weight:
 *
 *   W'_i,n = (2^n - 1) / 2^n * W_i,n + 1 / 2^n * W_i,0               (3)
 *
 * C_i is the compute capacity of CPU i, typically it is the
 * fraction of 'recent' time available for SCHED_OTHER task execution. But it
 * can also include other factors [XXX].
 *
 * To achieve this balance we define a measure of imbalance which follows
 * directly from (1):
 *
 *   imb_i,j = max{ avg(W/C), W_i/C_i } - min{ avg(W/C), W_j/C_j }    (4)
 *
 * We them move tasks around to minimize the imbalance. In the continuous
 * function space it is obvious this converges, in the discrete case we get
 * a few fun cases generally called infeasible weight scenarios.
 *
 * [XXX expand on:
 *     - infeasible weights;
 *     - local vs global optima in the discrete case. ]
 *
 *
 * SCHED DOMAINS
 *
 * In order to solve the imbalance equation (4), and avoid the obvious O(n^2)
 * for all i,j solution, we create a tree of CPUs that follows the hardware
 * topology where each level pairs two lower groups (or better). This results
 * in O(log n) layers. Furthermore we reduce the number of CPUs going up the
 * tree to only the first of the previous level and we decrease the frequency
 * of load-balance at each level inv. proportional to the number of CPUs in
 * the groups.
 *
 * This yields:
 *
 *     log_2 n     1     n
 *   \Sum       { --- * --- * 2^i } = O(n)                            (5)
 *     i = 0      2^i   2^i
 *                               `- size of each group
 *         |         |     `- number of CPUs doing load-balance
 *         |         `- freq
 *         `- sum over all levels
 *
 * Coupled with a limit on how many tasks we can migrate every balance pass,
 * this makes (5) the runtime complexity of the balancer.
 *
 * An important property here is that each CPU is still (indirectly) connected
 * to every other CPU in at most O(log n) steps:
 *
 * The adjacency matrix of the resulting graph is given by:
 *
 *             log_2 n
 *   A_i,j = \Union     (i % 2^k == 0) && i / 2^(k+1) == j / 2^(k+1)  (6)
 *             k = 0
 *
 * And you'll find that:
 *
 *   A^(log_2 n)_i,j != 0  for all i,j                                (7)
 *
 * Showing there's indeed a path between every CPU in at most O(log n) steps.
 * The task movement gives a factor of O(m), giving a convergence complexity
 * of:
 *
 *   O(nm log n),  n := nr_cpus, m := nr_tasks                        (8)
 *
 *
 * WORK CONSERVING
 *
 * In order to avoid CPUs going idle while there's still work to do, new idle
 * balancing is more aggressive and has the newly idle CPU iterate up the domain
 * tree itself instead of relying on other CPUs to bring it work.
 *
 * This adds some complexity to both (5) and (8) but it reduces the total idle
 * time.
 *
 * [XXX more?]
 *
 *
 * CGROUPS
 *
 * Cgroups make a horror show out of (2), instead of a simple sum we get:
 *
 *                                s_k,i
 *   W_i,0 = \Sum_j \Prod_k w_k * -----                               (9)
 *                                 S_k
 *
 * Where
 *
 *   s_k,i = \Sum_j w_i,j,k  and  S_k = \Sum_i s_k,i                 (10)
 *
 * w_i,j,k is the weight of the j-th runnable task in the k-th cgroup on CPU i.
 *
 * The big problem is S_k, its a global sum needed to compute a local (W_i)
 * property.
 *
 * [XXX write more on how we solve this.. _after_ merging pjt's patches that
 *      rewrite all of this once again.]
 */

static unsigned long __read_mostly max_load_balance_interval = HZ/10;

enum fbq_type { regular, remote, all };

enum group_type {
	group_other = 0,
	group_misfit_task,
	group_imbalanced,
	group_overloaded,
};

#define LBF_ALL_PINNED	0x01
#define LBF_NEED_BREAK	0x02
#define LBF_DST_PINNED  0x04
#define LBF_SOME_PINNED	0x08
#define LBF_NOHZ_STATS	0x10
#define LBF_NOHZ_AGAIN	0x20
#define LBF_IGNORE_BIG_TASKS 0x100
#define LBF_IGNORE_PREFERRED_CLUSTER_TASKS 0x200

struct lb_env {
	struct sched_domain	*sd;

	struct rq		*src_rq;
	int			src_cpu;

	int			dst_cpu;
	struct rq		*dst_rq;

	struct cpumask		*dst_grpmask;
	int			new_dst_cpu;
	enum cpu_idle_type	idle;
	long			imbalance;
	unsigned int		src_grp_nr_running;
	/* The set of CPUs under consideration for load-balancing */
	struct cpumask		*cpus;

	unsigned int		flags;

	unsigned int		loop;
	unsigned int		loop_break;
	unsigned int		loop_max;

	enum fbq_type		fbq_type;
	enum group_type		src_grp_type;
	struct list_head	tasks;
};

/*
 * Is this task likely cache-hot:
 */
static int task_hot(struct task_struct *p, struct lb_env *env)
{
	s64 delta;

	lockdep_assert_held(&env->src_rq->lock);

	if (p->sched_class != &fair_sched_class)
		return 0;

	if (unlikely(p->policy == SCHED_IDLE))
		return 0;

	/*
	 * Buddy candidates are cache hot:
	 */
	if (sched_feat(CACHE_HOT_BUDDY) && env->dst_rq->nr_running &&
			(&p->se == cfs_rq_of(&p->se)->next ||
			 &p->se == cfs_rq_of(&p->se)->last))
		return 1;

	if (sysctl_sched_migration_cost == -1)
		return 1;
	if (sysctl_sched_migration_cost == 0)
		return 0;

	delta = rq_clock_task(env->src_rq) - p->se.exec_start;

	return delta < (s64)sysctl_sched_migration_cost;
}

#ifdef CONFIG_NUMA_BALANCING
/*
 * Returns 1, if task migration degrades locality
 * Returns 0, if task migration improves locality i.e migration preferred.
 * Returns -1, if task migration is not affected by locality.
 */
static int migrate_degrades_locality(struct task_struct *p, struct lb_env *env)
{
	struct numa_group *numa_group = rcu_dereference(p->numa_group);
	unsigned long src_weight, dst_weight;
	int src_nid, dst_nid, dist;

	if (!static_branch_likely(&sched_numa_balancing))
		return -1;

	if (!p->numa_faults || !(env->sd->flags & SD_NUMA))
		return -1;

	src_nid = cpu_to_node(env->src_cpu);
	dst_nid = cpu_to_node(env->dst_cpu);

	if (src_nid == dst_nid)
		return -1;

	/* Migrating away from the preferred node is always bad. */
	if (src_nid == p->numa_preferred_nid) {
		if (env->src_rq->nr_running > env->src_rq->nr_preferred_running)
			return 1;
		else
			return -1;
	}

	/* Encourage migration to the preferred node. */
	if (dst_nid == p->numa_preferred_nid)
		return 0;

	/* Leaving a core idle is often worse than degrading locality. */
	if (env->idle == CPU_IDLE)
		return -1;

	dist = node_distance(src_nid, dst_nid);
	if (numa_group) {
		src_weight = group_weight(p, src_nid, dist);
		dst_weight = group_weight(p, dst_nid, dist);
	} else {
		src_weight = task_weight(p, src_nid, dist);
		dst_weight = task_weight(p, dst_nid, dist);
	}

	return dst_weight < src_weight;
}

#else
static inline int migrate_degrades_locality(struct task_struct *p,
					     struct lb_env *env)
{
	return -1;
}
#endif

static inline bool can_migrate_boosted_task(struct task_struct *p,
			int src_cpu, int dst_cpu)
{
	if (per_task_boost(p) == TASK_BOOST_STRICT_MAX &&
		task_in_related_thread_group(p) &&
		(capacity_orig_of(dst_cpu) < capacity_orig_of(src_cpu)))
		return false;
	return true;
}

/*
 * can_migrate_task - may task p from runqueue rq be migrated to this_cpu?
 */
static
int can_migrate_task(struct task_struct *p, struct lb_env *env)
{
	int tsk_cache_hot;

	lockdep_assert_held(&env->src_rq->lock);

	/*
	 * We do not migrate tasks that are:
	 * 1) throttled_lb_pair, or
	 * 2) cannot be migrated to this CPU due to cpus_allowed, or
	 * 3) running (obviously), or
	 * 4) are cache-hot on their current CPU.
	 */
	if (throttled_lb_pair(task_group(p), env->src_cpu, env->dst_cpu))
		return 0;

	/*
	 * don't allow pull boost task to smaller cores.
	 */
	if (!can_migrate_boosted_task(p, env->src_cpu, env->dst_cpu))
		return 0;

	if (!cpumask_test_cpu(env->dst_cpu, &p->cpus_allowed)) {
		int cpu;

		schedstat_inc(p->se.statistics.nr_failed_migrations_affine);

		env->flags |= LBF_SOME_PINNED;

		/*
		 * Remember if this task can be migrated to any other CPU in
		 * our sched_group. We may want to revisit it if we couldn't
		 * meet load balance goals by pulling other tasks on src_cpu.
		 *
		 * Avoid computing new_dst_cpu for NEWLY_IDLE or if we have
		 * already computed one in current iteration.
		 */
		if (env->idle == CPU_NEWLY_IDLE || (env->flags & LBF_DST_PINNED))
			return 0;

		/* Prevent to re-select dst_cpu via env's CPUs: */
		for_each_cpu_and(cpu, env->dst_grpmask, env->cpus) {
			if (cpumask_test_cpu(cpu, &p->cpus_allowed)) {
				env->flags |= LBF_DST_PINNED;
				env->new_dst_cpu = cpu;
				break;
			}
		}

		return 0;
	}

	/* Record that we found atleast one task that could run on dst_cpu */
	env->flags &= ~LBF_ALL_PINNED;

	if (static_branch_unlikely(&sched_energy_present)) {
		struct root_domain *rd = env->dst_rq->rd;

		if ((rcu_dereference(rd->pd) && !sd_overutilized(env->sd)) &&
					env->idle == CPU_NEWLY_IDLE &&
					!task_in_related_thread_group(p)) {
			long util_cum_dst, util_cum_src;
			unsigned long demand;

			demand = task_util(p);
			util_cum_dst = cpu_util_cum(env->dst_cpu, 0) + demand;
			util_cum_src = cpu_util_cum(env->src_cpu, 0) - demand;

			if (util_cum_dst > util_cum_src)
				return 0;
		}
	}

#ifdef CONFIG_SCHED_WALT
	if (env->flags & LBF_IGNORE_PREFERRED_CLUSTER_TASKS &&
			 !preferred_cluster(cpu_rq(env->dst_cpu)->cluster, p))
		return 0;

	/* Don't detach task if it doesn't fit on the destination */
	if (env->flags & LBF_IGNORE_BIG_TASKS &&
		!task_fits_max(p, env->dst_cpu))
		return 0;
#endif

	/* Don't detach task if it is under active migration */
	if (env->src_rq->push_task == p)
		return 0;

	if (task_running(env->src_rq, p)) {
		schedstat_inc(p->se.statistics.nr_failed_migrations_running);
		return 0;
	}

	/*
	 * Aggressive migration if:
	 * 1) IDLE or NEWLY_IDLE balance.
	 * 2) destination numa is preferred
	 * 3) task is cache cold, or
	 * 4) too many balance attempts have failed.
	 */
	tsk_cache_hot = migrate_degrades_locality(p, env);
	if (tsk_cache_hot == -1)
		tsk_cache_hot = task_hot(p, env);

	if (env->idle != CPU_NOT_IDLE || tsk_cache_hot <= 0 ||
	    env->sd->nr_balance_failed > env->sd->cache_nice_tries) {
		if (tsk_cache_hot == 1) {
			schedstat_inc(env->sd->lb_hot_gained[env->idle]);
			schedstat_inc(p->se.statistics.nr_forced_migrations);
		}
		return 1;
	}

	schedstat_inc(p->se.statistics.nr_failed_migrations_hot);
	return 0;
}

/*
 * detach_task() -- detach the task for the migration specified in env
 */
static void detach_task(struct task_struct *p, struct lb_env *env)
{
	lockdep_assert_held(&env->src_rq->lock);

	p->on_rq = TASK_ON_RQ_MIGRATING;
	deactivate_task(env->src_rq, p, DEQUEUE_NOCLOCK);
	lockdep_off();
	double_lock_balance(env->src_rq, env->dst_rq);
	if (!(env->src_rq->clock_update_flags & RQCF_UPDATED))
		update_rq_clock(env->src_rq);
	set_task_cpu(p, env->dst_cpu);
	double_unlock_balance(env->src_rq, env->dst_rq);
	lockdep_on();
}

/*
 * detach_one_task() -- tries to dequeue exactly one task from env->src_rq, as
 * part of active balancing operations within "domain".
 *
 * Returns a task if successful and NULL otherwise.
 */
static struct task_struct *detach_one_task(struct lb_env *env)
{
	struct task_struct *p;

	lockdep_assert_held(&env->src_rq->lock);

	list_for_each_entry_reverse(p,
			&env->src_rq->cfs_tasks, se.group_node) {
		if (!can_migrate_task(p, env))
			continue;

		detach_task(p, env);

		/*
		 * Right now, this is only the second place where
		 * lb_gained[env->idle] is updated (other is detach_tasks)
		 * so we can safely collect stats here rather than
		 * inside detach_tasks().
		 */
		schedstat_inc(env->sd->lb_gained[env->idle]);
		return p;
	}
	return NULL;
}

static const unsigned int sched_nr_migrate_break = 32;

/*
 * detach_tasks() -- tries to detach up to imbalance weighted load from
 * busiest_rq, as part of a balancing operation within domain "sd".
 *
 * Returns number of detached tasks if successful and 0 otherwise.
 */
static int detach_tasks(struct lb_env *env)
{
	struct list_head *tasks = &env->src_rq->cfs_tasks;
	struct task_struct *p;
	unsigned long load = 0;
	int detached = 0;
	int orig_loop = env->loop;

	lockdep_assert_held(&env->src_rq->lock);

	if (env->imbalance <= 0)
		return 0;

	if (!same_cluster(env->dst_cpu, env->src_cpu))
		env->flags |= LBF_IGNORE_PREFERRED_CLUSTER_TASKS;

	if (capacity_orig_of(env->dst_cpu) < capacity_orig_of(env->src_cpu))
		env->flags |= LBF_IGNORE_BIG_TASKS;

redo:
	while (!list_empty(tasks)) {
		/*
		 * We don't want to steal all, otherwise we may be treated likewise,
		 * which could at worst lead to a livelock crash.
		 */
		if (env->idle != CPU_NOT_IDLE && env->src_rq->nr_running <= 1)
			break;

		p = list_last_entry(tasks, struct task_struct, se.group_node);

		env->loop++;
		/* We've more or less seen every task there is, call it quits */
		if (env->loop > env->loop_max)
			break;

		/* take a breather every nr_migrate tasks */
		if (env->loop > env->loop_break) {
			env->loop_break += sched_nr_migrate_break;
			env->flags |= LBF_NEED_BREAK;
			break;
		}

		if (!can_migrate_task(p, env))
			goto next;

		load = task_h_load(p);

		if (sched_feat(LB_MIN) && load < 16 && !env->sd->nr_balance_failed)
			goto next;

		/*
		 * p is not running task when we goes until here, so if p is one
		 * of the 2 task in src cpu rq and not the running one,
		 * that means it is the only task that can be balanced.
		 * So only when there is other tasks can be balanced or
		 * there is situation to ignore big task, it is needed
		 * to skip the task load bigger than 2*imbalance.
		 */
		if (((cpu_rq(env->src_cpu)->nr_running > 2) ||
			(env->flags & LBF_IGNORE_BIG_TASKS)) &&
			((load / 2) > env->imbalance))
			goto next;

		detach_task(p, env);
		list_add(&p->se.group_node, &env->tasks);

		detached++;
		env->imbalance -= load;

#ifdef CONFIG_PREEMPT
		/*
		 * NEWIDLE balancing is a source of latency, so preemptible
		 * kernels will stop after the first task is detached to minimize
		 * the critical section.
		 */
		if (env->idle == CPU_NEWLY_IDLE)
			break;
#endif

		/*
		 * We only want to steal up to the prescribed amount of
		 * weighted load.
		 */
		if (env->imbalance <= 0)
			break;

		continue;
next:
#ifdef CONFIG_SCHED_WALT
		trace_sched_load_balance_skip_tasks(env->src_cpu, env->dst_cpu,
				env->src_grp_type, p->pid, load, task_util(p),
				cpumask_bits(&p->cpus_allowed)[0]);
#endif
		list_move(&p->se.group_node, tasks);
	}

	if (env->flags & (LBF_IGNORE_BIG_TASKS |
			LBF_IGNORE_PREFERRED_CLUSTER_TASKS) && !detached) {
		tasks = &env->src_rq->cfs_tasks;
		env->flags &= ~(LBF_IGNORE_BIG_TASKS |
				LBF_IGNORE_PREFERRED_CLUSTER_TASKS);
		env->loop = orig_loop;
		goto redo;
	}

	/*
	 * Right now, this is one of only two places we collect this stat
	 * so we can safely collect detach_one_task() stats here rather
	 * than inside detach_one_task().
	 */
	schedstat_add(env->sd->lb_gained[env->idle], detached);

	return detached;
}

/*
 * attach_task() -- attach the task detached by detach_task() to its new rq.
 */
static void attach_task(struct rq *rq, struct task_struct *p)
{
	lockdep_assert_held(&rq->lock);

	BUG_ON(task_rq(p) != rq);
	activate_task(rq, p, ENQUEUE_NOCLOCK);
	p->on_rq = TASK_ON_RQ_QUEUED;
	check_preempt_curr(rq, p, 0);
}

/*
 * attach_one_task() -- attaches the task returned from detach_one_task() to
 * its new rq.
 */
static void attach_one_task(struct rq *rq, struct task_struct *p)
{
	struct rq_flags rf;

	rq_lock(rq, &rf);
	update_rq_clock(rq);
	attach_task(rq, p);
	update_overutilized_status(rq);
	rq_unlock(rq, &rf);
}

/*
 * attach_tasks() -- attaches all tasks detached by detach_tasks() to their
 * new rq.
 */
static void attach_tasks(struct lb_env *env)
{
	struct list_head *tasks = &env->tasks;
	struct task_struct *p;
	struct rq_flags rf;

	rq_lock(env->dst_rq, &rf);
	update_rq_clock(env->dst_rq);

	while (!list_empty(tasks)) {
		p = list_first_entry(tasks, struct task_struct, se.group_node);
		list_del_init(&p->se.group_node);

		attach_task(env->dst_rq, p);
	}

	/*
	 * The enqueue_task_fair only updates the overutilized status
	 * for the waking tasks. Since multiple tasks may get migrated
	 * from load balancer, instead of doing it there, update the
	 * overutilized status here at the end.
	 */
	update_overutilized_status(env->dst_rq);
	rq_unlock(env->dst_rq, &rf);
}

static inline bool cfs_rq_has_blocked(struct cfs_rq *cfs_rq)
{
	if (cfs_rq->avg.load_avg)
		return true;

	if (cfs_rq->avg.util_avg)
		return true;

	return false;
}

static inline bool others_have_blocked(struct rq *rq)
{
	if (READ_ONCE(rq->avg_rt.util_avg))
		return true;

	if (READ_ONCE(rq->avg_dl.util_avg))
		return true;

#ifdef CONFIG_HAVE_SCHED_AVG_IRQ
	if (READ_ONCE(rq->avg_irq.util_avg))
		return true;
#endif

	return false;
}

#ifdef CONFIG_FAIR_GROUP_SCHED

static void update_blocked_averages(int cpu)
{
	struct rq *rq = cpu_rq(cpu);
	struct cfs_rq *cfs_rq;
	const struct sched_class *curr_class;
	struct rq_flags rf;
	bool done = true;

	rq_lock_irqsave(rq, &rf);
	update_rq_clock(rq);

	/*
	 * Iterates the task_group tree in a bottom up fashion, see
	 * list_add_leaf_cfs_rq() for details.
	 */
	for_each_leaf_cfs_rq(rq, cfs_rq) {
		struct sched_entity *se;

		/* throttled entities do not contribute to load */
		if (throttled_hierarchy(cfs_rq))
			continue;

		if (update_cfs_rq_load_avg(cfs_rq_clock_pelt(cfs_rq), cfs_rq))
			update_tg_load_avg(cfs_rq, 0);

		/* Propagate pending load changes to the parent, if any: */
		se = cfs_rq->tg->se[cpu];
		if (se && !skip_blocked_update(se))
			update_load_avg(cfs_rq_of(se), se, 0);

		/* Don't need periodic decay once load/util_avg are null */
		if (cfs_rq_has_blocked(cfs_rq))
			done = false;
	}

	curr_class = rq->curr->sched_class;
	update_rt_rq_load_avg(rq_clock_pelt(rq), rq, curr_class == &rt_sched_class);
	update_dl_rq_load_avg(rq_clock_pelt(rq), rq, curr_class == &dl_sched_class);
	update_irq_load_avg(rq, 0);
	/* Don't need periodic decay once load/util_avg are null */
	if (others_have_blocked(rq))
		done = false;

#ifdef CONFIG_NO_HZ_COMMON
	rq->last_blocked_load_update_tick = jiffies;
	if (done)
		rq->has_blocked_load = 0;
#endif
	rq_unlock_irqrestore(rq, &rf);
}

/*
 * Compute the hierarchical load factor for cfs_rq and all its ascendants.
 * This needs to be done in a top-down fashion because the load of a child
 * group is a fraction of its parents load.
 */
static void update_cfs_rq_h_load(struct cfs_rq *cfs_rq)
{
	struct rq *rq = rq_of(cfs_rq);
	struct sched_entity *se = cfs_rq->tg->se[cpu_of(rq)];
	unsigned long now = jiffies;
	unsigned long load;

	if (cfs_rq->last_h_load_update == now)
		return;

	WRITE_ONCE(cfs_rq->h_load_next, NULL);
	for_each_sched_entity(se) {
		cfs_rq = cfs_rq_of(se);
		WRITE_ONCE(cfs_rq->h_load_next, se);
		if (cfs_rq->last_h_load_update == now)
			break;
	}

	if (!se) {
		cfs_rq->h_load = cfs_rq_load_avg(cfs_rq);
		cfs_rq->last_h_load_update = now;
	}

	while ((se = READ_ONCE(cfs_rq->h_load_next)) != NULL) {
		load = cfs_rq->h_load;
		load = div64_ul(load * se->avg.load_avg,
			cfs_rq_load_avg(cfs_rq) + 1);
		cfs_rq = group_cfs_rq(se);
		cfs_rq->h_load = load;
		cfs_rq->last_h_load_update = now;
	}
}

static unsigned long task_h_load(struct task_struct *p)
{
	struct cfs_rq *cfs_rq = task_cfs_rq(p);

	update_cfs_rq_h_load(cfs_rq);
	return div64_ul(p->se.avg.load_avg * cfs_rq->h_load,
			cfs_rq_load_avg(cfs_rq) + 1);
}
#else
static inline void update_blocked_averages(int cpu)
{
	struct rq *rq = cpu_rq(cpu);
	struct cfs_rq *cfs_rq = &rq->cfs;
	const struct sched_class *curr_class;
	struct rq_flags rf;

	rq_lock_irqsave(rq, &rf);
	update_rq_clock(rq);
	update_cfs_rq_load_avg(cfs_rq_clock_pelt(cfs_rq), cfs_rq);

	curr_class = rq->curr->sched_class;
	update_rt_rq_load_avg(rq_clock_pelt(rq), rq, curr_class == &rt_sched_class);
	update_dl_rq_load_avg(rq_clock_pelt(rq), rq, curr_class == &dl_sched_class);
	update_irq_load_avg(rq, 0);
#ifdef CONFIG_NO_HZ_COMMON
	rq->last_blocked_load_update_tick = jiffies;
	if (!cfs_rq_has_blocked(cfs_rq) && !others_have_blocked(rq))
		rq->has_blocked_load = 0;
#endif
	rq_unlock_irqrestore(rq, &rf);
}

static unsigned long task_h_load(struct task_struct *p)
{
	return p->se.avg.load_avg;
}
#endif

/********** Helpers for find_busiest_group ************************/

/*
 * sg_lb_stats - stats of a sched_group required for load_balancing
 */
struct sg_lb_stats {
	unsigned long avg_load; /*Avg load across the CPUs of the group */
	unsigned long group_load; /* Total load over the CPUs of the group */
	unsigned long sum_weighted_load; /* Weighted load of group's tasks */
	unsigned long load_per_task;
	unsigned long group_capacity;
	unsigned long group_util; /* Total utilization of the group */
	unsigned int sum_nr_running; /* Nr tasks running in the group */
	unsigned int idle_cpus;
	unsigned int group_weight;
	enum group_type group_type;
	int group_no_capacity;
	unsigned long group_misfit_task_load; /* A CPU has a task too big for its capacity */
#ifdef CONFIG_NUMA_BALANCING
	unsigned int nr_numa_running;
	unsigned int nr_preferred_running;
#endif
};

/*
 * sd_lb_stats - Structure to store the statistics of a sched_domain
 *		 during load balancing.
 */
struct sd_lb_stats {
	struct sched_group *busiest;	/* Busiest group in this sd */
	struct sched_group *local;	/* Local group in this sd */
	unsigned long total_running;
	unsigned long total_load;	/* Total load of all groups in sd */
	unsigned long total_capacity;	/* Total capacity of all groups in sd */
	unsigned long total_util;	/* Total util of all groups in sd */
	unsigned long avg_load;	/* Average load across all groups in sd */

	struct sg_lb_stats busiest_stat;/* Statistics of the busiest group */
	struct sg_lb_stats local_stat;	/* Statistics of the local group */
};

static inline void init_sd_lb_stats(struct sd_lb_stats *sds)
{
	/*
	 * Skimp on the clearing to avoid duplicate work. We can avoid clearing
	 * local_stat because update_sg_lb_stats() does a full clear/assignment.
	 * We must however clear busiest_stat::avg_load because
	 * update_sd_pick_busiest() reads this before assignment.
	 */
	*sds = (struct sd_lb_stats){
		.busiest = NULL,
		.local = NULL,
		.total_running = 0UL,
		.total_load = 0UL,
		.total_capacity = 0UL,
		.total_util = 0UL,
		.busiest_stat = {
			.avg_load = 0UL,
			.sum_nr_running = 0,
			.group_type = group_other,
		},
	};
}

/**
 * get_sd_load_idx - Obtain the load index for a given sched domain.
 * @sd: The sched_domain whose load_idx is to be obtained.
 * @idle: The idle status of the CPU for whose sd load_idx is obtained.
 *
 * Return: The load index.
 */
static inline int get_sd_load_idx(struct sched_domain *sd,
					enum cpu_idle_type idle)
{
	int load_idx;

	switch (idle) {
	case CPU_NOT_IDLE:
		load_idx = sd->busy_idx;
		break;

	case CPU_NEWLY_IDLE:
		load_idx = sd->newidle_idx;
		break;
	default:
		load_idx = sd->idle_idx;
		break;
	}

	return load_idx;
}

static unsigned long scale_rt_capacity(int cpu, unsigned long max)
{
	struct rq *rq = cpu_rq(cpu);
	unsigned long used, free;
	unsigned long irq;

	irq = cpu_util_irq(rq);

	if (unlikely(irq >= max))
		return 1;

	used = READ_ONCE(rq->avg_rt.util_avg);
	used += READ_ONCE(rq->avg_dl.util_avg);

	if (unlikely(used >= max))
		return 1;

	free = max - used;

	return scale_irq_capacity(free, irq, max);
}

void init_max_cpu_capacity(struct max_cpu_capacity *mcc) {
	raw_spin_lock_init(&mcc->lock);
	mcc->val = 0;
	mcc->cpu = -1;
}

static void update_cpu_capacity(struct sched_domain *sd, int cpu)
{
	unsigned long capacity = arch_scale_cpu_capacity(sd, cpu);
	struct sched_group *sdg = sd->groups;
	struct max_cpu_capacity *mcc;
	unsigned long max_capacity;
	int max_cap_cpu;
	unsigned long flags;

	cpu_rq(cpu)->cpu_capacity_orig = capacity;

	capacity *= arch_scale_max_freq_capacity(sd, cpu);
	capacity >>= SCHED_CAPACITY_SHIFT;

<<<<<<< HEAD
	capacity = min(capacity, thermal_cap(cpu));
	cpu_rq(cpu)->cpu_capacity_orig = capacity;

=======
	mcc = &cpu_rq(cpu)->rd->max_cpu_capacity;

	raw_spin_lock_irqsave(&mcc->lock, flags);
	max_capacity = mcc->val;
	max_cap_cpu = mcc->cpu;

	if ((max_capacity > capacity && max_cap_cpu == cpu) ||
	    (max_capacity < capacity)) {
		mcc->val = capacity;
		mcc->cpu = cpu;
#ifdef CONFIG_SCHED_DEBUG
		raw_spin_unlock_irqrestore(&mcc->lock, flags);
		printk_deferred(KERN_INFO "CPU%d: update max cpu_capacity %lu\n",
				cpu, capacity);
		goto skip_unlock;
#endif
	}
	raw_spin_unlock_irqrestore(&mcc->lock, flags);

skip_unlock: __attribute__ ((unused));
>>>>>>> 8ca57595
	capacity = scale_rt_capacity(cpu, capacity);

	if (!capacity)
		capacity = 1;

	cpu_rq(cpu)->cpu_capacity = capacity;
	sdg->sgc->capacity = capacity;
	sdg->sgc->min_capacity = capacity;
	sdg->sgc->max_capacity = capacity;
}

void update_group_capacity(struct sched_domain *sd, int cpu)
{
	struct sched_domain *child = sd->child;
	struct sched_group *group, *sdg = sd->groups;
	unsigned long capacity, min_capacity, max_capacity;
	unsigned long interval;

	interval = msecs_to_jiffies(sd->balance_interval);
	interval = clamp(interval, 1UL, max_load_balance_interval);
	sdg->sgc->next_update = jiffies + interval;

	if (!child) {
		update_cpu_capacity(sd, cpu);
		return;
	}

	capacity = 0;
	min_capacity = ULONG_MAX;
	max_capacity = 0;

	if (child->flags & SD_OVERLAP) {
		/*
		 * SD_OVERLAP domains cannot assume that child groups
		 * span the current group.
		 */

		for_each_cpu(cpu, sched_group_span(sdg)) {
			struct sched_group_capacity *sgc;
			struct rq *rq = cpu_rq(cpu);

			if (cpumask_test_cpu(cpu, cpu_isolated_mask))
				continue;
			/*
			 * build_sched_domains() -> init_sched_groups_capacity()
			 * gets here before we've attached the domains to the
			 * runqueues.
			 *
			 * Use capacity_of(), which is set irrespective of domains
			 * in update_cpu_capacity().
			 *
			 * This avoids capacity from being 0 and
			 * causing divide-by-zero issues on boot.
			 */
			if (unlikely(!rq->sd)) {
				capacity += capacity_of(cpu);
			} else {
				sgc = rq->sd->groups->sgc;
				capacity += sgc->capacity;
			}

			min_capacity = min(capacity, min_capacity);
			max_capacity = max(capacity, max_capacity);
		}
	} else  {
		/*
		 * !SD_OVERLAP domains can assume that child groups
		 * span the current group.
		 */

		group = child->groups;
		do {
			struct sched_group_capacity *sgc = group->sgc;
			cpumask_t *cpus = sched_group_span(group);

<<<<<<< HEAD
			if (!cpu_isolated(cpumask_first(cpus))) {
				capacity += sgc->capacity;
				min_capacity = min(sgc->min_capacity,
							min_capacity);
				max_capacity = max(sgc->max_capacity,
							max_capacity);
			}
=======
			capacity += sgc->capacity;
			min_capacity = min(sgc->min_capacity, min_capacity);
			max_capacity = max(sgc->max_capacity, max_capacity);
>>>>>>> 8ca57595
			group = group->next;
		} while (group != child->groups);
	}

	sdg->sgc->capacity = capacity;
	sdg->sgc->min_capacity = min_capacity;
	sdg->sgc->max_capacity = max_capacity;
}

/*
 * Check whether the capacity of the rq has been noticeably reduced by side
 * activity. The imbalance_pct is used for the threshold.
 * Return true is the capacity is reduced
 */
static inline int
check_cpu_capacity(struct rq *rq, struct sched_domain *sd)
{
	return ((rq->cpu_capacity * sd->imbalance_pct) <
				(rq->cpu_capacity_orig * 100));
}

/*
 * Group imbalance indicates (and tries to solve) the problem where balancing
 * groups is inadequate due to ->cpus_allowed constraints.
 *
 * Imagine a situation of two groups of 4 CPUs each and 4 tasks each with a
 * cpumask covering 1 CPU of the first group and 3 CPUs of the second group.
 * Something like:
 *
 *	{ 0 1 2 3 } { 4 5 6 7 }
 *	        *     * * *
 *
 * If we were to balance group-wise we'd place two tasks in the first group and
 * two tasks in the second group. Clearly this is undesired as it will overload
 * cpu 3 and leave one of the CPUs in the second group unused.
 *
 * The current solution to this issue is detecting the skew in the first group
 * by noticing the lower domain failed to reach balance and had difficulty
 * moving tasks due to affinity constraints.
 *
 * When this is so detected; this group becomes a candidate for busiest; see
 * update_sd_pick_busiest(). And calculate_imbalance() and
 * find_busiest_group() avoid some of the usual balance conditions to allow it
 * to create an effective group imbalance.
 *
 * This is a somewhat tricky proposition since the next run might not find the
 * group imbalance and decide the groups need to be balanced again. A most
 * subtle and fragile situation.
 */

static inline int sg_imbalanced(struct sched_group *group)
{
	return group->sgc->imbalance;
}

/*
 * group_has_capacity returns true if the group has spare capacity that could
 * be used by some tasks.
 * We consider that a group has spare capacity if the  * number of task is
 * smaller than the number of CPUs or if the utilization is lower than the
 * available capacity for CFS tasks.
 * For the latter, we use a threshold to stabilize the state, to take into
 * account the variance of the tasks' load and to return true if the available
 * capacity in meaningful for the load balancer.
 * As an example, an available capacity of 1% can appear but it doesn't make
 * any benefit for the load balance.
 */
static inline bool
group_has_capacity(struct lb_env *env, struct sg_lb_stats *sgs)
{
	if (sgs->sum_nr_running < sgs->group_weight)
		return true;

	if ((sgs->group_capacity * 100) >
			(sgs->group_util * env->sd->imbalance_pct))
		return true;

	return false;
}

/*
 *  group_is_overloaded returns true if the group has more tasks than it can
 *  handle.
 *  group_is_overloaded is not equals to !group_has_capacity because a group
 *  with the exact right number of tasks, has no more spare capacity but is not
 *  overloaded so both group_has_capacity and group_is_overloaded return
 *  false.
 */
static inline bool
group_is_overloaded(struct lb_env *env, struct sg_lb_stats *sgs)
{
	if (sgs->sum_nr_running <= sgs->group_weight)
		return false;

#ifdef CONFIG_SCHED_WALT
	if (env->idle != CPU_NOT_IDLE && walt_rotation_enabled)
		return true;
#endif

	if ((sgs->group_capacity * 100) <
			(sgs->group_util * env->sd->imbalance_pct))
		return true;

	return false;
}

/*
 * group_smaller_min_cpu_capacity: Returns true if sched_group sg has smaller
 * per-CPU capacity than sched_group ref.
 */
static inline bool
group_smaller_min_cpu_capacity(struct sched_group *sg, struct sched_group *ref)
{
	return sg->sgc->min_capacity *
				sched_capacity_margin_up[group_first_cpu(sg)] <
						ref->sgc->min_capacity * 1024;
}

/*
 * group_smaller_max_cpu_capacity: Returns true if sched_group sg has smaller
 * per-CPU capacity_orig than sched_group ref.
 */
static inline bool
group_smaller_max_cpu_capacity(struct sched_group *sg, struct sched_group *ref)
{
<<<<<<< HEAD
	return sg->sgc->max_capacity *
				sched_capacity_margin_up[group_first_cpu(sg)] <
						ref->sgc->max_capacity * 1024;
}

/*
 * group_similar_cpu_capacity: Returns true if the minimum capacity of the
 * compared groups differ by less than 12.5%.
 */
static inline bool
group_similar_cpu_capacity(struct sched_group *sg, struct sched_group *ref)
{
	long diff = sg->sgc->min_capacity - ref->sgc->min_capacity;
	long max = max(sg->sgc->min_capacity, ref->sgc->min_capacity);

	return ((abs(diff) < max >> 3) ||
		asym_cap_siblings(group_first_cpu(sg), group_first_cpu(ref)));
}

=======
	return sg->sgc->max_capacity * capacity_margin <
						ref->sgc->max_capacity * 1024;
}

>>>>>>> 8ca57595
static inline enum
group_type group_classify(struct sched_group *group,
			  struct sg_lb_stats *sgs)
{
	if (sgs->group_no_capacity)
		return group_overloaded;

	if (sg_imbalanced(group))
		return group_imbalanced;

	if (sgs->group_misfit_task_load)
		return group_misfit_task;

	return group_other;
}

static bool update_nohz_stats(struct rq *rq, bool force)
{
#ifdef CONFIG_NO_HZ_COMMON
	unsigned int cpu = rq->cpu;

	if (!rq->has_blocked_load)
		return false;

	if (!cpumask_test_cpu(cpu, nohz.idle_cpus_mask))
		return false;

	if (!force && !time_after(jiffies, rq->last_blocked_load_update_tick))
		return true;

	update_blocked_averages(cpu);

	return rq->has_blocked_load;
#else
	return false;
#endif
}

/**
 * update_sg_lb_stats - Update sched_group's statistics for load balancing.
 * @env: The load balancing environment.
 * @group: sched_group whose statistics are to be updated.
 * @sgs: variable to hold the statistics for this group.
 * @sg_status: Holds flag indicating the status of the sched_group
 */
static inline void update_sg_lb_stats(struct lb_env *env,
				      struct sched_group *group,
				      struct sg_lb_stats *sgs,
				      int *sg_status)
{
	int local_group = cpumask_test_cpu(env->dst_cpu, sched_group_span(group));
	int load_idx = get_sd_load_idx(env->sd, env->idle);
	unsigned long load;
	int i, nr_running;

	memset(sgs, 0, sizeof(*sgs));

	for_each_cpu_and(i, sched_group_span(group), env->cpus) {
		struct rq *rq = cpu_rq(i);

		if (cpu_isolated(i))
			continue;

		if ((env->flags & LBF_NOHZ_STATS) && update_nohz_stats(rq, false))
			env->flags |= LBF_NOHZ_AGAIN;

		/* Bias balancing toward CPUs of our domain: */
		if (local_group)
			load = target_load(i, load_idx);
		else
			load = source_load(i, load_idx);

		sgs->group_load += load;
		sgs->group_util += cpu_util(i);
		sgs->sum_nr_running += rq->cfs.h_nr_running;

		nr_running = rq->nr_running;
		if (nr_running > 1)
			*sg_status |= SG_OVERLOAD;

<<<<<<< HEAD
		if (cpu_overutilized(i)) {
			*sg_status |= SG_OVERUTILIZED;

			if (rq->misfit_task_load)
				*sg_status |= SG_HAS_MISFIT_TASK;
		}
=======
		if (cpu_overutilized(i))
			*sg_status |= SG_OVERUTILIZED;
>>>>>>> 8ca57595

#ifdef CONFIG_NUMA_BALANCING
		sgs->nr_numa_running += rq->nr_numa_running;
		sgs->nr_preferred_running += rq->nr_preferred_running;
#endif
		sgs->sum_weighted_load += weighted_cpuload(rq);
		/*
		 * No need to call idle_cpu() if nr_running is not 0
		 */
		if (!nr_running && idle_cpu(i))
			sgs->idle_cpus++;

		if (env->sd->flags & SD_ASYM_CPUCAPACITY &&
		    sgs->group_misfit_task_load < rq->misfit_task_load) {
			sgs->group_misfit_task_load = rq->misfit_task_load;
			*sg_status |= SG_OVERLOAD;
		}
	}

	/* Isolated CPU has no weight */
	if (!group->group_weight) {
		sgs->group_capacity = 0;
		sgs->avg_load = 0;
		sgs->group_no_capacity = 1;
		sgs->group_type = group_other;
		sgs->group_weight = group->group_weight;
	} else {
		/* Adjust by relative CPU capacity of the group */
		sgs->group_capacity = group->sgc->capacity;
		sgs->avg_load = (sgs->group_load*SCHED_CAPACITY_SCALE) /
							sgs->group_capacity;

		sgs->group_weight = group->group_weight;

		sgs->group_no_capacity = group_is_overloaded(env, sgs);
		sgs->group_type = group_classify(group, sgs);
	}

	if (sgs->sum_nr_running)
		sgs->load_per_task = sgs->sum_weighted_load /
						sgs->sum_nr_running;
}

/**
 * update_sd_pick_busiest - return 1 on busiest group
 * @env: The load balancing environment.
 * @sds: sched_domain statistics
 * @sg: sched_group candidate to be checked for being the busiest
 * @sgs: sched_group statistics
 *
 * Determine if @sg is a busier group than the previously selected
 * busiest group.
 *
 * Return: %true if @sg is a busier group than the previously selected
 * busiest group. %false otherwise.
 */
static bool update_sd_pick_busiest(struct lb_env *env,
				   struct sd_lb_stats *sds,
				   struct sched_group *sg,
				   struct sg_lb_stats *sgs)
{
	struct sg_lb_stats *busiest = &sds->busiest_stat;

	/*
	 * Don't try to pull misfit tasks we can't help.
	 * We can use max_capacity here as reduction in capacity on some
	 * CPUs in the group should either be possible to resolve
	 * internally or be covered by avg_load imbalance (eventually).
	 */
	if (sgs->group_type == group_misfit_task &&
	    (!group_smaller_max_cpu_capacity(sg, sds->local) ||
	     !group_has_capacity(env, &sds->local_stat)))
		return false;

	if (sgs->group_type > busiest->group_type)
		return true;

	if (sgs->group_type < busiest->group_type)
		return false;

	if (sgs->avg_load <= busiest->avg_load)
		return false;

	if (!(env->sd->flags & SD_ASYM_CPUCAPACITY))
		goto asym_packing;

	/*
	 * Candidate sg has no more than one task per CPU and
	 * has higher per-CPU capacity. Migrating tasks to less
	 * capable CPUs may harm throughput. Maximize throughput,
	 * power/energy consequences are not considered.
	 */
	if (sgs->sum_nr_running <= sgs->group_weight &&
	    group_smaller_min_cpu_capacity(sds->local, sg))
		return false;

	/*
<<<<<<< HEAD
	 * Candidate sg doesn't face any severe imbalance issues so
	 * don't disturb unless the groups are of similar capacity
	 * where balancing is more harmless.
	 */
	if (sgs->group_type == group_other &&
		!group_similar_cpu_capacity(sds->local, sg))
		return false;

	/*
=======
>>>>>>> 8ca57595
	 * If we have more than one misfit sg go with the biggest misfit.
	 */
	if (sgs->group_type == group_misfit_task &&
	    sgs->group_misfit_task_load < busiest->group_misfit_task_load)
		return false;

asym_packing:
	/* This is the busiest node in its class. */
	if (!(env->sd->flags & SD_ASYM_PACKING))
		return true;

	/* No ASYM_PACKING if target CPU is already busy */
	if (env->idle == CPU_NOT_IDLE)
		return true;
	/*
	 * ASYM_PACKING needs to move all the work to the highest
	 * prority CPUs in the group, therefore mark all groups
	 * of lower priority than ourself as busy.
	 */
	if (sgs->sum_nr_running &&
	    sched_asym_prefer(env->dst_cpu, sg->asym_prefer_cpu)) {
		if (!sds->busiest)
			return true;

		/* Prefer to move from lowest priority CPU's work */
		if (sched_asym_prefer(sds->busiest->asym_prefer_cpu,
				      sg->asym_prefer_cpu))
			return true;
	}

	return false;
}

#ifdef CONFIG_NUMA_BALANCING
static inline enum fbq_type fbq_classify_group(struct sg_lb_stats *sgs)
{
	if (sgs->sum_nr_running > sgs->nr_numa_running)
		return regular;
	if (sgs->sum_nr_running > sgs->nr_preferred_running)
		return remote;
	return all;
}

static inline enum fbq_type fbq_classify_rq(struct rq *rq)
{
	if (rq->nr_running > rq->nr_numa_running)
		return regular;
	if (rq->nr_running > rq->nr_preferred_running)
		return remote;
	return all;
}
#else
static inline enum fbq_type fbq_classify_group(struct sg_lb_stats *sgs)
{
	return all;
}

static inline enum fbq_type fbq_classify_rq(struct rq *rq)
{
	return regular;
}
#endif /* CONFIG_NUMA_BALANCING */

/**
 * update_sd_lb_stats - Update sched_domain's statistics for load balancing.
 * @env: The load balancing environment.
 * @sds: variable to hold the statistics for this sched_domain.
 */
static inline void update_sd_lb_stats(struct lb_env *env, struct sd_lb_stats *sds)
{
	struct sched_domain *child = env->sd->child;
	struct sched_group *sg = env->sd->groups;
	struct sg_lb_stats *local = &sds->local_stat;
	struct sg_lb_stats tmp_sgs;
	bool prefer_sibling = child && child->flags & SD_PREFER_SIBLING;
	int sg_status = 0;

#ifdef CONFIG_NO_HZ_COMMON
	if (env->idle == CPU_NEWLY_IDLE && READ_ONCE(nohz.has_blocked))
		env->flags |= LBF_NOHZ_STATS;
#endif

	do {
		struct sg_lb_stats *sgs = &tmp_sgs;
		int local_group;

		local_group = cpumask_test_cpu(env->dst_cpu, sched_group_span(sg));
		if (local_group) {
			sds->local = sg;
			sgs = local;

			if (env->idle != CPU_NEWLY_IDLE ||
			    time_after_eq(jiffies, sg->sgc->next_update))
				update_group_capacity(env->sd, env->dst_cpu);
		}

		update_sg_lb_stats(env, sg, sgs, &sg_status);

		if (local_group)
			goto next_group;

		/*
		 * In case the child domain prefers tasks go to siblings
		 * first, lower the sg capacity so that we'll try
		 * and move all the excess tasks away. We lower the capacity
		 * of a group only if the local group has the capacity to fit
		 * these excess tasks. The extra check prevents the case where
		 * you always pull from the heaviest group when it is already
		 * under-utilized (possible with a large weight task outweighs
		 * the tasks on the system).
		 */
		if (prefer_sibling && sds->local &&
		    group_has_capacity(env, local) &&
		    (sgs->sum_nr_running > local->sum_nr_running + 1)) {
			sgs->group_no_capacity = 1;
			sgs->group_type = group_classify(sg, sgs);
		}

		/*
		 * Disallow moving tasks from asym cap sibling CPUs to other
		 * CPUs (lower capacity) unless the asym cap sibling group has
		 * no capacity to manage the current load.
		 */
		if ((env->sd->flags & SD_ASYM_CPUCAPACITY) &&
			sgs->group_no_capacity &&
			asym_cap_sibling_group_has_capacity(env->dst_cpu,
						env->sd->imbalance_pct)) {
			sgs->group_no_capacity = 0;
			sgs->group_type = group_classify(sg, sgs);
		}

		if (update_sd_pick_busiest(env, sds, sg, sgs)) {
			sds->busiest = sg;
			sds->busiest_stat = *sgs;
		}

next_group:
		/* Now, start updating sd_lb_stats */
		sds->total_running += sgs->sum_nr_running;
		sds->total_load += sgs->group_load;
		sds->total_capacity += sgs->group_capacity;
		sds->total_util += sgs->group_util;

		trace_sched_load_balance_sg_stats(sg->cpumask[0],
				sgs->group_type, sgs->idle_cpus,
				sgs->sum_nr_running, sgs->group_load,
				sgs->group_capacity, sgs->group_util,
				sgs->group_no_capacity,	sgs->load_per_task,
				sgs->group_misfit_task_load,
				sds->busiest ? sds->busiest->cpumask[0] : 0);

		sg = sg->next;
	} while (sg != env->sd->groups);

#ifdef CONFIG_NO_HZ_COMMON
	if ((env->flags & LBF_NOHZ_AGAIN) &&
	    cpumask_subset(nohz.idle_cpus_mask, sched_domain_span(env->sd))) {

		WRITE_ONCE(nohz.next_blocked,
			   jiffies + msecs_to_jiffies(LOAD_AVG_PERIOD));
	}
#endif

	if (env->sd->flags & SD_NUMA)
		env->fbq_type = fbq_classify_group(&sds->busiest_stat);

	env->src_grp_nr_running = sds->busiest_stat.sum_nr_running;

	if (!env->sd->parent) {
		struct root_domain *rd = env->dst_rq->rd;

		/* update overload indicator if we are at root domain */
		WRITE_ONCE(rd->overload, sg_status & SG_OVERLOAD);
<<<<<<< HEAD
	}

	if (sg_status & SG_OVERUTILIZED)
		set_sd_overutilized(env->sd);
	else
		clear_sd_overutilized(env->sd);

	/*
	 * If there is a misfit task in one cpu in this sched_domain
	 * it is likely that the imbalance cannot be sorted out among
	 * the cpu's in this sched_domain. In this case set the
	 * overutilized flag at the parent sched_domain.
	 */
	if (sg_status & SG_HAS_MISFIT_TASK) {
		struct sched_domain *sd = env->sd->parent;

		/*
		 * In case of a misfit task, load balance at the parent
		 * sched domain level will make sense only if the the cpus
		 * have a different capacity. If cpus at a domain level have
		 * the same capacity, the misfit task cannot be well
		 * accomodated	in any of the cpus and there in no point in
		 * trying a load balance at this level
		 */
		while (sd) {
			if (sd->flags & SD_ASYM_CPUCAPACITY) {
				set_sd_overutilized(sd);
				break;
			}
			sd = sd->parent;
		}
	}

	/*
	 * If the domain util is greater that domain capacity, load balancing
	 * needs to be done at the next sched domain level as well.
	 */
	if (env->sd->parent &&
	    sds->total_capacity * 1024 < sds->total_util *
			 sched_capacity_margin_up[group_first_cpu(sds->local)])
		set_sd_overutilized(env->sd->parent);

=======

		/* Update over-utilization (tipping point, U >= 0) indicator */
		WRITE_ONCE(rd->overutilized, sg_status & SG_OVERUTILIZED);
		trace_sched_overutilized(!!(sg_status & SG_OVERUTILIZED));
	} else if (sg_status & SG_OVERUTILIZED) {
		WRITE_ONCE(env->dst_rq->rd->overutilized, SG_OVERUTILIZED);
		trace_sched_overutilized(1);
	}

>>>>>>> 8ca57595
}

/**
 * check_asym_packing - Check to see if the group is packed into the
 *			sched domain.
 *
 * This is primarily intended to used at the sibling level.  Some
 * cores like POWER7 prefer to use lower numbered SMT threads.  In the
 * case of POWER7, it can move to lower SMT modes only when higher
 * threads are idle.  When in lower SMT modes, the threads will
 * perform better since they share less core resources.  Hence when we
 * have idle threads, we want them to be the higher ones.
 *
 * This packing function is run on idle threads.  It checks to see if
 * the busiest CPU in this domain (core in the P7 case) has a higher
 * CPU number than the packing function is being run on.  Here we are
 * assuming lower CPU number will be equivalent to lower a SMT thread
 * number.
 *
 * Return: 1 when packing is required and a task should be moved to
 * this CPU.  The amount of the imbalance is returned in env->imbalance.
 *
 * @env: The load balancing environment.
 * @sds: Statistics of the sched_domain which is to be packed
 */
static int check_asym_packing(struct lb_env *env, struct sd_lb_stats *sds)
{
	int busiest_cpu;

	if (!(env->sd->flags & SD_ASYM_PACKING))
		return 0;

	if (env->idle == CPU_NOT_IDLE)
		return 0;

	if (!sds->busiest)
		return 0;

	busiest_cpu = sds->busiest->asym_prefer_cpu;
	if (sched_asym_prefer(busiest_cpu, env->dst_cpu))
		return 0;

	env->imbalance = DIV_ROUND_CLOSEST(
		sds->busiest_stat.avg_load * sds->busiest_stat.group_capacity,
		SCHED_CAPACITY_SCALE);

	return 1;
}

/**
 * fix_small_imbalance - Calculate the minor imbalance that exists
 *			amongst the groups of a sched_domain, during
 *			load balancing.
 * @env: The load balancing environment.
 * @sds: Statistics of the sched_domain whose imbalance is to be calculated.
 */
static inline
void fix_small_imbalance(struct lb_env *env, struct sd_lb_stats *sds)
{
	unsigned long tmp, capa_now = 0, capa_move = 0;
	unsigned int imbn = 2;
	unsigned long scaled_busy_load_per_task;
	struct sg_lb_stats *local, *busiest;

	local = &sds->local_stat;
	busiest = &sds->busiest_stat;

	if (!local->sum_nr_running)
		local->load_per_task = cpu_avg_load_per_task(env->dst_cpu);
	else if (busiest->load_per_task > local->load_per_task)
		imbn = 1;

	scaled_busy_load_per_task =
		(busiest->load_per_task * SCHED_CAPACITY_SCALE) /
		busiest->group_capacity;

	if (busiest->avg_load + scaled_busy_load_per_task >=
	    local->avg_load + (scaled_busy_load_per_task * imbn)) {
		env->imbalance = busiest->load_per_task;
		return;
	}

	/*
	 * OK, we don't have enough imbalance to justify moving tasks,
	 * however we may be able to increase total CPU capacity used by
	 * moving them.
	 */

	capa_now += busiest->group_capacity *
			min(busiest->load_per_task, busiest->avg_load);
	capa_now += local->group_capacity *
			min(local->load_per_task, local->avg_load);
	capa_now /= SCHED_CAPACITY_SCALE;

	/* Amount of load we'd subtract */
	if (busiest->avg_load > scaled_busy_load_per_task) {
		capa_move += busiest->group_capacity *
			    min(busiest->load_per_task,
				busiest->avg_load - scaled_busy_load_per_task);
	}

	/* Amount of load we'd add */
	if (busiest->avg_load * busiest->group_capacity <
	    busiest->load_per_task * SCHED_CAPACITY_SCALE) {
		tmp = (busiest->avg_load * busiest->group_capacity) /
		      local->group_capacity;
	} else {
		tmp = (busiest->load_per_task * SCHED_CAPACITY_SCALE) /
		      local->group_capacity;
	}
	capa_move += local->group_capacity *
		    min(local->load_per_task, local->avg_load + tmp);
	capa_move /= SCHED_CAPACITY_SCALE;

	/* Move if we gain throughput */
	if (capa_move > capa_now) {
		env->imbalance = busiest->load_per_task;
		return;
	}

	/* We can't see throughput improvement with the load-based
	 * method, but it is possible depending upon group size and
	 * capacity range that there might still be an underutilized
	 * cpu available in an asymmetric capacity system. Do one last
	 * check just in case.
	 */
	if (env->sd->flags & SD_ASYM_CPUCAPACITY &&
		busiest->group_type == group_overloaded &&
		busiest->sum_nr_running > busiest->group_weight &&
		local->sum_nr_running < local->group_weight &&
		local->group_capacity < busiest->group_capacity)
		env->imbalance = busiest->load_per_task;
}

/**
 * calculate_imbalance - Calculate the amount of imbalance present within the
 *			 groups of a given sched_domain during load balance.
 * @env: load balance environment
 * @sds: statistics of the sched_domain whose imbalance is to be calculated.
 */
static inline void calculate_imbalance(struct lb_env *env, struct sd_lb_stats *sds)
{
	unsigned long max_pull, load_above_capacity = ~0UL;
	struct sg_lb_stats *local, *busiest;
	bool no_imbalance = false;

	local = &sds->local_stat;
	busiest = &sds->busiest_stat;

	if (busiest->group_type == group_imbalanced) {
		/*
		 * In the group_imb case we cannot rely on group-wide averages
		 * to ensure CPU-load equilibrium, look at wider averages. XXX
		 */
		busiest->load_per_task =
			min(busiest->load_per_task, sds->avg_load);
	}

	/*
	 * Avg load of busiest sg can be less and avg load of local sg can
	 * be greater than avg load across all sgs of sd because avg load
	 * factors in sg capacity and sgs with smaller group_type are
	 * skipped when updating the busiest sg:
	 */
<<<<<<< HEAD
	if (busiest->avg_load <= sds->avg_load ||
	    local->avg_load >= sds->avg_load)
		no_imbalance = true;

	if (busiest->group_type != group_misfit_task && no_imbalance) {
=======
	if (busiest->group_type != group_misfit_task &&
	    (busiest->avg_load <= sds->avg_load ||
	     local->avg_load >= sds->avg_load)) {
>>>>>>> 8ca57595
		env->imbalance = 0;
		if (busiest->group_type == group_overloaded &&
				local->group_type <= group_misfit_task) {
			env->imbalance = busiest->load_per_task;
			return;
		}
		return fix_small_imbalance(env, sds);
	}

	/*
	 * If there aren't any idle CPUs, avoid creating some.
	 */
	if (busiest->group_type == group_overloaded &&
	    local->group_type   == group_overloaded) {
		load_above_capacity = busiest->sum_nr_running * SCHED_CAPACITY_SCALE;
		if (load_above_capacity > busiest->group_capacity) {
			load_above_capacity -= busiest->group_capacity;
			load_above_capacity *= scale_load_down(NICE_0_LOAD);
			load_above_capacity /= busiest->group_capacity;
		} else
			load_above_capacity = ~0UL;
	}

	/*
	 * In case of a misfit task, independent of avg loads we do load balance
	 * at the parent sched domain level for B.L systems, so it is possible
	 * that busiest group avg load can be less than sd avg load.
	 * So skip calculating load based imbalance between groups.
	 */
	if (!no_imbalance) {
		/*
		 * We're trying to get all the cpus to the average_load,
		 * so we don't want to push ourselves above the average load,
		 * nor do we wish to reduce the max loaded cpu below the average
		 * load. At the same time, we also don't want to reduce the
		 * group load below the group capacity.
		 * Thus we look for the minimum possible imbalance.
		 */
		max_pull = min(busiest->avg_load - sds->avg_load,
				load_above_capacity);

		/* How much load to actually move to equalise the imbalance */
		env->imbalance = min(max_pull * busiest->group_capacity,
				     (sds->avg_load - local->avg_load) *
				     local->group_capacity) /
				     SCHED_CAPACITY_SCALE;
	} else {
		/*
		 * Skipped load based imbalance calculations, but let's find
		 * imbalance based on busiest group type or fix small imbalance.
		 */
		env->imbalance = 0;
	}

	/* Boost imbalance to allow misfit task to be balanced.
	 * Always do this if we are doing a NEWLY_IDLE balance
	 * on the assumption that any tasks we have must not be
	 * long-running (and hence we cannot rely upon load).
	 * However if we are not idle, we should assume the tasks
	 * we have are longer running and not override load-based
	 * calculations above unless we are sure that the local
	 * group is underutilized.
	 */
	if (busiest->group_type == group_misfit_task &&
		(env->idle == CPU_NEWLY_IDLE ||
		local->sum_nr_running < local->group_weight)) {
		env->imbalance = max_t(long, env->imbalance,
				       busiest->group_misfit_task_load);
	}

	/* Boost imbalance to allow misfit task to be balanced.
	 * Always do this if we are doing a NEWLY_IDLE balance
	 * on the assumption that any tasks we have must not be
	 * long-running (and hence we cannot rely upon load).
	 * However if we are not idle, we should assume the tasks
	 * we have are longer running and not override load-based
	 * calculations above unless we are sure that the local
	 * group is underutilized.
	 */
	if (busiest->group_type == group_misfit_task &&
		(env->idle == CPU_NEWLY_IDLE ||
		local->sum_nr_running < local->group_weight)) {
		env->imbalance = max_t(long, env->imbalance,
				       busiest->group_misfit_task_load);
	}

	/*
	 * if *imbalance is less than the average load per runnable task
	 * there is no guarantee that any tasks will be moved so we'll have
	 * a think about bumping its value to force at least one task to be
	 * moved
	 */
	if (env->imbalance < busiest->load_per_task) {
		/*
		 * The busiest group is overloaded so it could use help
		 * from the other groups. If the local group has idle CPUs
		 * and it is not overloaded and has no imbalance with in
		 * the group, allow the load balance by bumping the
		 * imbalance.
		 */
		if (busiest->group_type == group_overloaded &&
			local->group_type <= group_misfit_task &&
			env->idle != CPU_NOT_IDLE) {
			env->imbalance = busiest->load_per_task;
			return;
		}

		return fix_small_imbalance(env, sds);
	}
}

/******* find_busiest_group() helpers end here *********************/

/**
 * find_busiest_group - Returns the busiest group within the sched_domain
 * if there is an imbalance.
 *
 * Also calculates the amount of weighted load which should be moved
 * to restore balance.
 *
 * @env: The load balancing environment.
 *
 * Return:	- The busiest group if imbalance exists.
 */
static struct sched_group *find_busiest_group(struct lb_env *env)
{
	struct sg_lb_stats *local, *busiest;
	struct sd_lb_stats sds;

	init_sd_lb_stats(&sds);

	/*
	 * Compute the various statistics relavent for load balancing at
	 * this level.
	 */
	update_sd_lb_stats(env, &sds);

	if (static_branch_unlikely(&sched_energy_present)) {
		struct root_domain *rd = env->dst_rq->rd;

<<<<<<< HEAD
		if (rcu_dereference(rd->pd) && !sd_overutilized(env->sd)) {
			int cpu_local, cpu_busiest;
			unsigned long capacity_local, capacity_busiest;

			if (env->idle != CPU_NEWLY_IDLE)
				goto out_balanced;

			if (!sds.local || !sds.busiest)
				goto out_balanced;

			cpu_local = group_first_cpu(sds.local);
			cpu_busiest = group_first_cpu(sds.busiest);

			/* TODO:don't assume same cap cpus are in same domain */
			capacity_local = capacity_orig_of(cpu_local);
			capacity_busiest = capacity_orig_of(cpu_busiest);
			if ((sds.busiest->group_weight > 1) &&
				capacity_local > capacity_busiest) {
				goto out_balanced;
			} else if (capacity_local == capacity_busiest ||
				   asym_cap_siblings(cpu_local, cpu_busiest)) {
				if (cpu_rq(cpu_busiest)->nr_running < 2)
					goto out_balanced;
			}
		}
=======
		if (rcu_dereference(rd->pd) && !READ_ONCE(rd->overutilized))
			goto out_balanced;
>>>>>>> 8ca57595
	}

	local = &sds.local_stat;
	busiest = &sds.busiest_stat;

	/* ASYM feature bypasses nice load balance check */
	if (check_asym_packing(env, &sds))
		return sds.busiest;

	/* There is no busy sibling group to pull tasks from */
	if (!sds.busiest || busiest->sum_nr_running == 0)
		goto out_balanced;

	/* XXX broken for overlapping NUMA groups */
	sds.avg_load = (SCHED_CAPACITY_SCALE * sds.total_load)
						/ sds.total_capacity;

	/*
	 * If the busiest group is imbalanced the below checks don't
	 * work because they assume all things are equal, which typically
	 * isn't true due to cpus_allowed constraints and the like.
	 */
	if (busiest->group_type == group_imbalanced)
		goto force_balance;

	/*
	 * When dst_cpu is idle, prevent SMP nice and/or asymmetric group
	 * capacities from resulting in underutilization due to avg_load.
	 */
	if (env->idle != CPU_NOT_IDLE && group_has_capacity(env, local) &&
	    busiest->group_no_capacity)
		goto force_balance;

	/* Misfit tasks should be dealt with regardless of the avg load */
	if (busiest->group_type == group_misfit_task)
		goto force_balance;

	/*
	 * If the local group is busier than the selected busiest group
	 * don't try and pull any tasks.
	 */
	if (local->avg_load >= busiest->avg_load)
		goto out_balanced;

	/*
	 * Don't pull any tasks if this group is already above the domain
	 * average load.
	 */
	if (local->avg_load >= sds.avg_load)
		goto out_balanced;

	if (env->idle == CPU_IDLE) {
		/*
		 * This CPU is idle. If the busiest group is not overloaded
		 * and there is no imbalance between this and busiest group
		 * wrt idle CPUs, it is balanced. The imbalance becomes
		 * significant if the diff is greater than 1 otherwise we
		 * might end up to just move the imbalance on another group
		 */
		if ((busiest->group_type != group_overloaded) &&
				(local->idle_cpus <= (busiest->idle_cpus + 1)))
			goto out_balanced;
	} else {
		/*
		 * In the CPU_NEWLY_IDLE, CPU_NOT_IDLE cases, use
		 * imbalance_pct to be conservative.
		 */
		if (100 * busiest->avg_load <=
				env->sd->imbalance_pct * local->avg_load)
			goto out_balanced;
	}

force_balance:
	/* Looks like there is an imbalance. Compute it */
	env->src_grp_type = busiest->group_type;
	calculate_imbalance(env, &sds);
	trace_sched_load_balance_stats(sds.busiest->cpumask[0],
				busiest->group_type, busiest->avg_load,
				busiest->load_per_task,	sds.local->cpumask[0],
				local->group_type, local->avg_load,
				local->load_per_task,
				sds.avg_load, env->imbalance);
	return env->imbalance ? sds.busiest : NULL;

out_balanced:
	env->imbalance = 0;
	return NULL;
}

/*
 * find_busiest_queue - find the busiest runqueue among the CPUs in the group.
 */
static struct rq *find_busiest_queue(struct lb_env *env,
				     struct sched_group *group)
{
	struct rq *busiest = NULL, *rq;
	unsigned long busiest_load = 0, busiest_capacity = 1;
	int i;

	for_each_cpu_and(i, sched_group_span(group), env->cpus) {
		unsigned long capacity, wl;
		enum fbq_type rt;

		rq = cpu_rq(i);
		rt = fbq_classify_rq(rq);

		/*
		 * We classify groups/runqueues into three groups:
		 *  - regular: there are !numa tasks
		 *  - remote:  there are numa tasks that run on the 'wrong' node
		 *  - all:     there is no distinction
		 *
		 * In order to avoid migrating ideally placed numa tasks,
		 * ignore those when there's better options.
		 *
		 * If we ignore the actual busiest queue to migrate another
		 * task, the next balance pass can still reduce the busiest
		 * queue by moving tasks around inside the node.
		 *
		 * If we cannot move enough load due to this classification
		 * the next pass will adjust the group classification and
		 * allow migration of more tasks.
		 *
		 * Both cases only affect the total convergence complexity.
		 */
		if (rt > env->fbq_type)
			continue;

		/*
		 * For ASYM_CPUCAPACITY domains with misfit tasks we simply
		 * seek the "biggest" misfit task.
		 */
		if (env->src_grp_type == group_misfit_task) {
			if (rq->misfit_task_load > busiest_load) {
				busiest_load = rq->misfit_task_load;
				busiest = rq;
			}

			continue;
		}

<<<<<<< HEAD
		/*
		 * Ignore cpu, which is undergoing active_balance and doesn't
		 * have more than 2 tasks.
		 */
		if (rq->active_balance && rq->nr_running <= 2)
			continue;

=======
>>>>>>> 8ca57595
		capacity = capacity_of(i);

		/*
		 * For ASYM_CPUCAPACITY domains, don't pick a CPU that could
		 * eventually lead to active_balancing high->low capacity.
		 * Higher per-CPU capacity is considered better than balancing
		 * average load.
		 */
		if (env->sd->flags & SD_ASYM_CPUCAPACITY &&
		    capacity_of(env->dst_cpu) < capacity &&
<<<<<<< HEAD
		    (rq->nr_running == 1 ||
			 (rq->nr_running == 2 && task_util(rq->curr) <
			  sched_small_task_threshold)))
=======
		    rq->nr_running == 1)
>>>>>>> 8ca57595
			continue;

		wl = weighted_cpuload(rq);

		/*
		 * When comparing with imbalance, use weighted_cpuload()
		 * which is not scaled with the CPU capacity.
		 */

		if (rq->nr_running == 1 && wl > env->imbalance &&
		    !check_cpu_capacity(rq, env->sd))
			continue;

		/*
		 * For the load comparisons with the other CPU's, consider
		 * the weighted_cpuload() scaled with the CPU capacity, so
		 * that the load can be moved away from the CPU that is
		 * potentially running at a lower capacity.
		 *
		 * Thus we're looking for max(wl_i / capacity_i), crosswise
		 * multiplication to rid ourselves of the division works out
		 * to: wl_i * capacity_j > wl_j * capacity_i;  where j is
		 * our previous maximum.
		 */
		if (wl * busiest_capacity > busiest_load * capacity) {
			busiest_load = wl;
			busiest_capacity = capacity;
			busiest = rq;
		}
	}

	return busiest;
}

/*
 * Max backoff if we encounter pinned tasks. Pretty arbitrary value, but
 * so long as it is large enough.
 */
#define MAX_PINNED_INTERVAL	512
#define NEED_ACTIVE_BALANCE_THRESHOLD 10

static int need_active_balance(struct lb_env *env)
{
	struct sched_domain *sd = env->sd;

	if (env->idle == CPU_NEWLY_IDLE) {

		/*
		 * ASYM_PACKING needs to force migrate tasks from busy but
		 * lower priority CPUs in order to pack all tasks in the
		 * highest priority CPUs.
		 */
		if ((sd->flags & SD_ASYM_PACKING) &&
		    sched_asym_prefer(env->dst_cpu, env->src_cpu))
			return 1;
	}

	/*
	 * The dst_cpu is idle and the src_cpu CPU has only 1 CFS task.
	 * It's worth migrating the task if the src_cpu's capacity is reduced
	 * because of other sched_class or IRQs if more capacity stays
	 * available on dst_cpu.
	 */
	if ((env->idle != CPU_NOT_IDLE) &&
	    (env->src_rq->cfs.h_nr_running == 1)) {
		if ((check_cpu_capacity(env->src_rq, sd)) &&
		    (capacity_of(env->src_cpu)*sd->imbalance_pct < capacity_of(env->dst_cpu)*100))
			return 1;
	}

<<<<<<< HEAD
	if (env->idle != CPU_NOT_IDLE &&
			env->src_grp_type == group_misfit_task)
		return 1;

	if ((env->idle != CPU_NOT_IDLE) &&
		(capacity_of(env->src_cpu) < capacity_of(env->dst_cpu)) &&
		((capacity_orig_of(env->src_cpu) <
				capacity_orig_of(env->dst_cpu))) &&
=======
	if (env->src_grp_type == group_misfit_task)
		return 1;

	if ((capacity_of(env->src_cpu) < capacity_of(env->dst_cpu)) &&
>>>>>>> 8ca57595
				env->src_rq->cfs.h_nr_running == 1 &&
				cpu_overutilized(env->src_cpu) &&
				!cpu_overutilized(env->dst_cpu)) {
		return 1;
	}

	if (env->src_grp_type == group_overloaded && env->src_rq->misfit_task_load)
		return 1;


	return unlikely(sd->nr_balance_failed > sd->cache_nice_tries+2);
}

static int group_balance_cpu_not_isolated(struct sched_group *sg)
{
	cpumask_t cpus;

	cpumask_and(&cpus, sched_group_span(sg), group_balance_mask(sg));
	cpumask_andnot(&cpus, &cpus, cpu_isolated_mask);
	return cpumask_first(&cpus);
}

static int active_load_balance_cpu_stop(void *data);

static int should_we_balance(struct lb_env *env)
{
	struct sched_group *sg = env->sd->groups;
	int cpu, balance_cpu = -1;

	/*
	 * Ensure the balancing environment is consistent; can happen
	 * when the softirq triggers 'during' hotplug.
	 */
	if (!cpumask_test_cpu(env->dst_cpu, env->cpus))
		return 0;

	/*
	 * In the newly idle case, we will allow all the CPUs
	 * to do the newly idle load balance.
	 */
	if (env->idle == CPU_NEWLY_IDLE)
		return 1;

	/* Try to find first idle CPU */
	for_each_cpu_and(cpu, group_balance_mask(sg), env->cpus) {
		if (!idle_cpu(cpu) || cpu_isolated(cpu))
			continue;

		balance_cpu = cpu;
		break;
	}

	if (balance_cpu == -1)
		balance_cpu = group_balance_cpu_not_isolated(sg);

	/*
	 * First idle CPU or the first CPU(busiest) in this sched group
	 * is eligible for doing load balancing at this and above domains.
	 */
	return balance_cpu == env->dst_cpu;
}

/*
 * Check this_cpu to ensure it is balanced within domain. Attempt to move
 * tasks if there is an imbalance.
 */
static int load_balance(int this_cpu, struct rq *this_rq,
			struct sched_domain *sd, enum cpu_idle_type idle,
			int *continue_balancing)
{
	int ld_moved = 0, cur_ld_moved, active_balance = 0;
	struct sched_domain *sd_parent = sd->parent;
	struct sched_group *group = NULL;
	struct rq *busiest = NULL;
	struct rq_flags rf;
	struct cpumask *cpus = this_cpu_cpumask_var_ptr(load_balance_mask);

	struct lb_env env = {
		.sd		= sd,
		.dst_cpu	= this_cpu,
		.dst_rq		= this_rq,
		.dst_grpmask    = sched_group_span(sd->groups),
		.idle		= idle,
		.loop_break	= sched_nr_migrate_break,
		.cpus		= cpus,
		.fbq_type	= all,
		.tasks		= LIST_HEAD_INIT(env.tasks),
		.imbalance	= 0,
		.flags		= 0,
		.loop		= 0,
	};

	cpumask_and(cpus, sched_domain_span(sd), cpu_active_mask);

	schedstat_inc(sd->lb_count[idle]);

redo:
	if (!should_we_balance(&env)) {
		*continue_balancing = 0;
		goto out_balanced;
	}

	group = find_busiest_group(&env);
	if (!group) {
		schedstat_inc(sd->lb_nobusyg[idle]);
		goto out_balanced;
	}

	busiest = find_busiest_queue(&env, group);
	if (!busiest) {
		schedstat_inc(sd->lb_nobusyq[idle]);
		goto out_balanced;
	}

	BUG_ON(busiest == env.dst_rq);

	schedstat_add(sd->lb_imbalance[idle], env.imbalance);

	env.src_cpu = busiest->cpu;
	env.src_rq = busiest;

	ld_moved = 0;
	if (busiest->nr_running > 1) {
		/*
		 * Attempt to move tasks. If find_busiest_group has found
		 * an imbalance but busiest->nr_running <= 1, the group is
		 * still unbalanced. ld_moved simply stays zero, so it is
		 * correctly treated as an imbalance.
		 */
		env.flags |= LBF_ALL_PINNED;
		env.loop_max  = min(sysctl_sched_nr_migrate, busiest->nr_running);

more_balance:
		rq_lock_irqsave(busiest, &rf);

		/*
		 * The world might have changed. Validate assumptions.
		 * And also, if the busiest cpu is undergoing active_balance,
		 * it doesn't need help if it has less than 2 tasks on it.
		 */

		if (busiest->nr_running <= 1 ||
		    (busiest->active_balance && busiest->nr_running <= 2)) {
			rq_unlock_irqrestore(busiest, &rf);
			env.flags &= ~LBF_ALL_PINNED;
			goto no_move;
		}

		update_rq_clock(busiest);

		/*
		 * cur_ld_moved - load moved in current iteration
		 * ld_moved     - cumulative load moved across iterations
		 */
		cur_ld_moved = detach_tasks(&env);

		/*
		 * We've detached some tasks from busiest_rq. Every
		 * task is masked "TASK_ON_RQ_MIGRATING", so we can safely
		 * unlock busiest->lock, and we are able to be sure
		 * that nobody can manipulate the tasks in parallel.
		 * See task_rq_lock() family for the details.
		 */

		rq_unlock(busiest, &rf);

		if (cur_ld_moved) {
			attach_tasks(&env);
			ld_moved += cur_ld_moved;
		}

		local_irq_restore(rf.flags);

		if (env.flags & LBF_NEED_BREAK) {
			env.flags &= ~LBF_NEED_BREAK;
			goto more_balance;
		}

		/*
		 * Revisit (affine) tasks on src_cpu that couldn't be moved to
		 * us and move them to an alternate dst_cpu in our sched_group
		 * where they can run. The upper limit on how many times we
		 * iterate on same src_cpu is dependent on number of CPUs in our
		 * sched_group.
		 *
		 * This changes load balance semantics a bit on who can move
		 * load to a given_cpu. In addition to the given_cpu itself
		 * (or a ilb_cpu acting on its behalf where given_cpu is
		 * nohz-idle), we now have balance_cpu in a position to move
		 * load to given_cpu. In rare situations, this may cause
		 * conflicts (balance_cpu and given_cpu/ilb_cpu deciding
		 * _independently_ and at _same_ time to move some load to
		 * given_cpu) causing exceess load to be moved to given_cpu.
		 * This however should not happen so much in practice and
		 * moreover subsequent load balance cycles should correct the
		 * excess load moved.
		 */
		if ((env.flags & LBF_DST_PINNED) && env.imbalance > 0) {

			/* Prevent to re-select dst_cpu via env's CPUs */
			cpumask_clear_cpu(env.dst_cpu, env.cpus);

			env.dst_rq	 = cpu_rq(env.new_dst_cpu);
			env.dst_cpu	 = env.new_dst_cpu;
			env.flags	&= ~LBF_DST_PINNED;
			env.loop	 = 0;
			env.loop_break	 = sched_nr_migrate_break;

			/*
			 * Go back to "more_balance" rather than "redo" since we
			 * need to continue with same src_cpu.
			 */
			goto more_balance;
		}

		/*
		 * We failed to reach balance because of affinity.
		 */
		if (sd_parent) {
			int *group_imbalance = &sd_parent->groups->sgc->imbalance;

			if ((env.flags & LBF_SOME_PINNED) && env.imbalance > 0)
				*group_imbalance = 1;
		}

		/* All tasks on this runqueue were pinned by CPU affinity */
		if (unlikely(env.flags & LBF_ALL_PINNED)) {
			cpumask_clear_cpu(cpu_of(busiest), cpus);
			/*
			 * Attempting to continue load balancing at the current
			 * sched_domain level only makes sense if there are
			 * active CPUs remaining as possible busiest CPUs to
			 * pull load from which are not contained within the
			 * destination group that is receiving any migrated
			 * load.
			 */
			if (!cpumask_subset(cpus, env.dst_grpmask)) {
				env.loop = 0;
				env.loop_break = sched_nr_migrate_break;
				goto redo;
			}
			goto out_all_pinned;
		}
	}

no_move:
	if (!ld_moved) {
		/*
		 * Increment the failure counter only on periodic balance.
		 * We do not want newidle balance, which can be very
		 * frequent, pollute the failure counter causing
		 * excessive cache_hot migrations and active balances.
		 */
<<<<<<< HEAD
		if (idle != CPU_NEWLY_IDLE) {
			if (env.src_grp_nr_running > 1)
				sd->nr_balance_failed++;
		}
=======
		if (idle != CPU_NEWLY_IDLE)
			if (env.src_grp_nr_running > 1)
				sd->nr_balance_failed++;
>>>>>>> 8ca57595

		if (need_active_balance(&env)) {
			unsigned long flags;

			raw_spin_lock_irqsave(&busiest->lock, flags);

			/*
			 * The CPUs are marked as reserved if tasks
			 * are pushed/pulled from other CPUs. In that case,
			 * bail out from the load balancer.
			 */
			if (is_reserved(this_cpu) ||
					is_reserved(cpu_of(busiest))) {
				raw_spin_unlock_irqrestore(&busiest->lock,
								flags);
				*continue_balancing = 0;
				goto out;
			}

			/*
			 * Don't kick the active_load_balance_cpu_stop,
			 * if the curr task on busiest CPU can't be
			 * moved to this_cpu:
			 */
			if (!cpumask_test_cpu(this_cpu,
						&busiest->curr->cpus_allowed)
				|| !can_migrate_boosted_task(busiest->curr,
						cpu_of(busiest), this_cpu)) {
				raw_spin_unlock_irqrestore(&busiest->lock,
							    flags);
				env.flags |= LBF_ALL_PINNED;
				goto out_one_pinned;
			}

			/*
			 * ->active_balance synchronizes accesses to
			 * ->active_balance_work.  Once set, it's cleared
			 * only after active load balance is finished.
			 */
			if (!busiest->active_balance &&
			    !cpu_isolated(cpu_of(busiest))) {
				busiest->active_balance = 1;
				busiest->push_cpu = this_cpu;
				active_balance = 1;
				mark_reserved(this_cpu);
			}
			raw_spin_unlock_irqrestore(&busiest->lock, flags);

			if (active_balance) {
				stop_one_cpu_nowait(cpu_of(busiest),
					active_load_balance_cpu_stop, busiest,
					&busiest->active_balance_work);
				*continue_balancing = 0;
			}

			/* We've kicked active balancing, force task migration. */
			sd->nr_balance_failed = sd->cache_nice_tries +
					NEED_ACTIVE_BALANCE_THRESHOLD - 1;
		}
	} else
		sd->nr_balance_failed = 0;

	if (likely(!active_balance)) {
		/* We were unbalanced, so reset the balancing interval */
		sd->balance_interval = sd->min_interval;
	} else {
		/*
		 * If we've begun active balancing, start to back off. This
		 * case may not be covered by the all_pinned logic if there
		 * is only 1 task on the busy runqueue (because we don't call
		 * detach_tasks).
		 */
		if (sd->balance_interval < sd->max_interval)
			sd->balance_interval *= 2;
	}

	goto out;

out_balanced:
	/*
	 * We reach balance although we may have faced some affinity
	 * constraints. Clear the imbalance flag only if other tasks got
	 * a chance to move and fix the imbalance.
	 */
	if (sd_parent && !(env.flags & LBF_ALL_PINNED)) {
		int *group_imbalance = &sd_parent->groups->sgc->imbalance;

		if (*group_imbalance)
			*group_imbalance = 0;
	}

out_all_pinned:
	/*
	 * We reach balance because all tasks are pinned at this level so
	 * we can't migrate them. Let the imbalance flag set so parent level
	 * can try to migrate them.
	 */
	schedstat_inc(sd->lb_balanced[idle]);

	sd->nr_balance_failed = 0;

out_one_pinned:
	ld_moved = 0;

	/*
	 * idle_balance() disregards balance intervals, so we could repeatedly
	 * reach this code, which would lead to balance_interval skyrocketting
	 * in a short amount of time. Skip the balance_interval increase logic
	 * to avoid that.
	 */
	if (env.idle == CPU_NEWLY_IDLE)
		goto out;

	/* tune up the balancing interval */
	if (((env.flags & LBF_ALL_PINNED) &&
			sd->balance_interval < MAX_PINNED_INTERVAL) ||
			(sd->balance_interval < sd->max_interval))
		sd->balance_interval *= 2;
out:
	trace_sched_load_balance(this_cpu, idle, *continue_balancing,
				 group ? group->cpumask[0] : 0,
				 busiest ? busiest->nr_running : 0,
				 env.imbalance, env.flags, ld_moved,
				 sd->balance_interval, active_balance,
				 sd_overutilized(sd));
	return ld_moved;
}

static inline unsigned long
get_sd_balance_interval(struct sched_domain *sd, int cpu_busy)
{
	unsigned long interval = sd->balance_interval;
	unsigned int cpu;

	if (cpu_busy)
		interval *= sd->busy_factor;

	/* scale ms to jiffies */
	interval = msecs_to_jiffies(interval);
	interval = clamp(interval, 1UL, max_load_balance_interval);

	/*
	 * check if sched domain is marked as overutilized
	 * we ought to only do this on systems which have SD_ASYMCAPACITY
	 * but we want to do it for all sched domains in those systems
	 * So for now, just check if overutilized as a proxy.
	 */
	/*
	 * If we are overutilized and we have a misfit task, then
	 * we want to balance as soon as practically possible, so
	 * we return an interval of zero, except for busy balance.
	 */
	if (sd_overutilized(sd) && !cpu_busy) {
		/* we know the root is overutilized, let's check for a misfit task */
		for_each_cpu(cpu, sched_domain_span(sd)) {
			if (cpu_rq(cpu)->misfit_task_load)
				return 1;
		}
	}
	return interval;
}

static inline void
update_next_balance(struct sched_domain *sd, unsigned long *next_balance)
{
	unsigned long interval, next;

	/* used by idle balance, so cpu_busy = 0 */
	interval = get_sd_balance_interval(sd, 0);
	next = sd->last_balance + interval;

	if (time_after(*next_balance, next))
		*next_balance = next;
}

/*
 * active_load_balance_cpu_stop is run by the CPU stopper. It pushes
 * running tasks off the busiest CPU onto idle CPUs. It requires at
 * least 1 task to be running on each physical CPU where possible, and
 * avoids physical / logical imbalances.
 */
static int active_load_balance_cpu_stop(void *data)
{
	struct rq *busiest_rq = data;
	int busiest_cpu = cpu_of(busiest_rq);
	int target_cpu = busiest_rq->push_cpu;
	struct rq *target_rq = cpu_rq(target_cpu);
	struct sched_domain *sd = NULL;
	struct task_struct *p = NULL;
	struct rq_flags rf;
	struct task_struct *push_task;
	int push_task_detached = 0;
	struct lb_env env = {
		.sd                     = sd,
		.dst_cpu                = target_cpu,
		.dst_rq                 = target_rq,
		.src_cpu                = busiest_rq->cpu,
		.src_rq                 = busiest_rq,
		.idle                   = CPU_IDLE,
		.flags                  = 0,
		.loop                   = 0,
	};
	bool moved = false;

	rq_lock_irq(busiest_rq, &rf);
	/*
	 * Between queueing the stop-work and running it is a hole in which
	 * CPUs can become inactive. We should not move tasks from or to
	 * inactive CPUs.
	 */
	if (!cpu_active(busiest_cpu) || !cpu_active(target_cpu))
		goto out_unlock;

	/* Make sure the requested CPU hasn't gone down in the meantime: */
	if (unlikely(busiest_cpu != smp_processor_id() ||
		     !busiest_rq->active_balance))
		goto out_unlock;

	/* Is there any task to move? */
	if (busiest_rq->nr_running <= 1)
		goto out_unlock;

	/*
	 * This condition is "impossible", if it occurs
	 * we need to fix it. Originally reported by
	 * Bjorn Helgaas on a 128-CPU setup.
	 */
	BUG_ON(busiest_rq == target_rq);

	push_task = busiest_rq->push_task;
	target_cpu = busiest_rq->push_cpu;
	if (push_task) {
		if (task_on_rq_queued(push_task) &&
			push_task->state == TASK_RUNNING &&
			task_cpu(push_task) == busiest_cpu &&
					cpu_online(target_cpu)) {
			update_rq_clock(busiest_rq);
			detach_task(push_task, &env);
			push_task_detached = 1;
			moved = true;
		}
		goto out_unlock;
	}

	/* Search for an sd spanning us and the target CPU. */
	rcu_read_lock();
	for_each_domain(target_cpu, sd) {
		if ((sd->flags & SD_LOAD_BALANCE) &&
		    cpumask_test_cpu(busiest_cpu, sched_domain_span(sd)))
				break;
	}

	if (likely(sd)) {
		struct lb_env env = {
			.sd		= sd,
			.dst_cpu	= target_cpu,
			.dst_rq		= target_rq,
			.src_cpu	= busiest_rq->cpu,
			.src_rq		= busiest_rq,
			.idle		= CPU_IDLE,
			/*
			 * can_migrate_task() doesn't need to compute new_dst_cpu
			 * for active balancing. Since we have CPU_IDLE, but no
			 * @dst_grpmask we need to make that test go away with lying
			 * about DST_PINNED.
			 */
			.flags		= LBF_DST_PINNED,
		};

		schedstat_inc(sd->alb_count);
		update_rq_clock(busiest_rq);

		p = detach_one_task(&env);
		if (p) {
			schedstat_inc(sd->alb_pushed);
			/* Active balancing done, reset the failure counter. */
			sd->nr_balance_failed = 0;
			moved = true;
		} else {
			schedstat_inc(sd->alb_failed);
		}
	}
	rcu_read_unlock();
out_unlock:
	busiest_rq->active_balance = 0;
	push_task = busiest_rq->push_task;
	target_cpu = busiest_rq->push_cpu;
	clear_reserved(target_cpu);

	if (push_task)
		busiest_rq->push_task = NULL;

	rq_unlock(busiest_rq, &rf);

	if (push_task) {
		if (push_task_detached)
			attach_one_task(target_rq, push_task);
		put_task_struct(push_task);
	}

	if (p)
		attach_one_task(target_rq, p);

	local_irq_enable();

	return 0;
}

static DEFINE_SPINLOCK(balancing);

/*
 * Scale the max load_balance interval with the number of CPUs in the system.
 * This trades load-balance latency on larger machines for less cross talk.
 */
void update_max_interval(void)
{
	cpumask_t avail_mask;
	unsigned int available_cpus;

	cpumask_andnot(&avail_mask, cpu_online_mask, cpu_isolated_mask);
	available_cpus = cpumask_weight(&avail_mask);

	max_load_balance_interval = HZ*available_cpus/10;
}

/*
 * It checks each scheduling domain to see if it is due to be balanced,
 * and initiates a balancing operation if so.
 *
 * Balancing parameters are set up in init_sched_domains.
 */
static void rebalance_domains(struct rq *rq, enum cpu_idle_type idle)
{
	int continue_balancing = 1;
	int cpu = rq->cpu;
	unsigned long interval;
	struct sched_domain *sd;
	/* Earliest time when we have to do rebalance again */
	unsigned long next_balance = jiffies + 60*HZ;
	int update_next_balance = 0;
	int need_serialize, need_decay = 0;
	u64 max_cost = 0;

	rcu_read_lock();
	for_each_domain(cpu, sd) {
		/*
		 * Decay the newidle max times here because this is a regular
		 * visit to all the domains. Decay ~1% per second.
		 */
		if (time_after(jiffies, sd->next_decay_max_lb_cost)) {
			sd->max_newidle_lb_cost =
				(sd->max_newidle_lb_cost * 253) / 256;
			sd->next_decay_max_lb_cost = jiffies + HZ;
			need_decay = 1;
		}
		max_cost += sd->max_newidle_lb_cost;

		if (!sd_overutilized(sd))
			continue;

		if (!(sd->flags & SD_LOAD_BALANCE))
			continue;

		/*
		 * Stop the load balance at this level. There is another
		 * CPU in our sched group which is doing load balancing more
		 * actively.
		 */
		if (!continue_balancing) {
			if (need_decay)
				continue;
			break;
		}

		interval = get_sd_balance_interval(sd, idle != CPU_IDLE);

		need_serialize = sd->flags & SD_SERIALIZE;
		if (need_serialize) {
			if (!spin_trylock(&balancing))
				goto out;
		}

		if (time_after_eq(jiffies, sd->last_balance + interval)) {
			if (load_balance(cpu, rq, sd, idle, &continue_balancing)) {
				/*
				 * The LBF_DST_PINNED logic could have changed
				 * env->dst_cpu, so we can't know our idle
				 * state even if we migrated tasks. Update it.
				 */
				idle = idle_cpu(cpu) ? CPU_IDLE : CPU_NOT_IDLE;
			}
			sd->last_balance = jiffies;
			interval = get_sd_balance_interval(sd, idle != CPU_IDLE);
		}
		if (need_serialize)
			spin_unlock(&balancing);
out:
		if (time_after(next_balance, sd->last_balance + interval)) {
			next_balance = sd->last_balance + interval;
			update_next_balance = 1;
		}
	}
	if (need_decay) {
		/*
		 * Ensure the rq-wide value also decays but keep it at a
		 * reasonable floor to avoid funnies with rq->avg_idle.
		 */
		rq->max_idle_balance_cost =
			max((u64)sysctl_sched_migration_cost, max_cost);
	}
	rcu_read_unlock();

	/*
	 * next_balance will be updated only when there is a need.
	 * When the cpu is attached to null domain for ex, it will not be
	 * updated.
	 */
	if (likely(update_next_balance)) {
		rq->next_balance = next_balance;

#ifdef CONFIG_NO_HZ_COMMON
		/*
		 * If this CPU has been elected to perform the nohz idle
		 * balance. Other idle CPUs have already rebalanced with
		 * nohz_idle_balance() and nohz.next_balance has been
		 * updated accordingly. This CPU is now running the idle load
		 * balance for itself and we need to update the
		 * nohz.next_balance accordingly.
		 */
		if ((idle == CPU_IDLE) && time_after(nohz.next_balance, rq->next_balance))
			nohz.next_balance = rq->next_balance;
#endif
	}
}

static inline int on_null_domain(struct rq *rq)
{
	return unlikely(!rcu_dereference_sched(rq->sd));
}

#ifdef CONFIG_NO_HZ_COMMON
/*
 * idle load balancing details
 * - When one of the busy CPUs notice that there may be an idle rebalancing
 *   needed, they will kick the idle load balancer, which then does idle
 *   load balancing for all the idle CPUs.
 * - HK_FLAG_MISC CPUs are used for this task, because HK_FLAG_SCHED not set
 *   anywhere yet.
 */

static inline int find_new_ilb(void)
{
	int ilb = nr_cpu_ids;
	struct sched_domain *sd;
	int cpu = raw_smp_processor_id();
	struct rq *rq = cpu_rq(cpu);
	cpumask_t cpumask;

	rcu_read_lock();
	sd = rcu_dereference_check_sched_domain(rq->sd);
	if (sd) {
		cpumask_and(&cpumask, nohz.idle_cpus_mask,
				sched_domain_span(sd));
		cpumask_andnot(&cpumask, &cpumask,
				cpu_isolated_mask);
		ilb = cpumask_first(&cpumask);
	}
	rcu_read_unlock();

	if (sd && (ilb >= nr_cpu_ids || !idle_cpu(ilb))) {
		if (!static_branch_unlikely(&sched_energy_present) ||
				(capacity_orig_of(cpu) ==
				cpu_rq(cpu)->rd->max_cpu_capacity.val ||
				cpu_overutilized(cpu))) {
			cpumask_andnot(&cpumask, nohz.idle_cpus_mask,
					cpu_isolated_mask);
			ilb = cpumask_first(&cpumask);
		}
	}

	for_each_cpu_and(ilb, nohz.idle_cpus_mask,
			      housekeeping_cpumask(HK_FLAG_MISC)) {
		if (idle_cpu(ilb))
			return ilb;
	}

	return nr_cpu_ids;
}

/*
 * Kick a CPU to do the nohz balancing, if it is time for it. We pick any
 * idle CPU in the HK_FLAG_MISC housekeeping set (if there is one).
 */
static void kick_ilb(unsigned int flags)
{
	int ilb_cpu;

	nohz.next_balance++;

	ilb_cpu = find_new_ilb();

	if (ilb_cpu >= nr_cpu_ids)
		return;

	flags = atomic_fetch_or(flags, nohz_flags(ilb_cpu));
	if (flags & NOHZ_KICK_MASK)
		return;

	/*
	 * Use smp_send_reschedule() instead of resched_cpu().
	 * This way we generate a sched IPI on the target CPU which
	 * is idle. And the softirq performing nohz idle load balance
	 * will be run before returning from the IPI.
	 */
	trace_sched_load_balance_nohz_kick(smp_processor_id(), ilb_cpu);
	smp_send_reschedule(ilb_cpu);
}

/*
 * Current heuristic for kicking the idle load balancer in the presence
 * of an idle cpu in the system.
 *   - This rq has more than one task.
 *   - This rq has at least one CFS task and the capacity of the CPU is
 *     significantly reduced because of RT tasks or IRQs.
 *   - At parent of LLC scheduler domain level, this cpu's scheduler group has
 *     multiple busy cpu.
 *   - For SD_ASYM_PACKING, if the lower numbered cpu's in the scheduler
 *     domain span are idle.
 */
static void nohz_balancer_kick(struct rq *rq)
{
	unsigned long now = jiffies;
	struct sched_domain_shared *sds;
	struct sched_domain *sd;
	int nr_busy, i, cpu = rq->cpu;
	unsigned int flags = 0;
	cpumask_t cpumask;

	if (unlikely(rq->idle_balance))
		return;

	/*
	 * We may be recently in ticked or tickless idle mode. At the first
	 * busy tick after returning from idle, we will update the busy stats.
	 */
	nohz_balance_exit_idle(rq);

	/*
	 * None are in tickless mode and hence no need for NOHZ idle load
	 * balancing.
	 */
	cpumask_andnot(&cpumask, nohz.idle_cpus_mask, cpu_isolated_mask);
	if (cpumask_empty(&cpumask))
		return;

	if (READ_ONCE(nohz.has_blocked) &&
	    time_after(now, READ_ONCE(nohz.next_blocked)))
		flags = NOHZ_STATS_KICK;

	if (time_before(now, nohz.next_balance))
		goto out;

	if (rq->nr_running >= 2 || rq->misfit_task_load) {
		flags = NOHZ_KICK_MASK;
		goto out;
	}

	rcu_read_lock();
	sds = rcu_dereference(per_cpu(sd_llc_shared, cpu));
	if (sds) {
		/*
		 * XXX: write a coherent comment on why we do this.
		 * See also: http://lkml.kernel.org/r/20111202010832.602203411@sbsiddha-desk.sc.intel.com
		 */
		nr_busy = atomic_read(&sds->nr_busy_cpus);
		if (nr_busy > 1) {
			flags = NOHZ_KICK_MASK;
			goto unlock;
		}

	}

	sd = rcu_dereference(rq->sd);
	if (sd) {
		if ((rq->cfs.h_nr_running >= 1) &&
				check_cpu_capacity(rq, sd)) {
			flags = NOHZ_KICK_MASK;
			goto unlock;
		}
	}

	sd = rcu_dereference(per_cpu(sd_asym_packing, cpu));
	if (sd) {
		for_each_cpu(i, sched_domain_span(sd)) {
			if (i == cpu ||
			    !cpumask_test_cpu(i, &cpumask))
				continue;

			if (sched_asym_prefer(i, cpu)) {
				flags = NOHZ_KICK_MASK;
				goto unlock;
			}
		}
	}
unlock:
	rcu_read_unlock();
out:
	if (flags)
		kick_ilb(flags);
}

static void set_cpu_sd_state_busy(int cpu)
{
	struct sched_domain *sd;

	rcu_read_lock();
	sd = rcu_dereference(per_cpu(sd_llc, cpu));

	if (!sd || !sd->nohz_idle)
		goto unlock;
	sd->nohz_idle = 0;

	atomic_inc(&sd->shared->nr_busy_cpus);
unlock:
	rcu_read_unlock();
}

void nohz_balance_exit_idle(struct rq *rq)
{
	SCHED_WARN_ON(rq != this_rq());

	if (likely(!rq->nohz_tick_stopped))
		return;

	rq->nohz_tick_stopped = 0;
	cpumask_clear_cpu(rq->cpu, nohz.idle_cpus_mask);
	atomic_dec(&nohz.nr_cpus);

	set_cpu_sd_state_busy(rq->cpu);
}

static void set_cpu_sd_state_idle(int cpu)
{
	struct sched_domain *sd;

	rcu_read_lock();
	sd = rcu_dereference(per_cpu(sd_llc, cpu));

	if (!sd || sd->nohz_idle)
		goto unlock;
	sd->nohz_idle = 1;

	atomic_dec(&sd->shared->nr_busy_cpus);
unlock:
	rcu_read_unlock();
}

/*
 * This routine will record that the CPU is going idle with tick stopped.
 * This info will be used in performing idle load balancing in the future.
 */
void nohz_balance_enter_idle(int cpu)
{
	struct rq *rq = cpu_rq(cpu);

	SCHED_WARN_ON(cpu != smp_processor_id());

	/* If this CPU is going down, then nothing needs to be done: */
	if (!cpu_active(cpu))
		return;

	/* Spare idle load balancing on CPUs that don't want to be disturbed: */
	if (!housekeeping_cpu(cpu, HK_FLAG_SCHED))
		return;

	/*
	 * Can be set safely without rq->lock held
	 * If a clear happens, it will have evaluated last additions because
	 * rq->lock is held during the check and the clear
	 */
	rq->has_blocked_load = 1;

	/*
	 * The tick is still stopped but load could have been added in the
	 * meantime. We set the nohz.has_blocked flag to trig a check of the
	 * *_avg. The CPU is already part of nohz.idle_cpus_mask so the clear
	 * of nohz.has_blocked can only happen after checking the new load
	 */
	if (rq->nohz_tick_stopped)
		goto out;

	/* If we're a completely isolated CPU, we don't play: */
	if (on_null_domain(rq))
		return;

	rq->nohz_tick_stopped = 1;

	cpumask_set_cpu(cpu, nohz.idle_cpus_mask);
	atomic_inc(&nohz.nr_cpus);

	/*
	 * Ensures that if nohz_idle_balance() fails to observe our
	 * @idle_cpus_mask store, it must observe the @has_blocked
	 * store.
	 */
	smp_mb__after_atomic();

	set_cpu_sd_state_idle(cpu);

out:
	/*
	 * Each time a cpu enter idle, we assume that it has blocked load and
	 * enable the periodic update of the load of idle cpus
	 */
	WRITE_ONCE(nohz.has_blocked, 1);
}

/*
 * Internal function that runs load balance for all idle cpus. The load balance
 * can be a simple update of blocked load or a complete load balance with
 * tasks movement depending of flags.
 * The function returns false if the loop has stopped before running
 * through all idle CPUs.
 */
static bool _nohz_idle_balance(struct rq *this_rq, unsigned int flags,
			       enum cpu_idle_type idle)
{
	/* Earliest time when we have to do rebalance again */
	unsigned long now = jiffies;
	unsigned long next_balance = now + 60*HZ;
	bool has_blocked_load = false;
	int update_next_balance = 0;
	int this_cpu = this_rq->cpu;
	int balance_cpu;
	int ret = false;
	struct rq *rq;
	cpumask_t cpus;

	SCHED_WARN_ON((flags & NOHZ_KICK_MASK) == NOHZ_BALANCE_KICK);

	/*
	 * We assume there will be no idle load after this update and clear
	 * the has_blocked flag. If a cpu enters idle in the mean time, it will
	 * set the has_blocked flag and trig another update of idle load.
	 * Because a cpu that becomes idle, is added to idle_cpus_mask before
	 * setting the flag, we are sure to not clear the state and not
	 * check the load of an idle cpu.
	 */
	WRITE_ONCE(nohz.has_blocked, 0);

	/*
	 * Ensures that if we miss the CPU, we must see the has_blocked
	 * store from nohz_balance_enter_idle().
	 */
	smp_mb();

	cpumask_andnot(&cpus, nohz.idle_cpus_mask, cpu_isolated_mask);

	for_each_cpu(balance_cpu, &cpus) {
		if (balance_cpu == this_cpu || !idle_cpu(balance_cpu))
			continue;

		/*
		 * If this CPU gets work to do, stop the load balancing
		 * work being done for other CPUs. Next load
		 * balancing owner will pick it up.
		 */
		if (need_resched()) {
			has_blocked_load = true;
			goto abort;
		}

		rq = cpu_rq(balance_cpu);

		has_blocked_load |= update_nohz_stats(rq, true);

		/*
		 * If time for next balance is due,
		 * do the balance.
		 */
		if (time_after_eq(jiffies, rq->next_balance)) {
			struct rq_flags rf;

			rq_lock_irqsave(rq, &rf);
			update_rq_clock(rq);
			cpu_load_update_idle(rq);
			rq_unlock_irqrestore(rq, &rf);

			if (flags & NOHZ_BALANCE_KICK)
				rebalance_domains(rq, CPU_IDLE);
		}

		if (time_after(next_balance, rq->next_balance)) {
			next_balance = rq->next_balance;
			update_next_balance = 1;
		}
	}

	/* Newly idle CPU doesn't need an update */
	if (idle != CPU_NEWLY_IDLE) {
		update_blocked_averages(this_cpu);
		has_blocked_load |= this_rq->has_blocked_load;
	}

	if (flags & NOHZ_BALANCE_KICK)
		rebalance_domains(this_rq, CPU_IDLE);

	WRITE_ONCE(nohz.next_blocked,
		now + msecs_to_jiffies(LOAD_AVG_PERIOD));

	/* The full idle balance loop has been done */
	ret = true;

abort:
	/* There is still blocked load, enable periodic update */
	if (has_blocked_load)
		WRITE_ONCE(nohz.has_blocked, 1);

	/*
	 * next_balance will be updated only when there is a need.
	 * When the CPU is attached to null domain for ex, it will not be
	 * updated.
	 */
	if (likely(update_next_balance))
		nohz.next_balance = next_balance;

	return ret;
}

/*
 * In CONFIG_NO_HZ_COMMON case, the idle balance kickee will do the
 * rebalancing for all the cpus for whom scheduler ticks are stopped.
 */
static bool nohz_idle_balance(struct rq *this_rq, enum cpu_idle_type idle)
{
	int this_cpu = this_rq->cpu;
	unsigned int flags;

	if (!(atomic_read(nohz_flags(this_cpu)) & NOHZ_KICK_MASK))
		return false;

	if (idle != CPU_IDLE) {
		atomic_andnot(NOHZ_KICK_MASK, nohz_flags(this_cpu));
		return false;
	}

	/*
	 * barrier, pairs with nohz_balance_enter_idle(), ensures ...
	 */
	flags = atomic_fetch_andnot(NOHZ_KICK_MASK, nohz_flags(this_cpu));
	if (!(flags & NOHZ_KICK_MASK))
		return false;

	_nohz_idle_balance(this_rq, flags, idle);

	return true;
}

static void nohz_newidle_balance(struct rq *this_rq)
{
	int this_cpu = this_rq->cpu;

	/*
	 * This CPU doesn't want to be disturbed by scheduler
	 * housekeeping
	 */
	if (!housekeeping_cpu(this_cpu, HK_FLAG_SCHED))
		return;

	/* Will wake up very soon. No time for doing anything else*/
	if (this_rq->avg_idle < sysctl_sched_migration_cost)
		return;

	/* Don't need to update blocked load of idle CPUs*/
	if (!READ_ONCE(nohz.has_blocked) ||
	    time_before(jiffies, READ_ONCE(nohz.next_blocked)))
		return;

	raw_spin_unlock(&this_rq->lock);
	/*
	 * This CPU is going to be idle and blocked load of idle CPUs
	 * need to be updated. Run the ilb locally as it is a good
	 * candidate for ilb instead of waking up another idle CPU.
	 * Kick an normal ilb if we failed to do the update.
	 */
	if (!_nohz_idle_balance(this_rq, NOHZ_STATS_KICK, CPU_NEWLY_IDLE))
		kick_ilb(NOHZ_STATS_KICK);
	raw_spin_lock(&this_rq->lock);
}

#else /* !CONFIG_NO_HZ_COMMON */
static inline void nohz_balancer_kick(struct rq *rq) { }

static inline bool nohz_idle_balance(struct rq *this_rq, enum cpu_idle_type idle)
{
	return false;
}

static inline void nohz_newidle_balance(struct rq *this_rq) { }
#endif /* CONFIG_NO_HZ_COMMON */

static bool silver_has_big_tasks(void)
{
	int cpu;

	for_each_possible_cpu(cpu) {
		if (!is_min_capacity_cpu(cpu))
			break;
		if (cpu_rq(cpu)->walt_stats.nr_big_tasks)
			return true;
	}

	return false;
}

/*
 * idle_balance is called by schedule() if this_cpu is about to become
 * idle. Attempts to pull tasks from other CPUs.
 */
static int idle_balance(struct rq *this_rq, struct rq_flags *rf)
{
	unsigned long next_balance = jiffies + HZ;
	int this_cpu = this_rq->cpu;
	struct sched_domain *sd;
	int pulled_task = 0;
	u64 curr_cost = 0;
	u64 avg_idle = this_rq->avg_idle;

	if (cpu_isolated(this_cpu))
		return 0;

	/*
	 * We must set idle_stamp _before_ calling idle_balance(), such that we
	 * measure the duration of idle_balance() as idle time.
	 */
	this_rq->idle_stamp = rq_clock(this_rq);

	/*
	 * Do not pull tasks towards !active CPUs...
	 */
	if (!cpu_active(this_cpu))
		return 0;
	if (!is_min_capacity_cpu(this_cpu) && silver_has_big_tasks()
		&& (atomic_read(&this_rq->nr_iowait) == 0))
		avg_idle = ULLONG_MAX;
	/*
	 * This is OK, because current is on_cpu, which avoids it being picked
	 * for load-balance and preemption/IRQs are still disabled avoiding
	 * further scheduler activity on it and we're being very careful to
	 * re-start the picking loop.
	 */
	rq_unpin_lock(this_rq, rf);

<<<<<<< HEAD
	if (avg_idle < sysctl_sched_migration_cost ||
=======
	if (this_rq->avg_idle < sysctl_sched_migration_cost ||
>>>>>>> 8ca57595
	    !READ_ONCE(this_rq->rd->overload)) {

		rcu_read_lock();
		sd = rcu_dereference_check_sched_domain(this_rq->sd);
		if (sd)
			update_next_balance(sd, &next_balance);
		rcu_read_unlock();

		nohz_newidle_balance(this_rq);

		goto out;
	}

	raw_spin_unlock(&this_rq->lock);

	update_blocked_averages(this_cpu);
	rcu_read_lock();
	for_each_domain(this_cpu, sd) {
		int continue_balancing = 1;
		u64 t0, domain_cost;

		if (!(sd->flags & SD_LOAD_BALANCE))
			continue;

		if (avg_idle < curr_cost + sd->max_newidle_lb_cost) {
			update_next_balance(sd, &next_balance);
			break;
		}

		if (sd->flags & SD_BALANCE_NEWIDLE) {
			t0 = sched_clock_cpu(this_cpu);

			pulled_task = load_balance(this_cpu, this_rq,
						   sd, CPU_NEWLY_IDLE,
						   &continue_balancing);

			domain_cost = sched_clock_cpu(this_cpu) - t0;
			if (domain_cost > sd->max_newidle_lb_cost)
				sd->max_newidle_lb_cost = domain_cost;

			curr_cost += domain_cost;
		}

		update_next_balance(sd, &next_balance);

		/*
		 * Stop searching for tasks to pull if there are now runnable
		 * tasks on this rq or if active migration kicked in.
		 */
		if (pulled_task || this_rq->nr_running > 0 ||
		    !continue_balancing)
			break;
	}
	rcu_read_unlock();

	raw_spin_lock(&this_rq->lock);

	if (curr_cost > this_rq->max_idle_balance_cost)
		this_rq->max_idle_balance_cost = curr_cost;

out:
	/*
	 * While browsing the domains, we released the rq lock, a task could
	 * have been enqueued in the meantime. Since we're not going idle,
	 * pretend we pulled a task.
	 */
	if (this_rq->cfs.h_nr_running && !pulled_task)
		pulled_task = 1;

	/* Move the next balance forward */
	if (time_after(this_rq->next_balance, next_balance))
		this_rq->next_balance = next_balance;

	/* Is there a task of a high priority class? */
	if (this_rq->nr_running != this_rq->cfs.h_nr_running)
		pulled_task = -1;

	if (pulled_task)
		this_rq->idle_stamp = 0;

	rq_repin_lock(this_rq, rf);

	return pulled_task;
}

/*
 * run_rebalance_domains is triggered when needed from the scheduler tick.
 * Also triggered for nohz idle balancing (with nohz_balancing_kick set).
 */
static __latent_entropy void run_rebalance_domains(struct softirq_action *h)
{
	struct rq *this_rq = this_rq();
	enum cpu_idle_type idle = this_rq->idle_balance ?
						CPU_IDLE : CPU_NOT_IDLE;

	/*
	 * Since core isolation doesn't update nohz.idle_cpus_mask, there
	 * is a possibility this nohz kicked cpu could be isolated. Hence
	 * return if the cpu is isolated.
	 */
	if (cpu_isolated(this_rq->cpu))
		return;

	/*
	 * If this CPU has a pending nohz_balance_kick, then do the
	 * balancing on behalf of the other idle CPUs whose ticks are
	 * stopped. Do nohz_idle_balance *before* rebalance_domains to
	 * give the idle CPUs a chance to load balance. Else we may
	 * load balance only within the local sched_domain hierarchy
	 * and abort nohz_idle_balance altogether if we pull some load.
	 */
	if (nohz_idle_balance(this_rq, idle))
		return;

	/* normal load balance */
	update_blocked_averages(this_rq->cpu);
	rebalance_domains(this_rq, idle);
}

/*
 * Trigger the SCHED_SOFTIRQ if it is time to do periodic load balancing.
 */
void trigger_load_balance(struct rq *rq)
{
	/* Don't need to rebalance while attached to NULL domain or
	 * cpu is isolated.
	 */
	if (unlikely(on_null_domain(rq)) || cpu_isolated(cpu_of(rq)))
		return;

	if (time_after_eq(jiffies, rq->next_balance))
		raise_softirq(SCHED_SOFTIRQ);

	nohz_balancer_kick(rq);
}

static void rq_online_fair(struct rq *rq)
{
	update_sysctl();

	update_runtime_enabled(rq);
}

static void rq_offline_fair(struct rq *rq)
{
	update_sysctl();

	/* Ensure any throttled groups are reachable by pick_next_task */
	unthrottle_offline_cfs_rqs(rq);
}

#endif /* CONFIG_SMP */

/*
 * scheduler tick hitting a task of our scheduling class.
 *
 * NOTE: This function can be called remotely by the tick offload that
 * goes along full dynticks. Therefore no local assumption can be made
 * and everything must be accessed through the @rq and @curr passed in
 * parameters.
 */
static void task_tick_fair(struct rq *rq, struct task_struct *curr, int queued)
{
	struct cfs_rq *cfs_rq;
	struct sched_entity *se = &curr->se;
#ifdef CONFIG_SCHED_WALT
	bool old_misfit = curr->misfit;
	bool misfit;
#endif

	for_each_sched_entity(se) {
		cfs_rq = cfs_rq_of(se);
		entity_tick(cfs_rq, se, queued);
	}

	if (static_branch_unlikely(&sched_numa_balancing))
		task_tick_numa(rq, curr);

	update_misfit_status(curr, rq);
<<<<<<< HEAD

#ifdef CONFIG_SCHED_WALT
	misfit = rq->misfit_task_load;

	if (old_misfit != misfit) {
		walt_fixup_nr_big_tasks(rq, curr, 1, misfit);
		curr->misfit = misfit;
	}
#endif

=======
>>>>>>> 8ca57595
	update_overutilized_status(task_rq(curr));
}

/*
 * called on fork with the child task as argument from the parent's context
 *  - child not yet on the tasklist
 *  - preemption disabled
 */
static void task_fork_fair(struct task_struct *p)
{
	struct cfs_rq *cfs_rq;
	struct sched_entity *se = &p->se, *curr;
	struct rq *rq = this_rq();
	struct rq_flags rf;

	rq_lock(rq, &rf);
	update_rq_clock(rq);

	cfs_rq = task_cfs_rq(current);
	curr = cfs_rq->curr;
	if (curr) {
		update_curr(cfs_rq);
		se->vruntime = curr->vruntime;
	}
	place_entity(cfs_rq, se, 1);

	if (sysctl_sched_child_runs_first && curr && entity_before(curr, se)) {
		/*
		 * Upon rescheduling, sched_class::put_prev_task() will place
		 * 'current' within the tree based on its new key value.
		 */
		swap(curr->vruntime, se->vruntime);
		resched_curr(rq);
	}

	se->vruntime -= cfs_rq->min_vruntime;
	rq_unlock(rq, &rf);
}

/*
 * Priority of the task has changed. Check to see if we preempt
 * the current task.
 */
static void
prio_changed_fair(struct rq *rq, struct task_struct *p, int oldprio)
{
	if (!task_on_rq_queued(p))
		return;

	/*
	 * Reschedule if we are currently running on this runqueue and
	 * our priority decreased, or if we are not currently running on
	 * this runqueue and our priority is higher than the current's
	 */
	if (rq->curr == p) {
		if (p->prio > oldprio)
			resched_curr(rq);
	} else
		check_preempt_curr(rq, p, 0);
}

static inline bool vruntime_normalized(struct task_struct *p)
{
	struct sched_entity *se = &p->se;

	/*
	 * In both the TASK_ON_RQ_QUEUED and TASK_ON_RQ_MIGRATING cases,
	 * the dequeue_entity(.flags=0) will already have normalized the
	 * vruntime.
	 */
	if (p->on_rq)
		return true;

	/*
	 * When !on_rq, vruntime of the task has usually NOT been normalized.
	 * But there are some cases where it has already been normalized:
	 *
	 * - A forked child which is waiting for being woken up by
	 *   wake_up_new_task().
	 * - A task which has been woken up by try_to_wake_up() and
	 *   waiting for actually being woken up by sched_ttwu_pending().
	 */
	if (!se->sum_exec_runtime ||
	    (p->state == TASK_WAKING && p->sched_remote_wakeup))
		return true;

	return false;
}

#ifdef CONFIG_FAIR_GROUP_SCHED
/*
 * Propagate the changes of the sched_entity across the tg tree to make it
 * visible to the root
 */
static void propagate_entity_cfs_rq(struct sched_entity *se)
{
	struct cfs_rq *cfs_rq;

	/* Start to propagate at parent */
	se = se->parent;

	for_each_sched_entity(se) {
		cfs_rq = cfs_rq_of(se);

		if (cfs_rq_throttled(cfs_rq))
			break;

		update_load_avg(cfs_rq, se, UPDATE_TG);
	}
}
#else
static void propagate_entity_cfs_rq(struct sched_entity *se) { }
#endif

static void detach_entity_cfs_rq(struct sched_entity *se)
{
	struct cfs_rq *cfs_rq = cfs_rq_of(se);

	/* Catch up with the cfs_rq and remove our load when we leave */
	update_load_avg(cfs_rq, se, 0);
	detach_entity_load_avg(cfs_rq, se);
	update_tg_load_avg(cfs_rq, false);
	propagate_entity_cfs_rq(se);
}

static void attach_entity_cfs_rq(struct sched_entity *se)
{
	struct cfs_rq *cfs_rq = cfs_rq_of(se);

#ifdef CONFIG_FAIR_GROUP_SCHED
	/*
	 * Since the real-depth could have been changed (only FAIR
	 * class maintain depth value), reset depth properly.
	 */
	se->depth = se->parent ? se->parent->depth + 1 : 0;
#endif

	/* Synchronize entity with its cfs_rq */
	update_load_avg(cfs_rq, se, sched_feat(ATTACH_AGE_LOAD) ? 0 : SKIP_AGE_LOAD);
	attach_entity_load_avg(cfs_rq, se, 0);
	update_tg_load_avg(cfs_rq, false);
	propagate_entity_cfs_rq(se);
}

static void detach_task_cfs_rq(struct task_struct *p)
{
	struct sched_entity *se = &p->se;
	struct cfs_rq *cfs_rq = cfs_rq_of(se);

	if (!vruntime_normalized(p)) {
		/*
		 * Fix up our vruntime so that the current sleep doesn't
		 * cause 'unlimited' sleep bonus.
		 */
		place_entity(cfs_rq, se, 0);
		se->vruntime -= cfs_rq->min_vruntime;
	}

	detach_entity_cfs_rq(se);
}

static void attach_task_cfs_rq(struct task_struct *p)
{
	struct sched_entity *se = &p->se;
	struct cfs_rq *cfs_rq = cfs_rq_of(se);

	attach_entity_cfs_rq(se);

	if (!vruntime_normalized(p))
		se->vruntime += cfs_rq->min_vruntime;
}

static void switched_from_fair(struct rq *rq, struct task_struct *p)
{
	detach_task_cfs_rq(p);
}

static void switched_to_fair(struct rq *rq, struct task_struct *p)
{
	attach_task_cfs_rq(p);

	if (task_on_rq_queued(p)) {
		/*
		 * We were most likely switched from sched_rt, so
		 * kick off the schedule if running, otherwise just see
		 * if we can still preempt the current task.
		 */
		if (rq->curr == p)
			resched_curr(rq);
		else
			check_preempt_curr(rq, p, 0);
	}
}

/* Account for a task changing its policy or group.
 *
 * This routine is mostly called to set cfs_rq->curr field when a task
 * migrates between groups/classes.
 */
static void set_curr_task_fair(struct rq *rq)
{
	struct sched_entity *se = &rq->curr->se;

	for_each_sched_entity(se) {
		struct cfs_rq *cfs_rq = cfs_rq_of(se);

		set_next_entity(cfs_rq, se);
		/* ensure bandwidth has been allocated on our new cfs_rq */
		account_cfs_rq_runtime(cfs_rq, 0);
	}
}

void init_cfs_rq(struct cfs_rq *cfs_rq)
{
	cfs_rq->tasks_timeline = RB_ROOT_CACHED;
	cfs_rq->min_vruntime = (u64)(-(1LL << 20));
#ifndef CONFIG_64BIT
	cfs_rq->min_vruntime_copy = cfs_rq->min_vruntime;
#endif
#ifdef CONFIG_SMP
	raw_spin_lock_init(&cfs_rq->removed.lock);
#endif
}

#ifdef CONFIG_FAIR_GROUP_SCHED
static void task_set_group_fair(struct task_struct *p)
{
	struct sched_entity *se = &p->se;

	set_task_rq(p, task_cpu(p));
	se->depth = se->parent ? se->parent->depth + 1 : 0;
}

static void task_move_group_fair(struct task_struct *p)
{
	detach_task_cfs_rq(p);
	set_task_rq(p, task_cpu(p));

#ifdef CONFIG_SMP
	/* Tell se's cfs_rq has been changed -- migrated */
	p->se.avg.last_update_time = 0;
#endif
	attach_task_cfs_rq(p);
}

static void task_change_group_fair(struct task_struct *p, int type)
{
	switch (type) {
	case TASK_SET_GROUP:
		task_set_group_fair(p);
		break;

	case TASK_MOVE_GROUP:
		task_move_group_fair(p);
		break;
	}
}

void free_fair_sched_group(struct task_group *tg)
{
	int i;

	destroy_cfs_bandwidth(tg_cfs_bandwidth(tg));

	for_each_possible_cpu(i) {
		if (tg->cfs_rq)
			kfree(tg->cfs_rq[i]);
		if (tg->se)
			kfree(tg->se[i]);
	}

	kfree(tg->cfs_rq);
	kfree(tg->se);
}

int alloc_fair_sched_group(struct task_group *tg, struct task_group *parent)
{
	struct sched_entity *se;
	struct cfs_rq *cfs_rq;
	int i;

	tg->cfs_rq = kcalloc(nr_cpu_ids, sizeof(cfs_rq), GFP_KERNEL);
	if (!tg->cfs_rq)
		goto err;
	tg->se = kcalloc(nr_cpu_ids, sizeof(se), GFP_KERNEL);
	if (!tg->se)
		goto err;

	tg->shares = NICE_0_LOAD;

	init_cfs_bandwidth(tg_cfs_bandwidth(tg));

	for_each_possible_cpu(i) {
		cfs_rq = kzalloc_node(sizeof(struct cfs_rq),
				      GFP_KERNEL, cpu_to_node(i));
		if (!cfs_rq)
			goto err;

		se = kzalloc_node(sizeof(struct sched_entity),
				  GFP_KERNEL, cpu_to_node(i));
		if (!se)
			goto err_free_rq;

		init_cfs_rq(cfs_rq);
		init_tg_cfs_entry(tg, cfs_rq, se, i, parent->se[i]);
		init_entity_runnable_average(se);
	}

	return 1;

err_free_rq:
	kfree(cfs_rq);
err:
	return 0;
}

void online_fair_sched_group(struct task_group *tg)
{
	struct sched_entity *se;
	struct rq_flags rf;
	struct rq *rq;
	int i;

	for_each_possible_cpu(i) {
		rq = cpu_rq(i);
		se = tg->se[i];
		rq_lock_irq(rq, &rf);
		update_rq_clock(rq);
		attach_entity_cfs_rq(se);
		sync_throttle(tg, i);
		rq_unlock_irq(rq, &rf);
	}
}

void unregister_fair_sched_group(struct task_group *tg)
{
	unsigned long flags;
	struct rq *rq;
	int cpu;

	for_each_possible_cpu(cpu) {
		if (tg->se[cpu])
			remove_entity_load_avg(tg->se[cpu]);

		/*
		 * Only empty task groups can be destroyed; so we can speculatively
		 * check on_list without danger of it being re-added.
		 */
		if (!tg->cfs_rq[cpu]->on_list)
			continue;

		rq = cpu_rq(cpu);

		raw_spin_lock_irqsave(&rq->lock, flags);
		list_del_leaf_cfs_rq(tg->cfs_rq[cpu]);
		raw_spin_unlock_irqrestore(&rq->lock, flags);
	}
}

void init_tg_cfs_entry(struct task_group *tg, struct cfs_rq *cfs_rq,
			struct sched_entity *se, int cpu,
			struct sched_entity *parent)
{
	struct rq *rq = cpu_rq(cpu);

	cfs_rq->tg = tg;
	cfs_rq->rq = rq;
	init_cfs_rq_runtime(cfs_rq);

	tg->cfs_rq[cpu] = cfs_rq;
	tg->se[cpu] = se;

	/* se could be NULL for root_task_group */
	if (!se)
		return;

	if (!parent) {
		se->cfs_rq = &rq->cfs;
		se->depth = 0;
	} else {
		se->cfs_rq = parent->my_q;
		se->depth = parent->depth + 1;
	}

	se->my_q = cfs_rq;
	/* guarantee group entities always have weight */
	update_load_set(&se->load, NICE_0_LOAD);
	se->parent = parent;
}

static DEFINE_MUTEX(shares_mutex);

int sched_group_set_shares(struct task_group *tg, unsigned long shares)
{
	int i;

	/*
	 * We can't change the weight of the root cgroup.
	 */
	if (!tg->se[0])
		return -EINVAL;

	shares = clamp(shares, scale_load(MIN_SHARES), scale_load(MAX_SHARES));

	mutex_lock(&shares_mutex);
	if (tg->shares == shares)
		goto done;

	tg->shares = shares;
	for_each_possible_cpu(i) {
		struct rq *rq = cpu_rq(i);
		struct sched_entity *se = tg->se[i];
		struct rq_flags rf;

		/* Propagate contribution to hierarchy */
		rq_lock_irqsave(rq, &rf);
		update_rq_clock(rq);
		for_each_sched_entity(se) {
			update_load_avg(cfs_rq_of(se), se, UPDATE_TG);
			update_cfs_group(se);
		}
		rq_unlock_irqrestore(rq, &rf);
	}

done:
	mutex_unlock(&shares_mutex);
	return 0;
}
#else /* CONFIG_FAIR_GROUP_SCHED */

void free_fair_sched_group(struct task_group *tg) { }

int alloc_fair_sched_group(struct task_group *tg, struct task_group *parent)
{
	return 1;
}

void online_fair_sched_group(struct task_group *tg) { }

void unregister_fair_sched_group(struct task_group *tg) { }

#endif /* CONFIG_FAIR_GROUP_SCHED */


static unsigned int get_rr_interval_fair(struct rq *rq, struct task_struct *task)
{
	struct sched_entity *se = &task->se;
	unsigned int rr_interval = 0;

	/*
	 * Time slice is 0 for SCHED_OTHER tasks that are on an otherwise
	 * idle runqueue:
	 */
	if (rq->cfs.load.weight)
		rr_interval = NS_TO_JIFFIES(sched_slice(cfs_rq_of(se), se));

	return rr_interval;
}

/*
 * All the scheduling class methods:
 */
const struct sched_class fair_sched_class = {
	.next			= &idle_sched_class,
	.enqueue_task		= enqueue_task_fair,
	.dequeue_task		= dequeue_task_fair,
	.yield_task		= yield_task_fair,
	.yield_to_task		= yield_to_task_fair,

	.check_preempt_curr	= check_preempt_wakeup,

	.pick_next_task		= pick_next_task_fair,
	.put_prev_task		= put_prev_task_fair,

#ifdef CONFIG_SMP
	.select_task_rq		= select_task_rq_fair,
	.migrate_task_rq	= migrate_task_rq_fair,

	.rq_online		= rq_online_fair,
	.rq_offline		= rq_offline_fair,

	.task_dead		= task_dead_fair,
	.set_cpus_allowed	= set_cpus_allowed_common,
#endif

	.set_curr_task          = set_curr_task_fair,
	.task_tick		= task_tick_fair,
	.task_fork		= task_fork_fair,

	.prio_changed		= prio_changed_fair,
	.switched_from		= switched_from_fair,
	.switched_to		= switched_to_fair,

	.get_rr_interval	= get_rr_interval_fair,

	.update_curr		= update_curr_fair,

#ifdef CONFIG_FAIR_GROUP_SCHED
	.task_change_group	= task_change_group_fair,
#endif

#ifdef CONFIG_SCHED_WALT
	.fixup_walt_sched_stats	= walt_fixup_sched_stats_fair,
#endif
};

#ifdef CONFIG_SCHED_DEBUG
void print_cfs_stats(struct seq_file *m, int cpu)
{
	struct cfs_rq *cfs_rq;

	rcu_read_lock();
	for_each_leaf_cfs_rq(cpu_rq(cpu), cfs_rq)
		print_cfs_rq(m, cpu, cfs_rq);
	rcu_read_unlock();
}

#ifdef CONFIG_NUMA_BALANCING
void show_numa_stats(struct task_struct *p, struct seq_file *m)
{
	int node;
	unsigned long tsf = 0, tpf = 0, gsf = 0, gpf = 0;
	struct numa_group *ng;

	rcu_read_lock();
	ng = rcu_dereference(p->numa_group);
	for_each_online_node(node) {
		if (p->numa_faults) {
			tsf = p->numa_faults[task_faults_idx(NUMA_MEM, node, 0)];
			tpf = p->numa_faults[task_faults_idx(NUMA_MEM, node, 1)];
		}
		if (ng) {
			gsf = ng->faults[task_faults_idx(NUMA_MEM, node, 0)],
			gpf = ng->faults[task_faults_idx(NUMA_MEM, node, 1)];
		}
		print_numa_stats(m, node, tsf, tpf, gsf, gpf);
	}
	rcu_read_unlock();
}
#endif /* CONFIG_NUMA_BALANCING */
#endif /* CONFIG_SCHED_DEBUG */

__init void init_sched_fair_class(void)
{
#ifdef CONFIG_SMP
	open_softirq(SCHED_SOFTIRQ, run_rebalance_domains);

#ifdef CONFIG_NO_HZ_COMMON
	nohz.next_balance = jiffies;
	nohz.next_blocked = jiffies;
	zalloc_cpumask_var(&nohz.idle_cpus_mask, GFP_NOWAIT);
#endif
#endif /* SMP */

}

/* WALT sched implementation begins here */
#ifdef CONFIG_SCHED_WALT

#ifdef CONFIG_CFS_BANDWIDTH

static void walt_init_cfs_rq_stats(struct cfs_rq *cfs_rq)
{
	cfs_rq->walt_stats.nr_big_tasks = 0;
	cfs_rq->walt_stats.cumulative_runnable_avg_scaled = 0;
	cfs_rq->walt_stats.pred_demands_sum_scaled = 0;
}

static void walt_inc_cfs_rq_stats(struct cfs_rq *cfs_rq, struct task_struct *p)
{
	inc_nr_big_task(&cfs_rq->walt_stats, p);
	fixup_cumulative_runnable_avg(&cfs_rq->walt_stats,
				      p->ravg.demand_scaled,
				      p->ravg.pred_demand_scaled);
}

static void walt_dec_cfs_rq_stats(struct cfs_rq *cfs_rq, struct task_struct *p)
{
	dec_nr_big_task(&cfs_rq->walt_stats, p);
	fixup_cumulative_runnable_avg(&cfs_rq->walt_stats,
				      -(s64)p->ravg.demand_scaled,
				      -(s64)p->ravg.pred_demand_scaled);
}

static void walt_inc_throttled_cfs_rq_stats(struct walt_sched_stats *stats,
					    struct cfs_rq *tcfs_rq)
{
	struct rq *rq = rq_of(tcfs_rq);

	stats->nr_big_tasks += tcfs_rq->walt_stats.nr_big_tasks;
	fixup_cumulative_runnable_avg(stats,
			tcfs_rq->walt_stats.cumulative_runnable_avg_scaled,
			tcfs_rq->walt_stats.pred_demands_sum_scaled);

	if (stats == &rq->walt_stats)
		walt_fixup_cum_window_demand(rq,
			tcfs_rq->walt_stats.cumulative_runnable_avg_scaled);

}

static void walt_dec_throttled_cfs_rq_stats(struct walt_sched_stats *stats,
					    struct cfs_rq *tcfs_rq)
{
	struct rq *rq = rq_of(tcfs_rq);

	stats->nr_big_tasks -= tcfs_rq->walt_stats.nr_big_tasks;
	fixup_cumulative_runnable_avg(stats,
			-tcfs_rq->walt_stats.cumulative_runnable_avg_scaled,
			-tcfs_rq->walt_stats.pred_demands_sum_scaled);

	/*
	 * We remove the throttled cfs_rq's tasks's contribution from the
	 * cumulative window demand so that the same can be added
	 * unconditionally when the cfs_rq is unthrottled.
	 */
	if (stats == &rq->walt_stats)
		walt_fixup_cum_window_demand(rq,
			-tcfs_rq->walt_stats.cumulative_runnable_avg_scaled);
}

static void walt_fixup_sched_stats_fair(struct rq *rq, struct task_struct *p,
					u16 updated_demand_scaled,
					u16 updated_pred_demand_scaled)
{
	struct cfs_rq *cfs_rq;
	struct sched_entity *se = &p->se;
	s64 task_load_delta = (s64)updated_demand_scaled -
					p->ravg.demand_scaled;
	s64 pred_demand_delta = (s64)updated_pred_demand_scaled -
					p->ravg.pred_demand_scaled;

	for_each_sched_entity(se) {
		cfs_rq = cfs_rq_of(se);

		fixup_cumulative_runnable_avg(&cfs_rq->walt_stats,
						task_load_delta,
						pred_demand_delta);
		if (cfs_rq_throttled(cfs_rq))
			break;
	}

	/* Fix up rq->walt_stats only if we didn't find any throttled cfs_rq */
	if (!se) {
		fixup_cumulative_runnable_avg(&rq->walt_stats,
						task_load_delta,
						pred_demand_delta);
		walt_fixup_cum_window_demand(rq, task_load_delta);
	}
}

static void walt_fixup_nr_big_tasks(struct rq *rq, struct task_struct *p,
							int delta, bool inc)
{
	struct cfs_rq *cfs_rq;
	struct sched_entity *se = &p->se;

	for_each_sched_entity(se) {
		cfs_rq = cfs_rq_of(se);

		cfs_rq->walt_stats.nr_big_tasks += inc ? delta : -delta;
		BUG_ON(cfs_rq->walt_stats.nr_big_tasks < 0);

		if (cfs_rq_throttled(cfs_rq))
			break;
	}

	/* Fix up rq->walt_stats only if we didn't find any throttled cfs_rq */
	if (!se)
		walt_adjust_nr_big_tasks(rq, delta, inc);
}

/*
 * Check if task is part of a hierarchy where some cfs_rq does not have any
 * runtime left.
 *
 * We can't rely on throttled_hierarchy() to do this test, as
 * cfs_rq->throttle_count will not be updated yet when this function is called
 * from scheduler_tick()
 */
static int task_will_be_throttled(struct task_struct *p)
{
	struct sched_entity *se = &p->se;
	struct cfs_rq *cfs_rq;

	if (!cfs_bandwidth_used())
		return 0;

	for_each_sched_entity(se) {
		cfs_rq = cfs_rq_of(se);
		if (!cfs_rq->runtime_enabled)
			continue;
		if (cfs_rq->runtime_remaining <= 0)
			return 1;
	}

	return 0;
}

#else /* CONFIG_CFS_BANDWIDTH */

static void walt_fixup_sched_stats_fair(struct rq *rq, struct task_struct *p,
					u16 updated_demand_scaled,
					u16 updated_pred_demand_scaled)
{
	fixup_walt_sched_stats_common(rq, p, updated_demand_scaled,
					updated_pred_demand_scaled);
}

static void walt_fixup_nr_big_tasks(struct rq *rq, struct task_struct *p,
							int delta, bool inc)
{
	walt_adjust_nr_big_tasks(rq, delta, inc);
}

static int task_will_be_throttled(struct task_struct *p)
{
	return false;
}

#endif /* CONFIG_CFS_BANDWIDTH */

static inline int
kick_active_balance(struct rq *rq, struct task_struct *p, int new_cpu)
{
	unsigned long flags;
	int rc = 0;

	/* Invoke active balance to force migrate currently running task */
	raw_spin_lock_irqsave(&rq->lock, flags);
	if (!rq->active_balance) {
		rq->active_balance = 1;
		rq->push_cpu = new_cpu;
		get_task_struct(p);
		rq->push_task = p;
		rc = 1;
	}
	raw_spin_unlock_irqrestore(&rq->lock, flags);

	return rc;
}

#ifdef CONFIG_SCHED_WALT
struct walt_rotate_work {
	struct work_struct w;
	struct task_struct *src_task;
	struct task_struct *dst_task;
	int src_cpu;
	int dst_cpu;
};

static DEFINE_PER_CPU(struct walt_rotate_work, walt_rotate_works);

static void walt_rotate_work_func(struct work_struct *work)
{
	struct walt_rotate_work *wr = container_of(work,
					struct walt_rotate_work, w);

	migrate_swap(wr->src_task, wr->dst_task, wr->dst_cpu, wr->src_cpu);

	put_task_struct(wr->src_task);
	put_task_struct(wr->dst_task);

	clear_reserved(wr->src_cpu);
	clear_reserved(wr->dst_cpu);
}

void walt_rotate_work_init(void)
{
	int i;

	for_each_possible_cpu(i) {
		struct walt_rotate_work *wr = &per_cpu(walt_rotate_works, i);

		INIT_WORK(&wr->w, walt_rotate_work_func);
	}
}

#define WALT_ROTATION_THRESHOLD_NS      16000000
static void walt_check_for_rotation(struct rq *src_rq)
{
	u64 wc, wait, max_wait = 0, run, max_run = 0;
	int deserved_cpu = nr_cpu_ids, dst_cpu = nr_cpu_ids;
	int i, src_cpu = cpu_of(src_rq);
	struct rq *dst_rq;
	struct walt_rotate_work *wr = NULL;

	if (!walt_rotation_enabled)
		return;

	if (!is_min_capacity_cpu(src_cpu))
		return;

	wc = sched_ktime_clock();
	for_each_possible_cpu(i) {
		struct rq *rq = cpu_rq(i);

		if (!is_min_capacity_cpu(i))
			break;

		if (is_reserved(i))
			continue;

		if (!rq->misfit_task_load || rq->curr->sched_class !=
							&fair_sched_class)
			continue;

		wait = wc - rq->curr->last_enqueued_ts;
		if (wait > max_wait) {
			max_wait = wait;
			deserved_cpu = i;
		}
	}

	if (deserved_cpu != src_cpu)
		return;

	for_each_possible_cpu(i) {
		struct rq *rq = cpu_rq(i);

		if (is_min_capacity_cpu(i))
			continue;

		if (is_reserved(i))
			continue;

		if (rq->curr->sched_class != &fair_sched_class)
			continue;

		if (rq->nr_running > 1)
			continue;

		run = wc - rq->curr->last_enqueued_ts;

		if (run < WALT_ROTATION_THRESHOLD_NS)
			continue;

		if (run > max_run) {
			max_run = run;
			dst_cpu = i;
		}
	}

	if (dst_cpu == nr_cpu_ids)
		return;

	dst_rq = cpu_rq(dst_cpu);

	double_rq_lock(src_rq, dst_rq);
	if (dst_rq->curr->sched_class == &fair_sched_class) {
		get_task_struct(src_rq->curr);
		get_task_struct(dst_rq->curr);

		mark_reserved(src_cpu);
		mark_reserved(dst_cpu);
		wr = &per_cpu(walt_rotate_works, src_cpu);

		wr->src_task = src_rq->curr;
		wr->dst_task = dst_rq->curr;

		wr->src_cpu = src_cpu;
		wr->dst_cpu = dst_cpu;
	}
	double_rq_unlock(src_rq, dst_rq);

	if (wr)
		queue_work_on(src_cpu, system_highpri_wq, &wr->w);
}
#else
static inline void walt_check_for_rotation(struct rq *rq)
{
}
#endif

static DEFINE_RAW_SPINLOCK(migration_lock);
void check_for_migration(struct rq *rq, struct task_struct *p)
{
	int active_balance;
	int new_cpu = -1;
	int prev_cpu = task_cpu(p);
	int ret;

	if (rq->misfit_task_load) {
		if (rq->curr->state != TASK_RUNNING ||
		    rq->curr->nr_cpus_allowed == 1)
			return;

		if (task_will_be_throttled(p))
			return;

		raw_spin_lock(&migration_lock);
		rcu_read_lock();
		new_cpu = find_energy_efficient_cpu(p, prev_cpu, 0, 1);
		rcu_read_unlock();
		if ((new_cpu != -1) && (new_cpu != prev_cpu) &&
		    (capacity_orig_of(new_cpu) > capacity_orig_of(prev_cpu))) {
			active_balance = kick_active_balance(rq, p, new_cpu);
			if (active_balance) {
				mark_reserved(new_cpu);
				raw_spin_unlock(&migration_lock);
				ret = stop_one_cpu_nowait(prev_cpu,
					active_load_balance_cpu_stop, rq,
					&rq->active_balance_work);
				if (!ret)
					clear_reserved(new_cpu);
				else
					wake_up_if_idle(new_cpu);
				return;
			}
		} else {
			walt_check_for_rotation(rq);
		}
		raw_spin_unlock(&migration_lock);
	}
}

#endif /* CONFIG_SCHED_WALT */<|MERGE_RESOLUTION|>--- conflicted
+++ resolved
@@ -3864,7 +3864,6 @@
 	trace_sched_util_est_task(p, &p->se.avg);
 }
 
-<<<<<<< HEAD
 static inline bool
 bias_to_this_cpu(struct task_struct *p, int cpu, int start_cpu)
 {
@@ -3976,11 +3975,6 @@
 
 	if (fbt_env->is_rtg)
 		*best_idle_cpu = -1;
-=======
-static inline int task_fits_capacity(struct task_struct *p, long capacity)
-{
-	return capacity * 1024 > task_util_est(p) * capacity_margin;
->>>>>>> 8ca57595
 }
 
 static inline void update_misfit_status(struct task_struct *p, struct rq *rq)
@@ -3993,11 +3987,7 @@
 		return;
 	}
 
-<<<<<<< HEAD
 	if (task_fits_max(p, cpu_of(rq))) {
-=======
-	if (task_fits_capacity(p, capacity_of(cpu_of(rq)))) {
->>>>>>> 8ca57595
 		rq->misfit_task_load = 0;
 		return;
 	}
@@ -5338,7 +5328,6 @@
 #endif
 
 #ifdef CONFIG_SMP
-<<<<<<< HEAD
 static unsigned long capacity_of(int cpu);
 
 bool __cpu_overutilized(int cpu, int delta)
@@ -5367,19 +5356,10 @@
 {
 	trace_sched_overutilized(sd, sd->shared->overutilized, false);
 	sd->shared->overutilized = false;
-=======
-static inline unsigned long cpu_util(int cpu);
-static unsigned long capacity_of(int cpu);
-
-static inline bool cpu_overutilized(int cpu)
-{
-	return (capacity_of(cpu) * 1024) < (cpu_util(cpu) * capacity_margin);
->>>>>>> 8ca57595
 }
 
 static inline void update_overutilized_status(struct rq *rq)
 {
-<<<<<<< HEAD
 	struct sched_domain *sd;
 
 	rcu_read_lock();
@@ -5388,12 +5368,6 @@
 	    cpu_overutilized(rq->cpu))
 		set_sd_overutilized(sd);
 	rcu_read_unlock();
-=======
-	if (!READ_ONCE(rq->rd->overutilized) && cpu_overutilized(rq->cpu)) {
-		WRITE_ONCE(rq->rd->overutilized, SG_OVERUTILIZED);
-		trace_sched_overutilized(1);
-	}
->>>>>>> 8ca57595
 }
 #else
 static inline void update_overutilized_status(struct rq *rq) { }
@@ -5436,12 +5410,9 @@
 	 */
 	schedtune_enqueue_task(p, cpu_of(rq));
 
-<<<<<<< HEAD
 #ifdef CONFIG_SCHED_WALT
 	p->misfit = !task_fits_max(p, rq->cpu);
 #endif
-=======
->>>>>>> 8ca57595
 	/*
 	 * If in_iowait is set, the code below may not trigger any cpufreq
 	 * utilization updates, so do it here explicitly with the IOWAIT flag
@@ -5484,10 +5455,7 @@
 
 	if (!se) {
 		add_nr_running(rq, 1);
-<<<<<<< HEAD
 		inc_rq_walt_stats(rq, p);
-=======
->>>>>>> 8ca57595
 		/*
 		 * Since new tasks are assigned an initial util_avg equal to
 		 * half of the spare capacity of their CPU, tiny tasks have the
@@ -5504,10 +5472,6 @@
 		 */
 		if (flags & ENQUEUE_WAKEUP)
 			update_overutilized_status(rq);
-<<<<<<< HEAD
-=======
-
->>>>>>> 8ca57595
 	}
 
 	hrtick_update(rq);
@@ -5896,14 +5860,6 @@
 	return max(rq->cpu_load[type-1], total);
 }
 
-<<<<<<< HEAD
-=======
-static unsigned long capacity_of(int cpu)
-{
-	return cpu_rq(cpu)->cpu_capacity;
-}
-
->>>>>>> 8ca57595
 static unsigned long cpu_avg_load_per_task(int cpu)
 {
 	struct rq *rq = cpu_rq(cpu);
@@ -6122,17 +6078,11 @@
 }
 
 unsigned long
-<<<<<<< HEAD
 boosted_cpu_util(int cpu, unsigned long other_util,
 		 struct sched_walt_cpu_load *walt_load)
 {
-	unsigned long util = cpu_util_freq(cpu, walt_load) + other_util;
-=======
-boosted_cpu_util(int cpu, unsigned long other_util)
-{
 	unsigned long util = min_t(unsigned long, SCHED_CAPACITY_SCALE,
-				   cpu_util_cfs(cpu_rq(cpu)) + other_util);
->>>>>>> 8ca57595
+				   cpu_util_freq(cpu, walt_load) + other_util);
 	long margin = schedtune_cpu_margin(util, cpu);
 
 	trace_sched_boost_cpu(cpu, util, margin);
@@ -7751,341 +7701,7 @@
 	    ((prev_energy - best_energy) <= prev_energy >> 4))
 		best_energy_cpu = prev_cpu;
 
-<<<<<<< HEAD
 done:
-=======
-/*
- * Returns the current capacity of cpu after applying both
- * cpu and freq scaling.
- */
-unsigned long capacity_curr_of(int cpu)
-{
-	unsigned long max_cap = cpu_rq(cpu)->cpu_capacity_orig;
-	unsigned long scale_freq = arch_scale_freq_capacity(cpu);
-
-	return cap_scale(max_cap, scale_freq);
-}
-
-static void find_best_target(struct sched_domain *sd, cpumask_t *cpus,
-							struct task_struct *p)
-{
-	unsigned long min_util = boosted_task_util(p);
-	unsigned long target_capacity = ULONG_MAX;
-	unsigned long min_wake_util = ULONG_MAX;
-	unsigned long target_max_spare_cap = 0;
-	unsigned long target_util = ULONG_MAX;
-	bool prefer_idle = schedtune_prefer_idle(p);
-	bool boosted = schedtune_task_boost(p) > 0;
-	/* Initialise with deepest possible cstate (INT_MAX) */
-	int shallowest_idle_cstate = INT_MAX;
-	struct sched_group *sg;
-	int best_active_cpu = -1;
-	int best_idle_cpu = -1;
-	int target_cpu = -1;
-	int backup_cpu = -1;
-	int i;
-
-	/*
-	 * In most cases, target_capacity tracks capacity_orig of the most
-	 * energy efficient CPU candidate, thus requiring to minimise
-	 * target_capacity. For these cases target_capacity is already
-	 * initialized to ULONG_MAX.
-	 * However, for prefer_idle and boosted tasks we look for a high
-	 * performance CPU, thus requiring to maximise target_capacity. In this
-	 * case we initialise target_capacity to 0.
-	 */
-	if (prefer_idle && boosted)
-		target_capacity = 0;
-
-	/* Scan CPUs in all SDs */
-	sg = sd->groups;
-	do {
-		for_each_cpu_and(i, &p->cpus_allowed, sched_group_span(sg)) {
-			unsigned long capacity_curr = capacity_curr_of(i);
-			unsigned long capacity_orig = capacity_orig_of(i);
-			unsigned long wake_util, new_util;
-			long spare_cap;
-			int idle_idx = INT_MAX;
-
-			if (!cpu_online(i))
-				continue;
-
-			/*
-			 * p's blocked utilization is still accounted for on prev_cpu
-			 * so prev_cpu will receive a negative bias due to the double
-			 * accounting. However, the blocked utilization may be zero.
-			 */
-			wake_util = cpu_util_without(i, p);
-			new_util = wake_util + task_util_est(p);
-
-			/*
-			 * Ensure minimum capacity to grant the required boost.
-			 * The target CPU can be already at a capacity level higher
-			 * than the one required to boost the task.
-			 */
-			new_util = max(min_util, new_util);
-			if (new_util > capacity_orig)
-				continue;
-
-			/*
-			 * Pre-compute the maximum possible capacity we expect
-			 * to have available on this CPU once the task is
-			 * enqueued here.
-			 */
-			spare_cap = capacity_orig - new_util;
-
-			if (idle_cpu(i))
-				idle_idx = idle_get_state_idx(cpu_rq(i));
-
-
-			/*
-			 * Case A) Latency sensitive tasks
-			 *
-			 * Unconditionally favoring tasks that prefer idle CPU to
-			 * improve latency.
-			 *
-			 * Looking for:
-			 * - an idle CPU, whatever its idle_state is, since
-			 *   the first CPUs we explore are more likely to be
-			 *   reserved for latency sensitive tasks.
-			 * - a non idle CPU where the task fits in its current
-			 *   capacity and has the maximum spare capacity.
-			 * - a non idle CPU with lower contention from other
-			 *   tasks and running at the lowest possible OPP.
-			 *
-			 * The last two goals tries to favor a non idle CPU
-			 * where the task can run as if it is "almost alone".
-			 * A maximum spare capacity CPU is favoured since
-			 * the task already fits into that CPU's capacity
-			 * without waiting for an OPP chance.
-			 *
-			 * The following code path is the only one in the CPUs
-			 * exploration loop which is always used by
-			 * prefer_idle tasks. It exits the loop with wither a
-			 * best_active_cpu or a target_cpu which should
-			 * represent an optimal choice for latency sensitive
-			 * tasks.
-			 */
-			if (prefer_idle) {
-
-				/*
-				 * Case A.1: IDLE CPU
-				 * Return the best IDLE CPU we find:
-				 * - for boosted tasks: the CPU with the highest
-				 * performance (i.e. biggest capacity_orig)
-				 * - for !boosted tasks: the most energy
-				 * efficient CPU (i.e. smallest capacity_orig)
-				 */
-				if (idle_cpu(i)) {
-					if (boosted &&
-					    capacity_orig < target_capacity)
-						continue;
-					if (!boosted &&
-					    capacity_orig > target_capacity)
-						continue;
-					/*
-					 * Minimise value of idle state: skip
-					 * deeper idle states and pick the
-					 * shallowest.
-					 */
-					if (capacity_orig == target_capacity &&
-					    sysctl_sched_cstate_aware &&
-					    idle_idx >= shallowest_idle_cstate)
-						continue;
-
-					target_capacity = capacity_orig;
-					shallowest_idle_cstate = idle_idx;
-					best_idle_cpu = i;
-					continue;
-				}
-				if (best_idle_cpu != -1)
-					continue;
-
-				/*
-				 * Case A.2: Target ACTIVE CPU
-				 * Favor CPUs with max spare capacity.
-				 */
-				if (capacity_curr > new_util &&
-				    spare_cap > target_max_spare_cap) {
-					target_max_spare_cap = spare_cap;
-					target_cpu = i;
-					continue;
-				}
-				if (target_cpu != -1)
-					continue;
-
-
-				/*
-				 * Case A.3: Backup ACTIVE CPU
-				 * Favor CPUs with:
-				 * - lower utilization due to other tasks
-				 * - lower utilization with the task in
-				 */
-				if (wake_util > min_wake_util)
-					continue;
-				min_wake_util = wake_util;
-				best_active_cpu = i;
-				continue;
-			}
-
-			/*
-			 * Enforce EAS mode
-			 *
-			 * For non latency sensitive tasks, skip CPUs that
-			 * will be overutilized by moving the task there.
-			 *
-			 * The goal here is to remain in EAS mode as long as
-			 * possible at least for !prefer_idle tasks.
-			 */
-			if ((new_util * capacity_margin) >
-			    (capacity_orig * SCHED_CAPACITY_SCALE))
-				continue;
-
-			/*
-			 * Favor CPUs with smaller capacity for non latency
-			 * sensitive tasks.
-			 */
-			if (capacity_orig > target_capacity)
-				continue;
-
-			/*
-			 * Case B) Non latency sensitive tasks on IDLE CPUs.
-			 *
-			 * Find an optimal backup IDLE CPU for non latency
-			 * sensitive tasks.
-			 *
-			 * Looking for:
-			 * - minimizing the capacity_orig,
-			 *   i.e. preferring LITTLE CPUs
-			 * - favoring shallowest idle states
-			 *   i.e. avoid to wakeup deep-idle CPUs
-			 *
-			 * The following code path is used by non latency
-			 * sensitive tasks if IDLE CPUs are available. If at
-			 * least one of such CPUs are available it sets the
-			 * best_idle_cpu to the most suitable idle CPU to be
-			 * selected.
-			 *
-			 * If idle CPUs are available, favour these CPUs to
-			 * improve performances by spreading tasks.
-			 * Indeed, the energy_diff() computed by the caller
-			 * will take care to ensure the minimization of energy
-			 * consumptions without affecting performance.
-			 */
-			if (idle_cpu(i)) {
-				/*
-				 * Skip CPUs in deeper idle state, but only
-				 * if they are also less energy efficient.
-				 * IOW, prefer a deep IDLE LITTLE CPU vs a
-				 * shallow idle big CPU.
-				 */
-				if (capacity_orig == target_capacity &&
-				    sysctl_sched_cstate_aware &&
-				    idle_idx >= shallowest_idle_cstate)
-					continue;
-
-				target_capacity = capacity_orig;
-				shallowest_idle_cstate = idle_idx;
-				best_idle_cpu = i;
-				continue;
-			}
-
-			/*
-			 * Case C) Non latency sensitive tasks on ACTIVE CPUs.
-			 *
-			 * Pack tasks in the most energy efficient capacities.
-			 *
-			 * This task packing strategy prefers more energy
-			 * efficient CPUs (i.e. pack on smaller maximum
-			 * capacity CPUs) while also trying to spread tasks to
-			 * run them all at the lower OPP.
-			 *
-			 * This assumes for example that it's more energy
-			 * efficient to run two tasks on two CPUs at a lower
-			 * OPP than packing both on a single CPU but running
-			 * that CPU at an higher OPP.
-			 *
-			 * Thus, this case keep track of the CPU with the
-			 * smallest maximum capacity and highest spare maximum
-			 * capacity.
-			 */
-
-			/* Favor CPUs with maximum spare capacity */
-			if (capacity_orig == target_capacity &&
-			    spare_cap < target_max_spare_cap)
-				continue;
-
-			target_max_spare_cap = spare_cap;
-			target_capacity = capacity_orig;
-			target_util = new_util;
-			target_cpu = i;
-		}
-
-	} while (sg = sg->next, sg != sd->groups);
-
-	/*
-	 * For non latency sensitive tasks, cases B and C in the previous loop,
-	 * we pick the best IDLE CPU only if we was not able to find a target
-	 * ACTIVE CPU.
-	 *
-	 * Policies priorities:
-	 *
-	 * - prefer_idle tasks:
-	 *
-	 *   a) IDLE CPU available: best_idle_cpu
-	 *   b) ACTIVE CPU where task fits and has the bigger maximum spare
-	 *      capacity (i.e. target_cpu)
-	 *   c) ACTIVE CPU with less contention due to other tasks
-	 *      (i.e. best_active_cpu)
-	 *
-	 * - NON prefer_idle tasks:
-	 *
-	 *   a) ACTIVE CPU: target_cpu
-	 *   b) IDLE CPU: best_idle_cpu
-	 */
-
-	if (prefer_idle && (best_idle_cpu != -1)) {
-		target_cpu = best_idle_cpu;
-		goto target;
-	}
-
-	if (target_cpu == -1)
-		target_cpu = prefer_idle
-			? best_active_cpu
-			: best_idle_cpu;
-	else
-		backup_cpu = prefer_idle
-		? best_active_cpu
-		: best_idle_cpu;
-
-	if (backup_cpu >= 0)
-		cpumask_set_cpu(backup_cpu, cpus);
-	if (target_cpu >= 0) {
-target:
-		cpumask_set_cpu(target_cpu, cpus);
-	}
-
-	trace_sched_find_best_target(p, prefer_idle, min_util, best_idle_cpu,
-			             best_active_cpu, target_cpu, backup_cpu);
-}
-
-/*
- * Disable WAKE_AFFINE in the case where task @p doesn't fit in the
- * capacity of either the waking CPU @cpu or the previous CPU @prev_cpu.
- *
- * In that case WAKE_AFFINE doesn't make sense and we'll let
- * BALANCE_WAKE sort things out.
- */
-static int wake_cap(struct task_struct *p, int cpu, int prev_cpu)
-{
-	long min_cap, max_cap;
-
-	if (!static_branch_unlikely(&sched_asym_cpucapacity))
-		return 0;
-
-	min_cap = min(capacity_orig_of(prev_cpu), capacity_orig_of(cpu));
-	max_cap = cpu_rq(cpu)->rd->max_cpu_capacity.val;
->>>>>>> 8ca57595
 
 	trace_sched_task_util(p, cpumask_bits(candidates)[0], best_energy_cpu,
 			sync, need_idle, fbt_env.fastpath, placement_boost,
@@ -8093,298 +7709,9 @@
 
 	return best_energy_cpu;
 
-<<<<<<< HEAD
 fail:
 	rcu_read_unlock();
 eas_not_ready:
-=======
-	return !task_fits_capacity(p, min_cap);
-}
-
-/*
- * Predicts what cpu_util(@cpu) would return if @p was migrated (and enqueued)
- * to @dst_cpu.
- */
-static unsigned long cpu_util_next(int cpu, struct task_struct *p, int dst_cpu)
-{
-	struct cfs_rq *cfs_rq = &cpu_rq(cpu)->cfs;
-	unsigned long util_est, util = READ_ONCE(cfs_rq->avg.util_avg);
-
-	/*
-	 * If @p migrates from @cpu to another, remove its contribution. Or,
-	 * if @p migrates from another CPU to @cpu, add its contribution. In
-	 * the other cases, @cpu is not impacted by the migration, so the
-	 * util_avg should already be correct.
-	 */
-	if (task_cpu(p) == cpu && dst_cpu != cpu)
-		sub_positive(&util, task_util(p));
-	else if (task_cpu(p) != cpu && dst_cpu == cpu)
-		util += task_util(p);
-
-	if (sched_feat(UTIL_EST)) {
-		util_est = READ_ONCE(cfs_rq->avg.util_est.enqueued);
-
-		/*
-		 * During wake-up, the task isn't enqueued yet and doesn't
-		 * appear in the cfs_rq->avg.util_est.enqueued of any rq,
-		 * so just add it (if needed) to "simulate" what will be
-		 * cpu_util() after the task has been enqueued.
-		 */
-		if (dst_cpu == cpu)
-			util_est += _task_util_est(p);
-
-		util = max(util, util_est);
-	}
-
-	return min(util, capacity_orig_of(cpu));
-}
-
-/*
- * compute_energy(): Estimates the energy that would be consumed if @p was
- * migrated to @dst_cpu. compute_energy() predicts what will be the utilization
- * landscape of the * CPUs after the task migration, and uses the Energy Model
- * to compute what would be the energy if we decided to actually migrate that
- * task.
- */
-static long
-compute_energy(struct task_struct *p, int dst_cpu, struct perf_domain *pd)
-{
-	long util, max_util, sum_util, energy = 0;
-	int cpu;
-
-	for (; pd; pd = pd->next) {
-		max_util = sum_util = 0;
-		/*
-		 * The capacity state of CPUs of the current rd can be driven by
-		 * CPUs of another rd if they belong to the same performance
-		 * domain. So, account for the utilization of these CPUs too
-		 * by masking pd with cpu_online_mask instead of the rd span.
-		 *
-		 * If an entire performance domain is outside of the current rd,
-		 * it will not appear in its pd list and will not be accounted
-		 * by compute_energy().
-		 */
-		for_each_cpu_and(cpu, perf_domain_span(pd), cpu_online_mask) {
-			util = cpu_util_next(cpu, p, dst_cpu);
-			util += cpu_util_rt(cpu_rq(cpu));
-			util = schedutil_energy_util(cpu, util);
-			max_util = max(util, max_util);
-			sum_util += util;
-		}
-
-		energy += em_pd_energy(pd->em_pd, max_util, sum_util);
-	}
-
-	return energy;
-}
-
-static void select_cpu_candidates(struct sched_domain *sd, cpumask_t *cpus,
-		struct perf_domain *pd, struct task_struct *p, int prev_cpu)
-{
-	int highest_spare_cap_cpu = prev_cpu, best_idle_cpu = -1;
-	unsigned long spare_cap, max_spare_cap, util, cpu_cap;
-	bool prefer_idle = schedtune_prefer_idle(p);
-	bool boosted = schedtune_task_boost(p) > 0;
-	unsigned long target_cap = boosted ? 0 : ULONG_MAX;
-	unsigned long highest_spare_cap = 0;
-	unsigned int min_exit_lat = UINT_MAX;
-	int cpu, max_spare_cap_cpu;
-	struct cpuidle_state *idle;
-
-	for (; pd; pd = pd->next) {
-		max_spare_cap_cpu = -1;
-		max_spare_cap = 0;
-
-		for_each_cpu_and(cpu, perf_domain_span(pd), sched_domain_span(sd)) {
-			if (!cpumask_test_cpu(cpu, &p->cpus_allowed))
-				continue;
-
-			/* Skip CPUs that will be overutilized. */
-			util = cpu_util_next(cpu, p, cpu);
-			cpu_cap = capacity_of(cpu);
-			if (cpu_cap * 1024 < util * capacity_margin)
-				continue;
-
-			/*
-			 * Find the CPU with the maximum spare capacity in
-			 * the performance domain
-			 */
-			spare_cap = cpu_cap - util;
-			if (spare_cap > max_spare_cap) {
-				max_spare_cap = spare_cap;
-				max_spare_cap_cpu = cpu;
-			}
-
-			if (!prefer_idle)
-				continue;
-
-			if (idle_cpu(cpu)) {
-				cpu_cap = capacity_orig_of(cpu);
-				if (boosted && cpu_cap < target_cap)
-					continue;
-				if (!boosted && cpu_cap > target_cap)
-					continue;
-				idle = idle_get_state(cpu_rq(cpu));
-				if (idle && idle->exit_latency > min_exit_lat &&
-						cpu_cap == target_cap)
-					continue;
-
-				if (idle)
-					min_exit_lat = idle->exit_latency;
-				target_cap = cpu_cap;
-				best_idle_cpu = cpu;
-			} else if (spare_cap > highest_spare_cap) {
-				highest_spare_cap = spare_cap;
-				highest_spare_cap_cpu = cpu;
-			}
-		}
-
-		if (!prefer_idle && max_spare_cap_cpu >= 0)
-			cpumask_set_cpu(max_spare_cap_cpu, cpus);
-	}
-
-	if (!prefer_idle)
-		return;
-
-	if (best_idle_cpu >= 0)
-		cpumask_set_cpu(best_idle_cpu, cpus);
-	else
-		cpumask_set_cpu(highest_spare_cap_cpu, cpus);
-}
-
-static DEFINE_PER_CPU(cpumask_t, energy_cpus);
-
-/*
- * find_energy_efficient_cpu(): Find most energy-efficient target CPU for the
- * waking task. find_energy_efficient_cpu() looks for the CPU with maximum
- * spare capacity in each performance domain and uses it as a potential
- * candidate to execute the task. Then, it uses the Energy Model to figure
- * out which of the CPU candidates is the most energy-efficient.
- *
- * The rationale for this heuristic is as follows. In a performance domain,
- * all the most energy efficient CPU candidates (according to the Energy
- * Model) are those for which we'll request a low frequency. When there are
- * several CPUs for which the frequency request will be the same, we don't
- * have enough data to break the tie between them, because the Energy Model
- * only includes active power costs. With this model, if we assume that
- * frequency requests follow utilization (e.g. using schedutil), the CPU with
- * the maximum spare capacity in a performance domain is guaranteed to be among
- * the best candidates of the performance domain.
- *
- * In practice, it could be preferable from an energy standpoint to pack
- * small tasks on a CPU in order to let other CPUs go in deeper idle states,
- * but that could also hurt our chances to go cluster idle, and we have no
- * ways to tell with the current Energy Model if this is actually a good
- * idea or not. So, find_energy_efficient_cpu() basically favors
- * cluster-packing, and spreading inside a cluster. That should at least be
- * a good thing for latency, and this is consistent with the idea that most
- * of the energy savings of EAS come from the asymmetry of the system, and
- * not so much from breaking the tie between identical CPUs. That's also the
- * reason why EAS is enabled in the topology code only for systems where
- * SD_ASYM_CPUCAPACITY is set.
- *
- * NOTE: Forkees are not accepted in the energy-aware wake-up path because
- * they don't have any useful utilization data yet and it's not possible to
- * forecast their impact on energy consumption. Consequently, they will be
- * placed by find_idlest_cpu() on the least loaded CPU, which might turn out
- * to be energy-inefficient in some use-cases. The alternative would be to
- * bias new tasks towards specific types of CPUs first, or to try to infer
- * their util_avg from the parent task, but those heuristics could hurt
- * other use-cases too. So, until someone finds a better way to solve this,
- * let's keep things simple by re-using the existing slow path.
- */
-
-static int find_energy_efficient_cpu(struct task_struct *p, int prev_cpu, int sync)
-{
-	unsigned long prev_energy = ULONG_MAX, best_energy = ULONG_MAX;
-	struct root_domain *rd = cpu_rq(smp_processor_id())->rd;
-	int weight, cpu, best_energy_cpu = prev_cpu;
-	unsigned long cur_energy;
-	struct perf_domain *pd;
-	struct sched_domain *sd;
-	cpumask_t *candidates;
-
-	if (sysctl_sched_sync_hint_enable && sync) {
-		cpu = smp_processor_id();
-		if (cpumask_test_cpu(cpu, &p->cpus_allowed))
-			return cpu;
-	}
-
-	rcu_read_lock();
-	pd = rcu_dereference(rd->pd);
-	if (!pd || READ_ONCE(rd->overutilized))
-		goto fail;
-
-	/*
-	 * Energy-aware wake-up happens on the lowest sched_domain starting
-	 * from sd_asym_cpucapacity spanning over this_cpu and prev_cpu.
-	 */
-	sd = rcu_dereference(*this_cpu_ptr(&sd_asym_cpucapacity));
-	while (sd && !cpumask_test_cpu(prev_cpu, sched_domain_span(sd)))
-		sd = sd->parent;
-	if (!sd)
-		goto fail;
-
-	sync_entity_load_avg(&p->se);
-	if (!task_util_est(p))
-		goto unlock;
-
-	/* Pre-select a set of candidate CPUs. */
-	candidates = this_cpu_ptr(&energy_cpus);
-	cpumask_clear(candidates);
-
-	if (sched_feat(FIND_BEST_TARGET))
-		find_best_target(sd, candidates, p);
-	else
-		select_cpu_candidates(sd, candidates, pd, p, prev_cpu);
-
-	/* Bail out if no candidate was found. */
-	weight = cpumask_weight(candidates);
-	if (!weight)
-		goto unlock;
-
-	/* If there is only one sensible candidate, select it now. */
-	cpu = cpumask_first(candidates);
-	if (weight == 1 && ((schedtune_prefer_idle(p) && idle_cpu(cpu)) ||
-			    (cpu == prev_cpu))) {
-		best_energy_cpu = cpu;
-		goto unlock;
-	}
-
-	if (cpumask_test_cpu(prev_cpu, &p->cpus_allowed))
-		prev_energy = best_energy = compute_energy(p, prev_cpu, pd);
-	else
-		prev_energy = best_energy = ULONG_MAX;
-
-	/* Select the best candidate energy-wise. */
-	for_each_cpu(cpu, candidates) {
-		if (cpu == prev_cpu)
-			continue;
-		cur_energy = compute_energy(p, cpu, pd);
-		if (cur_energy < best_energy) {
-			best_energy = cur_energy;
-			best_energy_cpu = cpu;
-		}
-	}
-unlock:
-	rcu_read_unlock();
-
-	/*
-	 * Pick the best CPU if prev_cpu cannot be used, or if it saves at
-	 * least 6% of the energy used by prev_cpu.
-	 */
-	if (prev_energy == ULONG_MAX)
-		return best_energy_cpu;
-
-	if ((prev_energy - best_energy) > (prev_energy >> 4))
-		return best_energy_cpu;
-
-	return prev_cpu;
-
-fail:
-	rcu_read_unlock();
-
->>>>>>> 8ca57595
 	return -1;
 }
 
@@ -8427,12 +7754,8 @@
 			if (schedtune_prefer_idle(p) && !sched_feat(EAS_PREFER_IDLE) && !sync)
 				goto sd_loop;
 
-<<<<<<< HEAD
 			new_cpu = find_energy_efficient_cpu(p, prev_cpu, sync,
 							    sibling_count_hint);
-=======
-			new_cpu = find_energy_efficient_cpu(p, prev_cpu, sync);
->>>>>>> 8ca57595
 			if (new_cpu >= 0)
 				return new_cpu;
 			new_cpu = prev_cpu;
@@ -9828,42 +9151,13 @@
 {
 	unsigned long capacity = arch_scale_cpu_capacity(sd, cpu);
 	struct sched_group *sdg = sd->groups;
-	struct max_cpu_capacity *mcc;
-	unsigned long max_capacity;
-	int max_cap_cpu;
-	unsigned long flags;
-
-	cpu_rq(cpu)->cpu_capacity_orig = capacity;
 
 	capacity *= arch_scale_max_freq_capacity(sd, cpu);
 	capacity >>= SCHED_CAPACITY_SHIFT;
 
-<<<<<<< HEAD
 	capacity = min(capacity, thermal_cap(cpu));
 	cpu_rq(cpu)->cpu_capacity_orig = capacity;
 
-=======
-	mcc = &cpu_rq(cpu)->rd->max_cpu_capacity;
-
-	raw_spin_lock_irqsave(&mcc->lock, flags);
-	max_capacity = mcc->val;
-	max_cap_cpu = mcc->cpu;
-
-	if ((max_capacity > capacity && max_cap_cpu == cpu) ||
-	    (max_capacity < capacity)) {
-		mcc->val = capacity;
-		mcc->cpu = cpu;
-#ifdef CONFIG_SCHED_DEBUG
-		raw_spin_unlock_irqrestore(&mcc->lock, flags);
-		printk_deferred(KERN_INFO "CPU%d: update max cpu_capacity %lu\n",
-				cpu, capacity);
-		goto skip_unlock;
-#endif
-	}
-	raw_spin_unlock_irqrestore(&mcc->lock, flags);
-
-skip_unlock: __attribute__ ((unused));
->>>>>>> 8ca57595
 	capacity = scale_rt_capacity(cpu, capacity);
 
 	if (!capacity)
@@ -9939,7 +9233,6 @@
 			struct sched_group_capacity *sgc = group->sgc;
 			cpumask_t *cpus = sched_group_span(group);
 
-<<<<<<< HEAD
 			if (!cpu_isolated(cpumask_first(cpus))) {
 				capacity += sgc->capacity;
 				min_capacity = min(sgc->min_capacity,
@@ -9947,11 +9240,6 @@
 				max_capacity = max(sgc->max_capacity,
 							max_capacity);
 			}
-=======
-			capacity += sgc->capacity;
-			min_capacity = min(sgc->min_capacity, min_capacity);
-			max_capacity = max(sgc->max_capacity, max_capacity);
->>>>>>> 8ca57595
 			group = group->next;
 		} while (group != child->groups);
 	}
@@ -10077,7 +9365,6 @@
 static inline bool
 group_smaller_max_cpu_capacity(struct sched_group *sg, struct sched_group *ref)
 {
-<<<<<<< HEAD
 	return sg->sgc->max_capacity *
 				sched_capacity_margin_up[group_first_cpu(sg)] <
 						ref->sgc->max_capacity * 1024;
@@ -10097,12 +9384,6 @@
 		asym_cap_siblings(group_first_cpu(sg), group_first_cpu(ref)));
 }
 
-=======
-	return sg->sgc->max_capacity * capacity_margin <
-						ref->sgc->max_capacity * 1024;
-}
-
->>>>>>> 8ca57595
 static inline enum
 group_type group_classify(struct sched_group *group,
 			  struct sg_lb_stats *sgs)
@@ -10183,17 +9464,12 @@
 		if (nr_running > 1)
 			*sg_status |= SG_OVERLOAD;
 
-<<<<<<< HEAD
 		if (cpu_overutilized(i)) {
 			*sg_status |= SG_OVERUTILIZED;
 
 			if (rq->misfit_task_load)
 				*sg_status |= SG_HAS_MISFIT_TASK;
 		}
-=======
-		if (cpu_overutilized(i))
-			*sg_status |= SG_OVERUTILIZED;
->>>>>>> 8ca57595
 
 #ifdef CONFIG_NUMA_BALANCING
 		sgs->nr_numa_running += rq->nr_numa_running;
@@ -10291,7 +9567,6 @@
 		return false;
 
 	/*
-<<<<<<< HEAD
 	 * Candidate sg doesn't face any severe imbalance issues so
 	 * don't disturb unless the groups are of similar capacity
 	 * where balancing is more harmless.
@@ -10301,8 +9576,6 @@
 		return false;
 
 	/*
-=======
->>>>>>> 8ca57595
 	 * If we have more than one misfit sg go with the biggest misfit.
 	 */
 	if (sgs->group_type == group_misfit_task &&
@@ -10476,7 +9749,6 @@
 
 		/* update overload indicator if we are at root domain */
 		WRITE_ONCE(rd->overload, sg_status & SG_OVERLOAD);
-<<<<<<< HEAD
 	}
 
 	if (sg_status & SG_OVERUTILIZED)
@@ -10519,17 +9791,6 @@
 			 sched_capacity_margin_up[group_first_cpu(sds->local)])
 		set_sd_overutilized(env->sd->parent);
 
-=======
-
-		/* Update over-utilization (tipping point, U >= 0) indicator */
-		WRITE_ONCE(rd->overutilized, sg_status & SG_OVERUTILIZED);
-		trace_sched_overutilized(!!(sg_status & SG_OVERUTILIZED));
-	} else if (sg_status & SG_OVERUTILIZED) {
-		WRITE_ONCE(env->dst_rq->rd->overutilized, SG_OVERUTILIZED);
-		trace_sched_overutilized(1);
-	}
-
->>>>>>> 8ca57595
 }
 
 /**
@@ -10694,17 +9955,11 @@
 	 * factors in sg capacity and sgs with smaller group_type are
 	 * skipped when updating the busiest sg:
 	 */
-<<<<<<< HEAD
 	if (busiest->avg_load <= sds->avg_load ||
 	    local->avg_load >= sds->avg_load)
 		no_imbalance = true;
 
 	if (busiest->group_type != group_misfit_task && no_imbalance) {
-=======
-	if (busiest->group_type != group_misfit_task &&
-	    (busiest->avg_load <= sds->avg_load ||
-	     local->avg_load >= sds->avg_load)) {
->>>>>>> 8ca57595
 		env->imbalance = 0;
 		if (busiest->group_type == group_overloaded &&
 				local->group_type <= group_misfit_task) {
@@ -10757,22 +10012,6 @@
 		 * imbalance based on busiest group type or fix small imbalance.
 		 */
 		env->imbalance = 0;
-	}
-
-	/* Boost imbalance to allow misfit task to be balanced.
-	 * Always do this if we are doing a NEWLY_IDLE balance
-	 * on the assumption that any tasks we have must not be
-	 * long-running (and hence we cannot rely upon load).
-	 * However if we are not idle, we should assume the tasks
-	 * we have are longer running and not override load-based
-	 * calculations above unless we are sure that the local
-	 * group is underutilized.
-	 */
-	if (busiest->group_type == group_misfit_task &&
-		(env->idle == CPU_NEWLY_IDLE ||
-		local->sum_nr_running < local->group_weight)) {
-		env->imbalance = max_t(long, env->imbalance,
-				       busiest->group_misfit_task_load);
 	}
 
 	/* Boost imbalance to allow misfit task to be balanced.
@@ -10845,7 +10084,6 @@
 	if (static_branch_unlikely(&sched_energy_present)) {
 		struct root_domain *rd = env->dst_rq->rd;
 
-<<<<<<< HEAD
 		if (rcu_dereference(rd->pd) && !sd_overutilized(env->sd)) {
 			int cpu_local, cpu_busiest;
 			unsigned long capacity_local, capacity_busiest;
@@ -10871,10 +10109,6 @@
 					goto out_balanced;
 			}
 		}
-=======
-		if (rcu_dereference(rd->pd) && !READ_ONCE(rd->overutilized))
-			goto out_balanced;
->>>>>>> 8ca57595
 	}
 
 	local = &sds.local_stat;
@@ -11016,7 +10250,6 @@
 			continue;
 		}
 
-<<<<<<< HEAD
 		/*
 		 * Ignore cpu, which is undergoing active_balance and doesn't
 		 * have more than 2 tasks.
@@ -11024,8 +10257,6 @@
 		if (rq->active_balance && rq->nr_running <= 2)
 			continue;
 
-=======
->>>>>>> 8ca57595
 		capacity = capacity_of(i);
 
 		/*
@@ -11036,13 +10267,9 @@
 		 */
 		if (env->sd->flags & SD_ASYM_CPUCAPACITY &&
 		    capacity_of(env->dst_cpu) < capacity &&
-<<<<<<< HEAD
 		    (rq->nr_running == 1 ||
 			 (rq->nr_running == 2 && task_util(rq->curr) <
 			  sched_small_task_threshold)))
-=======
-		    rq->nr_running == 1)
->>>>>>> 8ca57595
 			continue;
 
 		wl = weighted_cpuload(rq);
@@ -11113,7 +10340,6 @@
 			return 1;
 	}
 
-<<<<<<< HEAD
 	if (env->idle != CPU_NOT_IDLE &&
 			env->src_grp_type == group_misfit_task)
 		return 1;
@@ -11122,12 +10348,6 @@
 		(capacity_of(env->src_cpu) < capacity_of(env->dst_cpu)) &&
 		((capacity_orig_of(env->src_cpu) <
 				capacity_orig_of(env->dst_cpu))) &&
-=======
-	if (env->src_grp_type == group_misfit_task)
-		return 1;
-
-	if ((capacity_of(env->src_cpu) < capacity_of(env->dst_cpu)) &&
->>>>>>> 8ca57595
 				env->src_rq->cfs.h_nr_running == 1 &&
 				cpu_overutilized(env->src_cpu) &&
 				!cpu_overutilized(env->dst_cpu)) {
@@ -11381,16 +10601,10 @@
 		 * frequent, pollute the failure counter causing
 		 * excessive cache_hot migrations and active balances.
 		 */
-<<<<<<< HEAD
 		if (idle != CPU_NEWLY_IDLE) {
 			if (env.src_grp_nr_running > 1)
 				sd->nr_balance_failed++;
 		}
-=======
-		if (idle != CPU_NEWLY_IDLE)
-			if (env.src_grp_nr_running > 1)
-				sd->nr_balance_failed++;
->>>>>>> 8ca57595
 
 		if (need_active_balance(&env)) {
 			unsigned long flags;
@@ -12344,11 +11558,7 @@
 	 */
 	rq_unpin_lock(this_rq, rf);
 
-<<<<<<< HEAD
 	if (avg_idle < sysctl_sched_migration_cost ||
-=======
-	if (this_rq->avg_idle < sysctl_sched_migration_cost ||
->>>>>>> 8ca57595
 	    !READ_ONCE(this_rq->rd->overload)) {
 
 		rcu_read_lock();
@@ -12528,7 +11738,6 @@
 		task_tick_numa(rq, curr);
 
 	update_misfit_status(curr, rq);
-<<<<<<< HEAD
 
 #ifdef CONFIG_SCHED_WALT
 	misfit = rq->misfit_task_load;
@@ -12539,8 +11748,6 @@
 	}
 #endif
 
-=======
->>>>>>> 8ca57595
 	update_overutilized_status(task_rq(curr));
 }
 

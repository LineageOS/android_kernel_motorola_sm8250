// SPDX-License-Identifier: GPL-2.0
/*
 * Copyright (C) 1992, 1998-2006 Linus Torvalds, Ingo Molnar
 * Copyright (C) 2005-2006 Thomas Gleixner
 *
 * This file contains driver APIs to the irq subsystem.
 */

#define pr_fmt(fmt) "genirq: " fmt

#include <linux/irq.h>
#include <linux/kthread.h>
#include <linux/module.h>
#include <linux/random.h>
#include <linux/interrupt.h>
#include <linux/slab.h>
#include <linux/sched.h>
#include <linux/sched/rt.h>
#include <linux/sched/task.h>
#include <uapi/linux/sched/types.h>
#include <linux/task_work.h>

#include "internals.h"

#ifdef CONFIG_IRQ_FORCED_THREADING
__read_mostly bool force_irqthreads;
EXPORT_SYMBOL_GPL(force_irqthreads);

static int __init setup_forced_irqthreads(char *arg)
{
	force_irqthreads = true;
	return 0;
}
early_param("threadirqs", setup_forced_irqthreads);
#endif

static void __synchronize_hardirq(struct irq_desc *desc)
{
	bool inprogress;

	do {
		unsigned long flags;

		/*
		 * Wait until we're out of the critical section.  This might
		 * give the wrong answer due to the lack of memory barriers.
		 */
		while (irqd_irq_inprogress(&desc->irq_data))
			cpu_relax();

		/* Ok, that indicated we're done: double-check carefully. */
		raw_spin_lock_irqsave(&desc->lock, flags);
		inprogress = irqd_irq_inprogress(&desc->irq_data);
		raw_spin_unlock_irqrestore(&desc->lock, flags);

		/* Oops, that failed? */
	} while (inprogress);
}

/**
 *	synchronize_hardirq - wait for pending hard IRQ handlers (on other CPUs)
 *	@irq: interrupt number to wait for
 *
 *	This function waits for any pending hard IRQ handlers for this
 *	interrupt to complete before returning. If you use this
 *	function while holding a resource the IRQ handler may need you
 *	will deadlock. It does not take associated threaded handlers
 *	into account.
 *
 *	Do not use this for shutdown scenarios where you must be sure
 *	that all parts (hardirq and threaded handler) have completed.
 *
 *	Returns: false if a threaded handler is active.
 *
 *	This function may be called - with care - from IRQ context.
 */
bool synchronize_hardirq(unsigned int irq)
{
	struct irq_desc *desc = irq_to_desc(irq);

	if (desc) {
		__synchronize_hardirq(desc);
		return !atomic_read(&desc->threads_active);
	}

	return true;
}
EXPORT_SYMBOL(synchronize_hardirq);

/**
 *	synchronize_irq - wait for pending IRQ handlers (on other CPUs)
 *	@irq: interrupt number to wait for
 *
 *	This function waits for any pending IRQ handlers for this interrupt
 *	to complete before returning. If you use this function while
 *	holding a resource the IRQ handler may need you will deadlock.
 *
 *	This function may be called - with care - from IRQ context.
 */
void synchronize_irq(unsigned int irq)
{
	struct irq_desc *desc = irq_to_desc(irq);

	if (desc) {
		__synchronize_hardirq(desc);
		/*
		 * We made sure that no hardirq handler is
		 * running. Now verify that no threaded handlers are
		 * active.
		 */
		wait_event(desc->wait_for_threads,
			   !atomic_read(&desc->threads_active));
	}
}
EXPORT_SYMBOL(synchronize_irq);

#ifdef CONFIG_SMP
cpumask_var_t irq_default_affinity;

static bool __irq_can_set_affinity(struct irq_desc *desc)
{
	if (!desc || !irqd_can_balance(&desc->irq_data) ||
	    !desc->irq_data.chip || !desc->irq_data.chip->irq_set_affinity)
		return false;
	return true;
}

/**
 *	irq_can_set_affinity - Check if the affinity of a given irq can be set
 *	@irq:		Interrupt to check
 *
 */
int irq_can_set_affinity(unsigned int irq)
{
	return __irq_can_set_affinity(irq_to_desc(irq));
}

/**
 * irq_can_set_affinity_usr - Check if affinity of a irq can be set from user space
 * @irq:	Interrupt to check
 *
 * Like irq_can_set_affinity() above, but additionally checks for the
 * AFFINITY_MANAGED flag.
 */
bool irq_can_set_affinity_usr(unsigned int irq)
{
	struct irq_desc *desc = irq_to_desc(irq);

	return __irq_can_set_affinity(desc) &&
		!irqd_affinity_is_managed(&desc->irq_data);
}

/**
 *	irq_set_thread_affinity - Notify irq threads to adjust affinity
 *	@desc:		irq descriptor which has affitnity changed
 *
 *	We just set IRQTF_AFFINITY and delegate the affinity setting
 *	to the interrupt thread itself. We can not call
 *	set_cpus_allowed_ptr() here as we hold desc->lock and this
 *	code can be called from hard interrupt context.
 */
void irq_set_thread_affinity(struct irq_desc *desc)
{
	struct irqaction *action;

	for_each_action_of_desc(desc, action)
		if (action->thread)
			set_bit(IRQTF_AFFINITY, &action->thread_flags);
}

static void irq_validate_effective_affinity(struct irq_data *data)
{
#ifdef CONFIG_GENERIC_IRQ_EFFECTIVE_AFF_MASK
	const struct cpumask *m = irq_data_get_effective_affinity_mask(data);
	struct irq_chip *chip = irq_data_get_irq_chip(data);

	if (!cpumask_empty(m))
		return;
	pr_warn_once("irq_chip %s did not update eff. affinity mask of irq %u\n",
		     chip->name, data->irq);
#endif
}

int irq_do_set_affinity(struct irq_data *data, const struct cpumask *mask,
			bool force)
{
	struct irq_desc *desc = irq_data_to_desc(data);
	struct irq_chip *chip = irq_data_get_irq_chip(data);
	int ret;

	if (!chip || !chip->irq_set_affinity)
		return -EINVAL;

	ret = chip->irq_set_affinity(data, mask, force);
	switch (ret) {
	case IRQ_SET_MASK_OK:
	case IRQ_SET_MASK_OK_DONE:
		cpumask_copy(desc->irq_common_data.affinity, mask);
	case IRQ_SET_MASK_OK_NOCOPY:
		irq_validate_effective_affinity(data);
		irq_set_thread_affinity(desc);
		ret = 0;
	}

	return ret;
}

#ifdef CONFIG_GENERIC_PENDING_IRQ
static inline int irq_set_affinity_pending(struct irq_data *data,
					   const struct cpumask *dest)
{
	struct irq_desc *desc = irq_data_to_desc(data);

	irqd_set_move_pending(data);
	irq_copy_pending(desc, dest);
	return 0;
}
#else
static inline int irq_set_affinity_pending(struct irq_data *data,
					   const struct cpumask *dest)
{
	return -EBUSY;
}
#endif

static int irq_try_set_affinity(struct irq_data *data,
				const struct cpumask *dest, bool force)
{
	int ret = irq_do_set_affinity(data, dest, force);

	/*
	 * In case that the underlying vector management is busy and the
	 * architecture supports the generic pending mechanism then utilize
	 * this to avoid returning an error to user space.
	 */
	if (ret == -EBUSY && !force)
		ret = irq_set_affinity_pending(data, dest);
	return ret;
}

int irq_set_affinity_locked(struct irq_data *data, const struct cpumask *mask,
			    bool force)
{
	struct irq_chip *chip = irq_data_get_irq_chip(data);
	struct irq_desc *desc = irq_data_to_desc(data);
	int ret = 0;

	if (!chip || !chip->irq_set_affinity)
		return -EINVAL;

	if (irq_can_move_pcntxt(data) && !irqd_is_setaffinity_pending(data)) {
		ret = irq_try_set_affinity(data, mask, force);
	} else {
		irqd_set_move_pending(data);
		irq_copy_pending(desc, mask);
	}

	if (desc->affinity_notify) {
		kref_get(&desc->affinity_notify->kref);
		schedule_work(&desc->affinity_notify->work);
	}
	irqd_set(data, IRQD_AFFINITY_SET);

	return ret;
}

int __irq_set_affinity(unsigned int irq, const struct cpumask *mask, bool force)
{
	struct irq_desc *desc = irq_to_desc(irq);
	unsigned long flags;
	int ret;

	if (!desc)
		return -EINVAL;

	raw_spin_lock_irqsave(&desc->lock, flags);
	ret = irq_set_affinity_locked(irq_desc_get_irq_data(desc), mask, force);
	raw_spin_unlock_irqrestore(&desc->lock, flags);
	return ret;
}

int irq_set_affinity_hint(unsigned int irq, const struct cpumask *m)
{
	unsigned long flags;
	struct irq_desc *desc = irq_get_desc_lock(irq, &flags, IRQ_GET_DESC_CHECK_GLOBAL);

	if (!desc)
		return -EINVAL;
	desc->affinity_hint = m;
	irq_put_desc_unlock(desc, flags);
	/* set the initial affinity to prevent every interrupt being on CPU0 */
	if (m)
		__irq_set_affinity(irq, m, false);
	return 0;
}
EXPORT_SYMBOL_GPL(irq_set_affinity_hint);

static void irq_affinity_notify(struct work_struct *work)
{
	struct irq_affinity_notify *notify =
		container_of(work, struct irq_affinity_notify, work);
	struct irq_desc *desc = irq_to_desc(notify->irq);
	cpumask_var_t cpumask;
	unsigned long flags;

	if (!desc || !alloc_cpumask_var(&cpumask, GFP_KERNEL))
		goto out;

	raw_spin_lock_irqsave(&desc->lock, flags);
	if (irq_move_pending(&desc->irq_data))
		irq_get_pending(cpumask, desc);
	else
		cpumask_copy(cpumask, desc->irq_common_data.affinity);
	raw_spin_unlock_irqrestore(&desc->lock, flags);

	notify->notify(notify, cpumask);

	free_cpumask_var(cpumask);
out:
	kref_put(&notify->kref, notify->release);
}

/**
 *	irq_set_affinity_notifier - control notification of IRQ affinity changes
 *	@irq:		Interrupt for which to enable/disable notification
 *	@notify:	Context for notification, or %NULL to disable
 *			notification.  Function pointers must be initialised;
 *			the other fields will be initialised by this function.
 *
 *	Must be called in process context.  Notification may only be enabled
 *	after the IRQ is allocated and must be disabled before the IRQ is
 *	freed using free_irq().
 */
int
irq_set_affinity_notifier(unsigned int irq, struct irq_affinity_notify *notify)
{
	struct irq_desc *desc = irq_to_desc(irq);
	struct irq_affinity_notify *old_notify;
	unsigned long flags;

	/* The release function is promised process context */
	might_sleep();

	if (!desc)
		return -EINVAL;

	/* Complete initialisation of *notify */
	if (notify) {
		notify->irq = irq;
		kref_init(&notify->kref);
		INIT_WORK(&notify->work, irq_affinity_notify);
	}

	raw_spin_lock_irqsave(&desc->lock, flags);
	old_notify = desc->affinity_notify;
	desc->affinity_notify = notify;
	raw_spin_unlock_irqrestore(&desc->lock, flags);

<<<<<<< HEAD
	if (!notify && old_notify)
		cancel_work_sync(&old_notify->work);

	if (old_notify)
=======
	if (old_notify) {
		cancel_work_sync(&old_notify->work);
>>>>>>> 66aebe2d
		kref_put(&old_notify->kref, old_notify->release);
	}

	return 0;
}
EXPORT_SYMBOL_GPL(irq_set_affinity_notifier);

#ifndef CONFIG_AUTO_IRQ_AFFINITY
/*
 * Generic version of the affinity autoselector.
 */
int irq_setup_affinity(struct irq_desc *desc)
{
	struct cpumask *set = irq_default_affinity;
	int ret, node = irq_desc_get_node(desc);
	static DEFINE_RAW_SPINLOCK(mask_lock);
	static struct cpumask mask;

	/* Excludes PER_CPU and NO_BALANCE interrupts */
	if (!__irq_can_set_affinity(desc))
		return 0;

	raw_spin_lock(&mask_lock);
	/*
	 * Preserve the managed affinity setting and a userspace affinity
	 * setup, but make sure that one of the targets is online.
	 */
	if (irqd_affinity_is_managed(&desc->irq_data) ||
	    irqd_has_set(&desc->irq_data, IRQD_AFFINITY_SET)) {
		if (cpumask_intersects(desc->irq_common_data.affinity,
				       cpu_online_mask))
			set = desc->irq_common_data.affinity;
		else
			irqd_clear(&desc->irq_data, IRQD_AFFINITY_SET);
	}

	cpumask_and(&mask, cpu_online_mask, set);
	if (cpumask_empty(&mask))
		cpumask_copy(&mask, cpu_online_mask);

	if (node != NUMA_NO_NODE) {
		const struct cpumask *nodemask = cpumask_of_node(node);

		/* make sure at least one of the cpus in nodemask is online */
		if (cpumask_intersects(&mask, nodemask))
			cpumask_and(&mask, &mask, nodemask);
	}
	ret = irq_do_set_affinity(&desc->irq_data, &mask, false);
	raw_spin_unlock(&mask_lock);
	return ret;
}
#else
/* Wrapper for ALPHA specific affinity selector magic */
int irq_setup_affinity(struct irq_desc *desc)
{
	return irq_select_affinity(irq_desc_get_irq(desc));
}
#endif

/*
 * Called when a bogus affinity is set via /proc/irq
 */
int irq_select_affinity_usr(unsigned int irq)
{
	struct irq_desc *desc = irq_to_desc(irq);
	unsigned long flags;
	int ret;

	raw_spin_lock_irqsave(&desc->lock, flags);
	ret = irq_setup_affinity(desc);
	raw_spin_unlock_irqrestore(&desc->lock, flags);
	return ret;
}
#endif

/**
 *	irq_set_vcpu_affinity - Set vcpu affinity for the interrupt
 *	@irq: interrupt number to set affinity
 *	@vcpu_info: vCPU specific data or pointer to a percpu array of vCPU
 *	            specific data for percpu_devid interrupts
 *
 *	This function uses the vCPU specific data to set the vCPU
 *	affinity for an irq. The vCPU specific data is passed from
 *	outside, such as KVM. One example code path is as below:
 *	KVM -> IOMMU -> irq_set_vcpu_affinity().
 */
int irq_set_vcpu_affinity(unsigned int irq, void *vcpu_info)
{
	unsigned long flags;
	struct irq_desc *desc = irq_get_desc_lock(irq, &flags, 0);
	struct irq_data *data;
	struct irq_chip *chip;
	int ret = -ENOSYS;

	if (!desc)
		return -EINVAL;

	data = irq_desc_get_irq_data(desc);
	do {
		chip = irq_data_get_irq_chip(data);
		if (chip && chip->irq_set_vcpu_affinity)
			break;
#ifdef CONFIG_IRQ_DOMAIN_HIERARCHY
		data = data->parent_data;
#else
		data = NULL;
#endif
	} while (data);

	if (data)
		ret = chip->irq_set_vcpu_affinity(data, vcpu_info);
	irq_put_desc_unlock(desc, flags);

	return ret;
}
EXPORT_SYMBOL_GPL(irq_set_vcpu_affinity);

void __disable_irq(struct irq_desc *desc)
{
	if (!desc->depth++)
		irq_disable(desc);
}

static int __disable_irq_nosync(unsigned int irq)
{
	unsigned long flags;
	struct irq_desc *desc = irq_get_desc_buslock(irq, &flags, IRQ_GET_DESC_CHECK_GLOBAL);

	if (!desc)
		return -EINVAL;
	__disable_irq(desc);
	irq_put_desc_busunlock(desc, flags);
	return 0;
}

/**
 *	disable_irq_nosync - disable an irq without waiting
 *	@irq: Interrupt to disable
 *
 *	Disable the selected interrupt line.  Disables and Enables are
 *	nested.
 *	Unlike disable_irq(), this function does not ensure existing
 *	instances of the IRQ handler have completed before returning.
 *
 *	This function may be called from IRQ context.
 */
void disable_irq_nosync(unsigned int irq)
{
	__disable_irq_nosync(irq);
}
EXPORT_SYMBOL(disable_irq_nosync);

/**
 *	disable_irq - disable an irq and wait for completion
 *	@irq: Interrupt to disable
 *
 *	Disable the selected interrupt line.  Enables and Disables are
 *	nested.
 *	This function waits for any pending IRQ handlers for this interrupt
 *	to complete before returning. If you use this function while
 *	holding a resource the IRQ handler may need you will deadlock.
 *
 *	This function may be called - with care - from IRQ context.
 */
void disable_irq(unsigned int irq)
{
	if (!__disable_irq_nosync(irq))
		synchronize_irq(irq);
}
EXPORT_SYMBOL(disable_irq);

/**
 *	disable_hardirq - disables an irq and waits for hardirq completion
 *	@irq: Interrupt to disable
 *
 *	Disable the selected interrupt line.  Enables and Disables are
 *	nested.
 *	This function waits for any pending hard IRQ handlers for this
 *	interrupt to complete before returning. If you use this function while
 *	holding a resource the hard IRQ handler may need you will deadlock.
 *
 *	When used to optimistically disable an interrupt from atomic context
 *	the return value must be checked.
 *
 *	Returns: false if a threaded handler is active.
 *
 *	This function may be called - with care - from IRQ context.
 */
bool disable_hardirq(unsigned int irq)
{
	if (!__disable_irq_nosync(irq))
		return synchronize_hardirq(irq);

	return false;
}
EXPORT_SYMBOL_GPL(disable_hardirq);

void __enable_irq(struct irq_desc *desc)
{
	switch (desc->depth) {
	case 0:
 err_out:
		WARN(1, KERN_WARNING "Unbalanced enable for IRQ %d\n",
		     irq_desc_get_irq(desc));
		break;
	case 1: {
		if (desc->istate & IRQS_SUSPENDED)
			goto err_out;
		/* Prevent probing on this irq: */
		irq_settings_set_noprobe(desc);
		/*
		 * Call irq_startup() not irq_enable() here because the
		 * interrupt might be marked NOAUTOEN. So irq_startup()
		 * needs to be invoked when it gets enabled the first
		 * time. If it was already started up, then irq_startup()
		 * will invoke irq_enable() under the hood.
		 */
		irq_startup(desc, IRQ_RESEND, IRQ_START_FORCE);
		break;
	}
	default:
		desc->depth--;
	}
}

/**
 *	enable_irq - enable handling of an irq
 *	@irq: Interrupt to enable
 *
 *	Undoes the effect of one call to disable_irq().  If this
 *	matches the last disable, processing of interrupts on this
 *	IRQ line is re-enabled.
 *
 *	This function may be called from IRQ context only when
 *	desc->irq_data.chip->bus_lock and desc->chip->bus_sync_unlock are NULL !
 */
void enable_irq(unsigned int irq)
{
	unsigned long flags;
	struct irq_desc *desc = irq_get_desc_buslock(irq, &flags, IRQ_GET_DESC_CHECK_GLOBAL);

	if (!desc)
		return;
	if (WARN(!desc->irq_data.chip,
		 KERN_ERR "enable_irq before setup/request_irq: irq %u\n", irq))
		goto out;

	__enable_irq(desc);
out:
	irq_put_desc_busunlock(desc, flags);
}
EXPORT_SYMBOL(enable_irq);

static int set_irq_wake_real(unsigned int irq, unsigned int on)
{
	struct irq_desc *desc = irq_to_desc(irq);
	int ret = -ENXIO;

	if (irq_desc_get_chip(desc)->flags &  IRQCHIP_SKIP_SET_WAKE)
		return 0;

	if (desc->irq_data.chip->irq_set_wake)
		ret = desc->irq_data.chip->irq_set_wake(&desc->irq_data, on);

	return ret;
}

/**
 *	irq_set_irq_wake - control irq power management wakeup
 *	@irq:	interrupt to control
 *	@on:	enable/disable power management wakeup
 *
 *	Enable/disable power management wakeup mode, which is
 *	disabled by default.  Enables and disables must match,
 *	just as they match for non-wakeup mode support.
 *
 *	Wakeup mode lets this IRQ wake the system from sleep
 *	states like "suspend to RAM".
 */
int irq_set_irq_wake(unsigned int irq, unsigned int on)
{
	unsigned long flags;
	struct irq_desc *desc = irq_get_desc_buslock(irq, &flags, IRQ_GET_DESC_CHECK_GLOBAL);
	int ret = 0;

	if (!desc)
		return -EINVAL;

	/* wakeup-capable irqs can be shared between drivers that
	 * don't need to have the same sleep mode behaviors.
	 */
	if (on) {
		if (desc->wake_depth++ == 0) {
			ret = set_irq_wake_real(irq, on);
			if (ret)
				desc->wake_depth = 0;
			else
				irqd_set(&desc->irq_data, IRQD_WAKEUP_STATE);
		}
	} else {
		if (desc->wake_depth == 0) {
			WARN(1, "Unbalanced IRQ %d wake disable\n", irq);
		} else if (--desc->wake_depth == 0) {
			ret = set_irq_wake_real(irq, on);
			if (ret)
				desc->wake_depth = 1;
			else
				irqd_clear(&desc->irq_data, IRQD_WAKEUP_STATE);
		}
	}
	irq_put_desc_busunlock(desc, flags);
	return ret;
}
EXPORT_SYMBOL(irq_set_irq_wake);

/*
 * Internal function that tells the architecture code whether a
 * particular irq has been exclusively allocated or is available
 * for driver use.
 */
int can_request_irq(unsigned int irq, unsigned long irqflags)
{
	unsigned long flags;
	struct irq_desc *desc = irq_get_desc_lock(irq, &flags, 0);
	int canrequest = 0;

	if (!desc)
		return 0;

	if (irq_settings_can_request(desc)) {
		if (!desc->action ||
		    irqflags & desc->action->flags & IRQF_SHARED)
			canrequest = 1;
	}
	irq_put_desc_unlock(desc, flags);
	return canrequest;
}

int __irq_set_trigger(struct irq_desc *desc, unsigned long flags)
{
	struct irq_chip *chip = desc->irq_data.chip;
	int ret, unmask = 0;

	if (!chip || !chip->irq_set_type) {
		/*
		 * IRQF_TRIGGER_* but the PIC does not support multiple
		 * flow-types?
		 */
		pr_debug("No set_type function for IRQ %d (%s)\n",
			 irq_desc_get_irq(desc),
			 chip ? (chip->name ? : "unknown") : "unknown");
		return 0;
	}

	if (chip->flags & IRQCHIP_SET_TYPE_MASKED) {
		if (!irqd_irq_masked(&desc->irq_data))
			mask_irq(desc);
		if (!irqd_irq_disabled(&desc->irq_data))
			unmask = 1;
	}

	/* Mask all flags except trigger mode */
	flags &= IRQ_TYPE_SENSE_MASK;
	ret = chip->irq_set_type(&desc->irq_data, flags);

	switch (ret) {
	case IRQ_SET_MASK_OK:
	case IRQ_SET_MASK_OK_DONE:
		irqd_clear(&desc->irq_data, IRQD_TRIGGER_MASK);
		irqd_set(&desc->irq_data, flags);

	case IRQ_SET_MASK_OK_NOCOPY:
		flags = irqd_get_trigger_type(&desc->irq_data);
		irq_settings_set_trigger_mask(desc, flags);
		irqd_clear(&desc->irq_data, IRQD_LEVEL);
		irq_settings_clr_level(desc);
		if (flags & IRQ_TYPE_LEVEL_MASK) {
			irq_settings_set_level(desc);
			irqd_set(&desc->irq_data, IRQD_LEVEL);
		}

		ret = 0;
		break;
	default:
		pr_err("Setting trigger mode %lu for irq %u failed (%pF)\n",
		       flags, irq_desc_get_irq(desc), chip->irq_set_type);
	}
	if (unmask)
		unmask_irq(desc);
	return ret;
}

#ifdef CONFIG_HARDIRQS_SW_RESEND
int irq_set_parent(int irq, int parent_irq)
{
	unsigned long flags;
	struct irq_desc *desc = irq_get_desc_lock(irq, &flags, 0);

	if (!desc)
		return -EINVAL;

	desc->parent_irq = parent_irq;

	irq_put_desc_unlock(desc, flags);
	return 0;
}
EXPORT_SYMBOL_GPL(irq_set_parent);
#endif

/*
 * Default primary interrupt handler for threaded interrupts. Is
 * assigned as primary handler when request_threaded_irq is called
 * with handler == NULL. Useful for oneshot interrupts.
 */
static irqreturn_t irq_default_primary_handler(int irq, void *dev_id)
{
	return IRQ_WAKE_THREAD;
}

/*
 * Primary handler for nested threaded interrupts. Should never be
 * called.
 */
static irqreturn_t irq_nested_primary_handler(int irq, void *dev_id)
{
	WARN(1, "Primary handler called for nested irq %d\n", irq);
	return IRQ_NONE;
}

static irqreturn_t irq_forced_secondary_handler(int irq, void *dev_id)
{
	WARN(1, "Secondary action handler called for irq %d\n", irq);
	return IRQ_NONE;
}

static int irq_wait_for_interrupt(struct irqaction *action)
{
	for (;;) {
		set_current_state(TASK_INTERRUPTIBLE);

		if (kthread_should_stop()) {
			/* may need to run one last time */
			if (test_and_clear_bit(IRQTF_RUNTHREAD,
					       &action->thread_flags)) {
				__set_current_state(TASK_RUNNING);
				return 0;
			}
			__set_current_state(TASK_RUNNING);
			return -1;
		}

		if (test_and_clear_bit(IRQTF_RUNTHREAD,
				       &action->thread_flags)) {
			__set_current_state(TASK_RUNNING);
			return 0;
		}
		schedule();
	}
}

/*
 * Oneshot interrupts keep the irq line masked until the threaded
 * handler finished. unmask if the interrupt has not been disabled and
 * is marked MASKED.
 */
static void irq_finalize_oneshot(struct irq_desc *desc,
				 struct irqaction *action)
{
	if (!(desc->istate & IRQS_ONESHOT) ||
	    action->handler == irq_forced_secondary_handler)
		return;
again:
	chip_bus_lock(desc);
	raw_spin_lock_irq(&desc->lock);

	/*
	 * Implausible though it may be we need to protect us against
	 * the following scenario:
	 *
	 * The thread is faster done than the hard interrupt handler
	 * on the other CPU. If we unmask the irq line then the
	 * interrupt can come in again and masks the line, leaves due
	 * to IRQS_INPROGRESS and the irq line is masked forever.
	 *
	 * This also serializes the state of shared oneshot handlers
	 * versus "desc->threads_onehsot |= action->thread_mask;" in
	 * irq_wake_thread(). See the comment there which explains the
	 * serialization.
	 */
	if (unlikely(irqd_irq_inprogress(&desc->irq_data))) {
		raw_spin_unlock_irq(&desc->lock);
		chip_bus_sync_unlock(desc);
		cpu_relax();
		goto again;
	}

	/*
	 * Now check again, whether the thread should run. Otherwise
	 * we would clear the threads_oneshot bit of this thread which
	 * was just set.
	 */
	if (test_bit(IRQTF_RUNTHREAD, &action->thread_flags))
		goto out_unlock;

	desc->threads_oneshot &= ~action->thread_mask;

	if (!desc->threads_oneshot && !irqd_irq_disabled(&desc->irq_data) &&
	    irqd_irq_masked(&desc->irq_data))
		unmask_threaded_irq(desc);

out_unlock:
	raw_spin_unlock_irq(&desc->lock);
	chip_bus_sync_unlock(desc);
}

#ifdef CONFIG_SMP
/*
 * Check whether we need to change the affinity of the interrupt thread.
 */
static void
irq_thread_check_affinity(struct irq_desc *desc, struct irqaction *action)
{
	cpumask_var_t mask;
	bool valid = true;

	if (!test_and_clear_bit(IRQTF_AFFINITY, &action->thread_flags))
		return;

	/*
	 * In case we are out of memory we set IRQTF_AFFINITY again and
	 * try again next time
	 */
	if (!alloc_cpumask_var(&mask, GFP_KERNEL)) {
		set_bit(IRQTF_AFFINITY, &action->thread_flags);
		return;
	}

	raw_spin_lock_irq(&desc->lock);
	/*
	 * This code is triggered unconditionally. Check the affinity
	 * mask pointer. For CPU_MASK_OFFSTACK=n this is optimized out.
	 */
	if (cpumask_available(desc->irq_common_data.affinity)) {
		const struct cpumask *m;

		m = irq_data_get_effective_affinity_mask(&desc->irq_data);
		cpumask_copy(mask, m);
	} else {
		valid = false;
	}
	raw_spin_unlock_irq(&desc->lock);

	if (valid)
		set_cpus_allowed_ptr(current, mask);
	free_cpumask_var(mask);
}
#else
static inline void
irq_thread_check_affinity(struct irq_desc *desc, struct irqaction *action) { }
#endif

/*
 * Interrupts which are not explicitely requested as threaded
 * interrupts rely on the implicit bh/preempt disable of the hard irq
 * context. So we need to disable bh here to avoid deadlocks and other
 * side effects.
 */
static irqreturn_t
irq_forced_thread_fn(struct irq_desc *desc, struct irqaction *action)
{
	irqreturn_t ret;

	local_bh_disable();
	ret = action->thread_fn(action->irq, action->dev_id);
	if (ret == IRQ_HANDLED)
		atomic_inc(&desc->threads_handled);

	irq_finalize_oneshot(desc, action);
	local_bh_enable();
	return ret;
}

/*
 * Interrupts explicitly requested as threaded interrupts want to be
 * preemtible - many of them need to sleep and wait for slow busses to
 * complete.
 */
static irqreturn_t irq_thread_fn(struct irq_desc *desc,
		struct irqaction *action)
{
	irqreturn_t ret;

	ret = action->thread_fn(action->irq, action->dev_id);
	if (ret == IRQ_HANDLED)
		atomic_inc(&desc->threads_handled);

	irq_finalize_oneshot(desc, action);
	return ret;
}

static void wake_threads_waitq(struct irq_desc *desc)
{
	if (atomic_dec_and_test(&desc->threads_active))
		wake_up(&desc->wait_for_threads);
}

static void irq_thread_dtor(struct callback_head *unused)
{
	struct task_struct *tsk = current;
	struct irq_desc *desc;
	struct irqaction *action;

	if (WARN_ON_ONCE(!(current->flags & PF_EXITING)))
		return;

	action = kthread_data(tsk);

	pr_err("exiting task \"%s\" (%d) is an active IRQ thread (irq %d)\n",
	       tsk->comm, tsk->pid, action->irq);


	desc = irq_to_desc(action->irq);
	/*
	 * If IRQTF_RUNTHREAD is set, we need to decrement
	 * desc->threads_active and wake possible waiters.
	 */
	if (test_and_clear_bit(IRQTF_RUNTHREAD, &action->thread_flags))
		wake_threads_waitq(desc);

	/* Prevent a stale desc->threads_oneshot */
	irq_finalize_oneshot(desc, action);
}

static void irq_wake_secondary(struct irq_desc *desc, struct irqaction *action)
{
	struct irqaction *secondary = action->secondary;

	if (WARN_ON_ONCE(!secondary))
		return;

	raw_spin_lock_irq(&desc->lock);
	__irq_wake_thread(desc, secondary);
	raw_spin_unlock_irq(&desc->lock);
}

/*
 * Interrupt handler thread
 */
static int irq_thread(void *data)
{
	struct callback_head on_exit_work;
	struct irqaction *action = data;
	struct irq_desc *desc = irq_to_desc(action->irq);
	irqreturn_t (*handler_fn)(struct irq_desc *desc,
			struct irqaction *action);

	if (force_irqthreads && test_bit(IRQTF_FORCED_THREAD,
					&action->thread_flags))
		handler_fn = irq_forced_thread_fn;
	else
		handler_fn = irq_thread_fn;

	init_task_work(&on_exit_work, irq_thread_dtor);
	task_work_add(current, &on_exit_work, false);

	irq_thread_check_affinity(desc, action);

	while (!irq_wait_for_interrupt(action)) {
		irqreturn_t action_ret;

		irq_thread_check_affinity(desc, action);

		action_ret = handler_fn(desc, action);
		if (action_ret == IRQ_WAKE_THREAD)
			irq_wake_secondary(desc, action);

		wake_threads_waitq(desc);
	}

	/*
	 * This is the regular exit path. __free_irq() is stopping the
	 * thread via kthread_stop() after calling
	 * synchronize_hardirq(). So neither IRQTF_RUNTHREAD nor the
	 * oneshot mask bit can be set.
	 */
	task_work_cancel(current, irq_thread_dtor);
	return 0;
}

/**
 *	irq_wake_thread - wake the irq thread for the action identified by dev_id
 *	@irq:		Interrupt line
 *	@dev_id:	Device identity for which the thread should be woken
 *
 */
void irq_wake_thread(unsigned int irq, void *dev_id)
{
	struct irq_desc *desc = irq_to_desc(irq);
	struct irqaction *action;
	unsigned long flags;

	if (!desc || WARN_ON(irq_settings_is_per_cpu_devid(desc)))
		return;

	raw_spin_lock_irqsave(&desc->lock, flags);
	for_each_action_of_desc(desc, action) {
		if (action->dev_id == dev_id) {
			if (action->thread)
				__irq_wake_thread(desc, action);
			break;
		}
	}
	raw_spin_unlock_irqrestore(&desc->lock, flags);
}
EXPORT_SYMBOL_GPL(irq_wake_thread);

static int irq_setup_forced_threading(struct irqaction *new)
{
	if (!force_irqthreads)
		return 0;
	if (new->flags & (IRQF_NO_THREAD | IRQF_PERCPU | IRQF_ONESHOT))
		return 0;

	/*
	 * No further action required for interrupts which are requested as
	 * threaded interrupts already
	 */
	if (new->handler == irq_default_primary_handler)
		return 0;

	new->flags |= IRQF_ONESHOT;

	/*
	 * Handle the case where we have a real primary handler and a
	 * thread handler. We force thread them as well by creating a
	 * secondary action.
	 */
	if (new->handler && new->thread_fn) {
		/* Allocate the secondary action */
		new->secondary = kzalloc(sizeof(struct irqaction), GFP_KERNEL);
		if (!new->secondary)
			return -ENOMEM;
		new->secondary->handler = irq_forced_secondary_handler;
		new->secondary->thread_fn = new->thread_fn;
		new->secondary->dev_id = new->dev_id;
		new->secondary->irq = new->irq;
		new->secondary->name = new->name;
	}
	/* Deal with the primary handler */
	set_bit(IRQTF_FORCED_THREAD, &new->thread_flags);
	new->thread_fn = new->handler;
	new->handler = irq_default_primary_handler;
	return 0;
}

static int irq_request_resources(struct irq_desc *desc)
{
	struct irq_data *d = &desc->irq_data;
	struct irq_chip *c = d->chip;

	return c->irq_request_resources ? c->irq_request_resources(d) : 0;
}

static void irq_release_resources(struct irq_desc *desc)
{
	struct irq_data *d = &desc->irq_data;
	struct irq_chip *c = d->chip;

	if (c->irq_release_resources)
		c->irq_release_resources(d);
}

static int
setup_irq_thread(struct irqaction *new, unsigned int irq, bool secondary)
{
	struct task_struct *t;
	struct sched_param param = {
		.sched_priority = MAX_USER_RT_PRIO/2,
	};

	if (!secondary) {
		t = kthread_create(irq_thread, new, "irq/%d-%s", irq,
				   new->name);
	} else {
		t = kthread_create(irq_thread, new, "irq/%d-s-%s", irq,
				   new->name);
		param.sched_priority -= 1;
	}

	if (IS_ERR(t))
		return PTR_ERR(t);

	sched_setscheduler_nocheck(t, SCHED_FIFO, &param);

	/*
	 * We keep the reference to the task struct even if
	 * the thread dies to avoid that the interrupt code
	 * references an already freed task_struct.
	 */
	get_task_struct(t);
	new->thread = t;
	/*
	 * Tell the thread to set its affinity. This is
	 * important for shared interrupt handlers as we do
	 * not invoke setup_affinity() for the secondary
	 * handlers as everything is already set up. Even for
	 * interrupts marked with IRQF_NO_BALANCE this is
	 * correct as we want the thread to move to the cpu(s)
	 * on which the requesting code placed the interrupt.
	 */
	set_bit(IRQTF_AFFINITY, &new->thread_flags);
	return 0;
}

/*
 * Internal function to register an irqaction - typically used to
 * allocate special interrupts that are part of the architecture.
 *
 * Locking rules:
 *
 * desc->request_mutex	Provides serialization against a concurrent free_irq()
 *   chip_bus_lock	Provides serialization for slow bus operations
 *     desc->lock	Provides serialization against hard interrupts
 *
 * chip_bus_lock and desc->lock are sufficient for all other management and
 * interrupt related functions. desc->request_mutex solely serializes
 * request/free_irq().
 */
static int
__setup_irq(unsigned int irq, struct irq_desc *desc, struct irqaction *new)
{
	struct irqaction *old, **old_ptr;
	unsigned long flags, thread_mask = 0;
	int ret, nested, shared = 0;

	if (!desc)
		return -EINVAL;

	if (desc->irq_data.chip == &no_irq_chip)
		return -ENOSYS;
	if (!try_module_get(desc->owner))
		return -ENODEV;

	new->irq = irq;

	/*
	 * If the trigger type is not specified by the caller,
	 * then use the default for this interrupt.
	 */
	if (!(new->flags & IRQF_TRIGGER_MASK))
		new->flags |= irqd_get_trigger_type(&desc->irq_data);

	/*
	 * Check whether the interrupt nests into another interrupt
	 * thread.
	 */
	nested = irq_settings_is_nested_thread(desc);
	if (nested) {
		if (!new->thread_fn) {
			ret = -EINVAL;
			goto out_mput;
		}
		/*
		 * Replace the primary handler which was provided from
		 * the driver for non nested interrupt handling by the
		 * dummy function which warns when called.
		 */
		new->handler = irq_nested_primary_handler;
	} else {
		if (irq_settings_can_thread(desc)) {
			ret = irq_setup_forced_threading(new);
			if (ret)
				goto out_mput;
		}
	}

	/*
	 * Create a handler thread when a thread function is supplied
	 * and the interrupt does not nest into another interrupt
	 * thread.
	 */
	if (new->thread_fn && !nested) {
		ret = setup_irq_thread(new, irq, false);
		if (ret)
			goto out_mput;
		if (new->secondary) {
			ret = setup_irq_thread(new->secondary, irq, true);
			if (ret)
				goto out_thread;
		}
	}

	/*
	 * Drivers are often written to work w/o knowledge about the
	 * underlying irq chip implementation, so a request for a
	 * threaded irq without a primary hard irq context handler
	 * requires the ONESHOT flag to be set. Some irq chips like
	 * MSI based interrupts are per se one shot safe. Check the
	 * chip flags, so we can avoid the unmask dance at the end of
	 * the threaded handler for those.
	 */
	if (desc->irq_data.chip->flags & IRQCHIP_ONESHOT_SAFE)
		new->flags &= ~IRQF_ONESHOT;

	/*
	 * Protects against a concurrent __free_irq() call which might wait
	 * for synchronize_hardirq() to complete without holding the optional
	 * chip bus lock and desc->lock. Also protects against handing out
	 * a recycled oneshot thread_mask bit while it's still in use by
	 * its previous owner.
	 */
	mutex_lock(&desc->request_mutex);

	/*
	 * Acquire bus lock as the irq_request_resources() callback below
	 * might rely on the serialization or the magic power management
	 * functions which are abusing the irq_bus_lock() callback,
	 */
	chip_bus_lock(desc);

	/* First installed action requests resources. */
	if (!desc->action) {
		ret = irq_request_resources(desc);
		if (ret) {
			pr_err("Failed to request resources for %s (irq %d) on irqchip %s\n",
			       new->name, irq, desc->irq_data.chip->name);
			goto out_bus_unlock;
		}
	}

	/*
	 * The following block of code has to be executed atomically
	 * protected against a concurrent interrupt and any of the other
	 * management calls which are not serialized via
	 * desc->request_mutex or the optional bus lock.
	 */
	raw_spin_lock_irqsave(&desc->lock, flags);
	old_ptr = &desc->action;
	old = *old_ptr;
	if (old) {
		/*
		 * Can't share interrupts unless both agree to and are
		 * the same type (level, edge, polarity). So both flag
		 * fields must have IRQF_SHARED set and the bits which
		 * set the trigger type must match. Also all must
		 * agree on ONESHOT.
		 */
		unsigned int oldtype;

		/*
		 * If nobody did set the configuration before, inherit
		 * the one provided by the requester.
		 */
		if (irqd_trigger_type_was_set(&desc->irq_data)) {
			oldtype = irqd_get_trigger_type(&desc->irq_data);
		} else {
			oldtype = new->flags & IRQF_TRIGGER_MASK;
			irqd_set_trigger_type(&desc->irq_data, oldtype);
		}

		if (!((old->flags & new->flags) & IRQF_SHARED) ||
		    (oldtype != (new->flags & IRQF_TRIGGER_MASK)) ||
		    ((old->flags ^ new->flags) & IRQF_ONESHOT))
			goto mismatch;

		/* All handlers must agree on per-cpuness */
		if ((old->flags & IRQF_PERCPU) !=
		    (new->flags & IRQF_PERCPU))
			goto mismatch;

		/* add new interrupt at end of irq queue */
		do {
			/*
			 * Or all existing action->thread_mask bits,
			 * so we can find the next zero bit for this
			 * new action.
			 */
			thread_mask |= old->thread_mask;
			old_ptr = &old->next;
			old = *old_ptr;
		} while (old);
		shared = 1;
	}

	/*
	 * Setup the thread mask for this irqaction for ONESHOT. For
	 * !ONESHOT irqs the thread mask is 0 so we can avoid a
	 * conditional in irq_wake_thread().
	 */
	if (new->flags & IRQF_ONESHOT) {
		/*
		 * Unlikely to have 32 resp 64 irqs sharing one line,
		 * but who knows.
		 */
		if (thread_mask == ~0UL) {
			ret = -EBUSY;
			goto out_unlock;
		}
		/*
		 * The thread_mask for the action is or'ed to
		 * desc->thread_active to indicate that the
		 * IRQF_ONESHOT thread handler has been woken, but not
		 * yet finished. The bit is cleared when a thread
		 * completes. When all threads of a shared interrupt
		 * line have completed desc->threads_active becomes
		 * zero and the interrupt line is unmasked. See
		 * handle.c:irq_wake_thread() for further information.
		 *
		 * If no thread is woken by primary (hard irq context)
		 * interrupt handlers, then desc->threads_active is
		 * also checked for zero to unmask the irq line in the
		 * affected hard irq flow handlers
		 * (handle_[fasteoi|level]_irq).
		 *
		 * The new action gets the first zero bit of
		 * thread_mask assigned. See the loop above which or's
		 * all existing action->thread_mask bits.
		 */
		new->thread_mask = 1UL << ffz(thread_mask);

	} else if (new->handler == irq_default_primary_handler &&
		   !(desc->irq_data.chip->flags & IRQCHIP_ONESHOT_SAFE)) {
		/*
		 * The interrupt was requested with handler = NULL, so
		 * we use the default primary handler for it. But it
		 * does not have the oneshot flag set. In combination
		 * with level interrupts this is deadly, because the
		 * default primary handler just wakes the thread, then
		 * the irq lines is reenabled, but the device still
		 * has the level irq asserted. Rinse and repeat....
		 *
		 * While this works for edge type interrupts, we play
		 * it safe and reject unconditionally because we can't
		 * say for sure which type this interrupt really
		 * has. The type flags are unreliable as the
		 * underlying chip implementation can override them.
		 */
		pr_err("Threaded irq requested with handler=NULL and !ONESHOT for irq %d\n",
		       irq);
		ret = -EINVAL;
		goto out_unlock;
	}

	if (!shared) {
		init_waitqueue_head(&desc->wait_for_threads);

		/* Setup the type (level, edge polarity) if configured: */
		if (new->flags & IRQF_TRIGGER_MASK) {
			ret = __irq_set_trigger(desc,
						new->flags & IRQF_TRIGGER_MASK);

			if (ret)
				goto out_unlock;
		}

		/*
		 * Activate the interrupt. That activation must happen
		 * independently of IRQ_NOAUTOEN. request_irq() can fail
		 * and the callers are supposed to handle
		 * that. enable_irq() of an interrupt requested with
		 * IRQ_NOAUTOEN is not supposed to fail. The activation
		 * keeps it in shutdown mode, it merily associates
		 * resources if necessary and if that's not possible it
		 * fails. Interrupts which are in managed shutdown mode
		 * will simply ignore that activation request.
		 */
		ret = irq_activate(desc);
		if (ret)
			goto out_unlock;

		desc->istate &= ~(IRQS_AUTODETECT | IRQS_SPURIOUS_DISABLED | \
				  IRQS_ONESHOT | IRQS_WAITING);
		irqd_clear(&desc->irq_data, IRQD_IRQ_INPROGRESS);

		if (new->flags & IRQF_PERCPU) {
			irqd_set(&desc->irq_data, IRQD_PER_CPU);
			irq_settings_set_per_cpu(desc);
		}

		if (new->flags & IRQF_ONESHOT)
			desc->istate |= IRQS_ONESHOT;

		/* Exclude IRQ from balancing if requested */
		if (new->flags & IRQF_NOBALANCING) {
			irq_settings_set_no_balancing(desc);
			irqd_set(&desc->irq_data, IRQD_NO_BALANCING);
		}

		if (irq_settings_can_autoenable(desc)) {
			irq_startup(desc, IRQ_RESEND, IRQ_START_COND);
		} else {
			/*
			 * Shared interrupts do not go well with disabling
			 * auto enable. The sharing interrupt might request
			 * it while it's still disabled and then wait for
			 * interrupts forever.
			 */
			WARN_ON_ONCE(new->flags & IRQF_SHARED);
			/* Undo nested disables: */
			desc->depth = 1;
		}

	} else if (new->flags & IRQF_TRIGGER_MASK) {
		unsigned int nmsk = new->flags & IRQF_TRIGGER_MASK;
		unsigned int omsk = irqd_get_trigger_type(&desc->irq_data);

		if (nmsk != omsk)
			/* hope the handler works with current  trigger mode */
			pr_warn("irq %d uses trigger mode %u; requested %u\n",
				irq, omsk, nmsk);
	}

	*old_ptr = new;

	irq_pm_install_action(desc, new);

	/* Reset broken irq detection when installing new handler */
	desc->irq_count = 0;
	desc->irqs_unhandled = 0;

	/*
	 * Check whether we disabled the irq via the spurious handler
	 * before. Reenable it and give it another chance.
	 */
	if (shared && (desc->istate & IRQS_SPURIOUS_DISABLED)) {
		desc->istate &= ~IRQS_SPURIOUS_DISABLED;
		__enable_irq(desc);
	}

	raw_spin_unlock_irqrestore(&desc->lock, flags);
	chip_bus_sync_unlock(desc);
	mutex_unlock(&desc->request_mutex);

	irq_setup_timings(desc, new);

	/*
	 * Strictly no need to wake it up, but hung_task complains
	 * when no hard interrupt wakes the thread up.
	 */
	if (new->thread)
		wake_up_process(new->thread);
	if (new->secondary)
		wake_up_process(new->secondary->thread);

	register_irq_proc(irq, desc);
	new->dir = NULL;
	register_handler_proc(irq, new);
	return 0;

mismatch:
	if (!(new->flags & IRQF_PROBE_SHARED)) {
		pr_err("Flags mismatch irq %d. %08x (%s) vs. %08x (%s)\n",
		       irq, new->flags, new->name, old->flags, old->name);
#ifdef CONFIG_DEBUG_SHIRQ
		dump_stack();
#endif
	}
	ret = -EBUSY;

out_unlock:
	raw_spin_unlock_irqrestore(&desc->lock, flags);

	if (!desc->action)
		irq_release_resources(desc);
out_bus_unlock:
	chip_bus_sync_unlock(desc);
	mutex_unlock(&desc->request_mutex);

out_thread:
	if (new->thread) {
		struct task_struct *t = new->thread;

		new->thread = NULL;
		kthread_stop(t);
		put_task_struct(t);
	}
	if (new->secondary && new->secondary->thread) {
		struct task_struct *t = new->secondary->thread;

		new->secondary->thread = NULL;
		kthread_stop(t);
		put_task_struct(t);
	}
out_mput:
	module_put(desc->owner);
	return ret;
}

/**
 *	setup_irq - setup an interrupt
 *	@irq: Interrupt line to setup
 *	@act: irqaction for the interrupt
 *
 * Used to statically setup interrupts in the early boot process.
 */
int setup_irq(unsigned int irq, struct irqaction *act)
{
	int retval;
	struct irq_desc *desc = irq_to_desc(irq);

	if (!desc || WARN_ON(irq_settings_is_per_cpu_devid(desc)))
		return -EINVAL;

	retval = irq_chip_pm_get(&desc->irq_data);
	if (retval < 0)
		return retval;

	retval = __setup_irq(irq, desc, act);

	if (retval)
		irq_chip_pm_put(&desc->irq_data);

	return retval;
}
EXPORT_SYMBOL_GPL(setup_irq);

/*
 * Internal function to unregister an irqaction - used to free
 * regular and special interrupts that are part of the architecture.
 */
static struct irqaction *__free_irq(struct irq_desc *desc, void *dev_id)
{
	unsigned irq = desc->irq_data.irq;
	struct irqaction *action, **action_ptr;
	unsigned long flags;

	WARN(in_interrupt(), "Trying to free IRQ %d from IRQ context!\n", irq);

	mutex_lock(&desc->request_mutex);
	chip_bus_lock(desc);
	raw_spin_lock_irqsave(&desc->lock, flags);

	/*
	 * There can be multiple actions per IRQ descriptor, find the right
	 * one based on the dev_id:
	 */
	action_ptr = &desc->action;
	for (;;) {
		action = *action_ptr;

		if (!action) {
			WARN(1, "Trying to free already-free IRQ %d\n", irq);
			raw_spin_unlock_irqrestore(&desc->lock, flags);
			chip_bus_sync_unlock(desc);
			mutex_unlock(&desc->request_mutex);
			return NULL;
		}

		if (action->dev_id == dev_id)
			break;
		action_ptr = &action->next;
	}

	/* Found it - now remove it from the list of entries: */
	*action_ptr = action->next;

	irq_pm_remove_action(desc, action);

	/* If this was the last handler, shut down the IRQ line: */
	if (!desc->action) {
		irq_settings_clr_disable_unlazy(desc);
		irq_shutdown(desc);
	}

#ifdef CONFIG_SMP
	/* make sure affinity_hint is cleaned up */
	if (WARN_ON_ONCE(desc->affinity_hint))
		desc->affinity_hint = NULL;
#endif

	raw_spin_unlock_irqrestore(&desc->lock, flags);
	/*
	 * Drop bus_lock here so the changes which were done in the chip
	 * callbacks above are synced out to the irq chips which hang
	 * behind a slow bus (I2C, SPI) before calling synchronize_hardirq().
	 *
	 * Aside of that the bus_lock can also be taken from the threaded
	 * handler in irq_finalize_oneshot() which results in a deadlock
	 * because kthread_stop() would wait forever for the thread to
	 * complete, which is blocked on the bus lock.
	 *
	 * The still held desc->request_mutex() protects against a
	 * concurrent request_irq() of this irq so the release of resources
	 * and timing data is properly serialized.
	 */
	chip_bus_sync_unlock(desc);

	unregister_handler_proc(irq, action);

	/* Make sure it's not being used on another CPU: */
	synchronize_hardirq(irq);

#ifdef CONFIG_DEBUG_SHIRQ
	/*
	 * It's a shared IRQ -- the driver ought to be prepared for an IRQ
	 * event to happen even now it's being freed, so let's make sure that
	 * is so by doing an extra call to the handler ....
	 *
	 * ( We do this after actually deregistering it, to make sure that a
	 *   'real' IRQ doesn't run in parallel with our fake. )
	 */
	if (action->flags & IRQF_SHARED) {
		local_irq_save(flags);
		action->handler(irq, dev_id);
		local_irq_restore(flags);
	}
#endif

	/*
	 * The action has already been removed above, but the thread writes
	 * its oneshot mask bit when it completes. Though request_mutex is
	 * held across this which prevents __setup_irq() from handing out
	 * the same bit to a newly requested action.
	 */
	if (action->thread) {
		kthread_stop(action->thread);
		put_task_struct(action->thread);
		if (action->secondary && action->secondary->thread) {
			kthread_stop(action->secondary->thread);
			put_task_struct(action->secondary->thread);
		}
	}

	/* Last action releases resources */
	if (!desc->action) {
		/*
		 * Reaquire bus lock as irq_release_resources() might
		 * require it to deallocate resources over the slow bus.
		 */
		chip_bus_lock(desc);
		irq_release_resources(desc);
		chip_bus_sync_unlock(desc);
		irq_remove_timings(desc);
	}

	mutex_unlock(&desc->request_mutex);

	irq_chip_pm_put(&desc->irq_data);
	module_put(desc->owner);
	kfree(action->secondary);
	return action;
}

/**
 *	remove_irq - free an interrupt
 *	@irq: Interrupt line to free
 *	@act: irqaction for the interrupt
 *
 * Used to remove interrupts statically setup by the early boot process.
 */
void remove_irq(unsigned int irq, struct irqaction *act)
{
	struct irq_desc *desc = irq_to_desc(irq);

	if (desc && !WARN_ON(irq_settings_is_per_cpu_devid(desc)))
		__free_irq(desc, act->dev_id);
}
EXPORT_SYMBOL_GPL(remove_irq);

/**
 *	free_irq - free an interrupt allocated with request_irq
 *	@irq: Interrupt line to free
 *	@dev_id: Device identity to free
 *
 *	Remove an interrupt handler. The handler is removed and if the
 *	interrupt line is no longer in use by any driver it is disabled.
 *	On a shared IRQ the caller must ensure the interrupt is disabled
 *	on the card it drives before calling this function. The function
 *	does not return until any executing interrupts for this IRQ
 *	have completed.
 *
 *	This function must not be called from interrupt context.
 *
 *	Returns the devname argument passed to request_irq.
 */
const void *free_irq(unsigned int irq, void *dev_id)
{
	struct irq_desc *desc = irq_to_desc(irq);
	struct irqaction *action;
	const char *devname;

	if (!desc || WARN_ON(irq_settings_is_per_cpu_devid(desc)))
		return NULL;

#ifdef CONFIG_SMP
	if (WARN_ON(desc->affinity_notify))
		desc->affinity_notify = NULL;
#endif

	action = __free_irq(desc, dev_id);

	if (!action)
		return NULL;

	devname = action->name;
	kfree(action);
	return devname;
}
EXPORT_SYMBOL(free_irq);

/**
 *	request_threaded_irq - allocate an interrupt line
 *	@irq: Interrupt line to allocate
 *	@handler: Function to be called when the IRQ occurs.
 *		  Primary handler for threaded interrupts
 *		  If NULL and thread_fn != NULL the default
 *		  primary handler is installed
 *	@thread_fn: Function called from the irq handler thread
 *		    If NULL, no irq thread is created
 *	@irqflags: Interrupt type flags
 *	@devname: An ascii name for the claiming device
 *	@dev_id: A cookie passed back to the handler function
 *
 *	This call allocates interrupt resources and enables the
 *	interrupt line and IRQ handling. From the point this
 *	call is made your handler function may be invoked. Since
 *	your handler function must clear any interrupt the board
 *	raises, you must take care both to initialise your hardware
 *	and to set up the interrupt handler in the right order.
 *
 *	If you want to set up a threaded irq handler for your device
 *	then you need to supply @handler and @thread_fn. @handler is
 *	still called in hard interrupt context and has to check
 *	whether the interrupt originates from the device. If yes it
 *	needs to disable the interrupt on the device and return
 *	IRQ_WAKE_THREAD which will wake up the handler thread and run
 *	@thread_fn. This split handler design is necessary to support
 *	shared interrupts.
 *
 *	Dev_id must be globally unique. Normally the address of the
 *	device data structure is used as the cookie. Since the handler
 *	receives this value it makes sense to use it.
 *
 *	If your interrupt is shared you must pass a non NULL dev_id
 *	as this is required when freeing the interrupt.
 *
 *	Flags:
 *
 *	IRQF_SHARED		Interrupt is shared
 *	IRQF_TRIGGER_*		Specify active edge(s) or level
 *
 */
int request_threaded_irq(unsigned int irq, irq_handler_t handler,
			 irq_handler_t thread_fn, unsigned long irqflags,
			 const char *devname, void *dev_id)
{
	struct irqaction *action;
	struct irq_desc *desc;
	int retval;

	if (irq == IRQ_NOTCONNECTED)
		return -ENOTCONN;

	/*
	 * Sanity-check: shared interrupts must pass in a real dev-ID,
	 * otherwise we'll have trouble later trying to figure out
	 * which interrupt is which (messes up the interrupt freeing
	 * logic etc).
	 *
	 * Also IRQF_COND_SUSPEND only makes sense for shared interrupts and
	 * it cannot be set along with IRQF_NO_SUSPEND.
	 */
	if (((irqflags & IRQF_SHARED) && !dev_id) ||
	    (!(irqflags & IRQF_SHARED) && (irqflags & IRQF_COND_SUSPEND)) ||
	    ((irqflags & IRQF_NO_SUSPEND) && (irqflags & IRQF_COND_SUSPEND)))
		return -EINVAL;

	desc = irq_to_desc(irq);
	if (!desc)
		return -EINVAL;

	if (!irq_settings_can_request(desc) ||
	    WARN_ON(irq_settings_is_per_cpu_devid(desc)))
		return -EINVAL;

	if (!handler) {
		if (!thread_fn)
			return -EINVAL;
		handler = irq_default_primary_handler;
	}

	action = kzalloc(sizeof(struct irqaction), GFP_KERNEL);
	if (!action)
		return -ENOMEM;

	action->handler = handler;
	action->thread_fn = thread_fn;
	action->flags = irqflags;
	action->name = devname;
	action->dev_id = dev_id;

	retval = irq_chip_pm_get(&desc->irq_data);
	if (retval < 0) {
		kfree(action);
		return retval;
	}

	retval = __setup_irq(irq, desc, action);

	if (retval) {
		irq_chip_pm_put(&desc->irq_data);
		kfree(action->secondary);
		kfree(action);
	}

#ifdef CONFIG_DEBUG_SHIRQ_FIXME
	if (!retval && (irqflags & IRQF_SHARED)) {
		/*
		 * It's a shared IRQ -- the driver ought to be prepared for it
		 * to happen immediately, so let's make sure....
		 * We disable the irq to make sure that a 'real' IRQ doesn't
		 * run in parallel with our fake.
		 */
		unsigned long flags;

		disable_irq(irq);
		local_irq_save(flags);

		handler(irq, dev_id);

		local_irq_restore(flags);
		enable_irq(irq);
	}
#endif
	return retval;
}
EXPORT_SYMBOL(request_threaded_irq);

/**
 *	request_any_context_irq - allocate an interrupt line
 *	@irq: Interrupt line to allocate
 *	@handler: Function to be called when the IRQ occurs.
 *		  Threaded handler for threaded interrupts.
 *	@flags: Interrupt type flags
 *	@name: An ascii name for the claiming device
 *	@dev_id: A cookie passed back to the handler function
 *
 *	This call allocates interrupt resources and enables the
 *	interrupt line and IRQ handling. It selects either a
 *	hardirq or threaded handling method depending on the
 *	context.
 *
 *	On failure, it returns a negative value. On success,
 *	it returns either IRQC_IS_HARDIRQ or IRQC_IS_NESTED.
 */
int request_any_context_irq(unsigned int irq, irq_handler_t handler,
			    unsigned long flags, const char *name, void *dev_id)
{
	struct irq_desc *desc;
	int ret;

	if (irq == IRQ_NOTCONNECTED)
		return -ENOTCONN;

	desc = irq_to_desc(irq);
	if (!desc)
		return -EINVAL;

	if (irq_settings_is_nested_thread(desc)) {
		ret = request_threaded_irq(irq, NULL, handler,
					   flags, name, dev_id);
		return !ret ? IRQC_IS_NESTED : ret;
	}

	ret = request_irq(irq, handler, flags, name, dev_id);
	return !ret ? IRQC_IS_HARDIRQ : ret;
}
EXPORT_SYMBOL_GPL(request_any_context_irq);

void enable_percpu_irq(unsigned int irq, unsigned int type)
{
	unsigned int cpu = smp_processor_id();
	unsigned long flags;
	struct irq_desc *desc = irq_get_desc_lock(irq, &flags, IRQ_GET_DESC_CHECK_PERCPU);

	if (!desc)
		return;

	/*
	 * If the trigger type is not specified by the caller, then
	 * use the default for this interrupt.
	 */
	type &= IRQ_TYPE_SENSE_MASK;
	if (type == IRQ_TYPE_NONE)
		type = irqd_get_trigger_type(&desc->irq_data);

	if (type != IRQ_TYPE_NONE) {
		int ret;

		ret = __irq_set_trigger(desc, type);

		if (ret) {
			WARN(1, "failed to set type for IRQ%d\n", irq);
			goto out;
		}
	}

	irq_percpu_enable(desc, cpu);
out:
	irq_put_desc_unlock(desc, flags);
}
EXPORT_SYMBOL_GPL(enable_percpu_irq);

/**
 * irq_percpu_is_enabled - Check whether the per cpu irq is enabled
 * @irq:	Linux irq number to check for
 *
 * Must be called from a non migratable context. Returns the enable
 * state of a per cpu interrupt on the current cpu.
 */
bool irq_percpu_is_enabled(unsigned int irq)
{
	unsigned int cpu = smp_processor_id();
	struct irq_desc *desc;
	unsigned long flags;
	bool is_enabled;

	desc = irq_get_desc_lock(irq, &flags, IRQ_GET_DESC_CHECK_PERCPU);
	if (!desc)
		return false;

	is_enabled = cpumask_test_cpu(cpu, desc->percpu_enabled);
	irq_put_desc_unlock(desc, flags);

	return is_enabled;
}
EXPORT_SYMBOL_GPL(irq_percpu_is_enabled);

void disable_percpu_irq(unsigned int irq)
{
	unsigned int cpu = smp_processor_id();
	unsigned long flags;
	struct irq_desc *desc = irq_get_desc_lock(irq, &flags, IRQ_GET_DESC_CHECK_PERCPU);

	if (!desc)
		return;

	irq_percpu_disable(desc, cpu);
	irq_put_desc_unlock(desc, flags);
}
EXPORT_SYMBOL_GPL(disable_percpu_irq);

/*
 * Internal function to unregister a percpu irqaction.
 */
static struct irqaction *__free_percpu_irq(unsigned int irq, void __percpu *dev_id)
{
	struct irq_desc *desc = irq_to_desc(irq);
	struct irqaction *action;
	unsigned long flags;

	WARN(in_interrupt(), "Trying to free IRQ %d from IRQ context!\n", irq);

	if (!desc)
		return NULL;

	raw_spin_lock_irqsave(&desc->lock, flags);

	action = desc->action;
	if (!action || action->percpu_dev_id != dev_id) {
		WARN(1, "Trying to free already-free IRQ %d\n", irq);
		goto bad;
	}

	if (!cpumask_empty(desc->percpu_enabled)) {
		WARN(1, "percpu IRQ %d still enabled on CPU%d!\n",
		     irq, cpumask_first(desc->percpu_enabled));
		goto bad;
	}

	/* Found it - now remove it from the list of entries: */
	desc->action = NULL;

	raw_spin_unlock_irqrestore(&desc->lock, flags);

	unregister_handler_proc(irq, action);

	irq_chip_pm_put(&desc->irq_data);
	module_put(desc->owner);
	return action;

bad:
	raw_spin_unlock_irqrestore(&desc->lock, flags);
	return NULL;
}

/**
 *	remove_percpu_irq - free a per-cpu interrupt
 *	@irq: Interrupt line to free
 *	@act: irqaction for the interrupt
 *
 * Used to remove interrupts statically setup by the early boot process.
 */
void remove_percpu_irq(unsigned int irq, struct irqaction *act)
{
	struct irq_desc *desc = irq_to_desc(irq);

	if (desc && irq_settings_is_per_cpu_devid(desc))
	    __free_percpu_irq(irq, act->percpu_dev_id);
}

/**
 *	free_percpu_irq - free an interrupt allocated with request_percpu_irq
 *	@irq: Interrupt line to free
 *	@dev_id: Device identity to free
 *
 *	Remove a percpu interrupt handler. The handler is removed, but
 *	the interrupt line is not disabled. This must be done on each
 *	CPU before calling this function. The function does not return
 *	until any executing interrupts for this IRQ have completed.
 *
 *	This function must not be called from interrupt context.
 */
void free_percpu_irq(unsigned int irq, void __percpu *dev_id)
{
	struct irq_desc *desc = irq_to_desc(irq);

	if (!desc || !irq_settings_is_per_cpu_devid(desc))
		return;

	chip_bus_lock(desc);
	kfree(__free_percpu_irq(irq, dev_id));
	chip_bus_sync_unlock(desc);
}
EXPORT_SYMBOL_GPL(free_percpu_irq);

/**
 *	setup_percpu_irq - setup a per-cpu interrupt
 *	@irq: Interrupt line to setup
 *	@act: irqaction for the interrupt
 *
 * Used to statically setup per-cpu interrupts in the early boot process.
 */
int setup_percpu_irq(unsigned int irq, struct irqaction *act)
{
	struct irq_desc *desc = irq_to_desc(irq);
	int retval;

	if (!desc || !irq_settings_is_per_cpu_devid(desc))
		return -EINVAL;

	retval = irq_chip_pm_get(&desc->irq_data);
	if (retval < 0)
		return retval;

	retval = __setup_irq(irq, desc, act);

	if (retval)
		irq_chip_pm_put(&desc->irq_data);

	return retval;
}

/**
 *	__request_percpu_irq - allocate a percpu interrupt line
 *	@irq: Interrupt line to allocate
 *	@handler: Function to be called when the IRQ occurs.
 *	@flags: Interrupt type flags (IRQF_TIMER only)
 *	@devname: An ascii name for the claiming device
 *	@dev_id: A percpu cookie passed back to the handler function
 *
 *	This call allocates interrupt resources and enables the
 *	interrupt on the local CPU. If the interrupt is supposed to be
 *	enabled on other CPUs, it has to be done on each CPU using
 *	enable_percpu_irq().
 *
 *	Dev_id must be globally unique. It is a per-cpu variable, and
 *	the handler gets called with the interrupted CPU's instance of
 *	that variable.
 */
int __request_percpu_irq(unsigned int irq, irq_handler_t handler,
			 unsigned long flags, const char *devname,
			 void __percpu *dev_id)
{
	struct irqaction *action;
	struct irq_desc *desc;
	int retval;

	if (!dev_id)
		return -EINVAL;

	desc = irq_to_desc(irq);
	if (!desc || !irq_settings_can_request(desc) ||
	    !irq_settings_is_per_cpu_devid(desc))
		return -EINVAL;

	if (flags && flags != IRQF_TIMER)
		return -EINVAL;

	action = kzalloc(sizeof(struct irqaction), GFP_KERNEL);
	if (!action)
		return -ENOMEM;

	action->handler = handler;
	action->flags = flags | IRQF_PERCPU | IRQF_NO_SUSPEND;
	action->name = devname;
	action->percpu_dev_id = dev_id;

	retval = irq_chip_pm_get(&desc->irq_data);
	if (retval < 0) {
		kfree(action);
		return retval;
	}

	retval = __setup_irq(irq, desc, action);

	if (retval) {
		irq_chip_pm_put(&desc->irq_data);
		kfree(action);
	}

	return retval;
}
EXPORT_SYMBOL_GPL(__request_percpu_irq);

/**
 *	irq_get_irqchip_state - returns the irqchip state of a interrupt.
 *	@irq: Interrupt line that is forwarded to a VM
 *	@which: One of IRQCHIP_STATE_* the caller wants to know about
 *	@state: a pointer to a boolean where the state is to be storeed
 *
 *	This call snapshots the internal irqchip state of an
 *	interrupt, returning into @state the bit corresponding to
 *	stage @which
 *
 *	This function should be called with preemption disabled if the
 *	interrupt controller has per-cpu registers.
 */
int irq_get_irqchip_state(unsigned int irq, enum irqchip_irq_state which,
			  bool *state)
{
	struct irq_desc *desc;
	struct irq_data *data;
	struct irq_chip *chip;
	unsigned long flags;
	int err = -EINVAL;

	desc = irq_get_desc_buslock(irq, &flags, 0);
	if (!desc)
		return err;

	data = irq_desc_get_irq_data(desc);

	do {
		chip = irq_data_get_irq_chip(data);
		if (chip->irq_get_irqchip_state)
			break;
#ifdef CONFIG_IRQ_DOMAIN_HIERARCHY
		data = data->parent_data;
#else
		data = NULL;
#endif
	} while (data);

	if (data)
		err = chip->irq_get_irqchip_state(data, which, state);

	irq_put_desc_busunlock(desc, flags);
	return err;
}
EXPORT_SYMBOL_GPL(irq_get_irqchip_state);

/**
 *	irq_set_irqchip_state - set the state of a forwarded interrupt.
 *	@irq: Interrupt line that is forwarded to a VM
 *	@which: State to be restored (one of IRQCHIP_STATE_*)
 *	@val: Value corresponding to @which
 *
 *	This call sets the internal irqchip state of an interrupt,
 *	depending on the value of @which.
 *
 *	This function should be called with preemption disabled if the
 *	interrupt controller has per-cpu registers.
 */
int irq_set_irqchip_state(unsigned int irq, enum irqchip_irq_state which,
			  bool val)
{
	struct irq_desc *desc;
	struct irq_data *data;
	struct irq_chip *chip;
	unsigned long flags;
	int err = -EINVAL;

	desc = irq_get_desc_buslock(irq, &flags, 0);
	if (!desc)
		return err;

	data = irq_desc_get_irq_data(desc);

	do {
		chip = irq_data_get_irq_chip(data);
		if (chip->irq_set_irqchip_state)
			break;
#ifdef CONFIG_IRQ_DOMAIN_HIERARCHY
		data = data->parent_data;
#else
		data = NULL;
#endif
	} while (data);

	if (data)
		err = chip->irq_set_irqchip_state(data, which, val);

	irq_put_desc_busunlock(desc, flags);
	return err;
}
EXPORT_SYMBOL_GPL(irq_set_irqchip_state);<|MERGE_RESOLUTION|>--- conflicted
+++ resolved
@@ -356,15 +356,8 @@
 	desc->affinity_notify = notify;
 	raw_spin_unlock_irqrestore(&desc->lock, flags);
 
-<<<<<<< HEAD
-	if (!notify && old_notify)
-		cancel_work_sync(&old_notify->work);
-
-	if (old_notify)
-=======
 	if (old_notify) {
 		cancel_work_sync(&old_notify->work);
->>>>>>> 66aebe2d
 		kref_put(&old_notify->kref, old_notify->release);
 	}
 

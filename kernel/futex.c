/*
 *  Fast Userspace Mutexes (which I call "Futexes!").
 *  (C) Rusty Russell, IBM 2002
 *
 *  Generalized futexes, futex requeueing, misc fixes by Ingo Molnar
 *  (C) Copyright 2003 Red Hat Inc, All Rights Reserved
 *
 *  Removed page pinning, fix privately mapped COW pages and other cleanups
 *  (C) Copyright 2003, 2004 Jamie Lokier
 *
 *  Robust futex support started by Ingo Molnar
 *  (C) Copyright 2006 Red Hat Inc, All Rights Reserved
 *  Thanks to Thomas Gleixner for suggestions, analysis and fixes.
 *
 *  PI-futex support started by Ingo Molnar and Thomas Gleixner
 *  Copyright (C) 2006 Red Hat, Inc., Ingo Molnar <mingo@redhat.com>
 *  Copyright (C) 2006 Timesys Corp., Thomas Gleixner <tglx@timesys.com>
 *
 *  PRIVATE futexes by Eric Dumazet
 *  Copyright (C) 2007 Eric Dumazet <dada1@cosmosbay.com>
 *
 *  Requeue-PI support by Darren Hart <dvhltc@us.ibm.com>
 *  Copyright (C) IBM Corporation, 2009
 *  Thanks to Thomas Gleixner for conceptual design and careful reviews.
 *
 *  Thanks to Ben LaHaise for yelling "hashed waitqueues" loudly
 *  enough at me, Linus for the original (flawed) idea, Matthew
 *  Kirkwood for proof-of-concept implementation.
 *
 *  "The futexes are also cursed."
 *  "But they come in a choice of three flavours!"
 *
 *  This program is free software; you can redistribute it and/or modify
 *  it under the terms of the GNU General Public License as published by
 *  the Free Software Foundation; either version 2 of the License, or
 *  (at your option) any later version.
 *
 *  This program is distributed in the hope that it will be useful,
 *  but WITHOUT ANY WARRANTY; without even the implied warranty of
 *  MERCHANTABILITY or FITNESS FOR A PARTICULAR PURPOSE.  See the
 *  GNU General Public License for more details.
 *
 *  You should have received a copy of the GNU General Public License
 *  along with this program; if not, write to the Free Software
 *  Foundation, Inc., 59 Temple Place, Suite 330, Boston, MA  02111-1307  USA
 */
#include <linux/compat.h>
#include <linux/slab.h>
#include <linux/poll.h>
#include <linux/fs.h>
#include <linux/file.h>
#include <linux/jhash.h>
#include <linux/init.h>
#include <linux/futex.h>
#include <linux/mount.h>
#include <linux/pagemap.h>
#include <linux/syscalls.h>
#include <linux/signal.h>
#include <linux/export.h>
#include <linux/magic.h>
#include <linux/pid.h>
#include <linux/nsproxy.h>
#include <linux/ptrace.h>
#include <linux/sched/rt.h>
#include <linux/sched/wake_q.h>
#include <linux/sched/mm.h>
#include <linux/hugetlb.h>
#include <linux/freezer.h>
#include <linux/bootmem.h>
#include <linux/fault-inject.h>

#include <asm/futex.h>

#include "locking/rtmutex_common.h"

/*
 * READ this before attempting to hack on futexes!
 *
 * Basic futex operation and ordering guarantees
 * =============================================
 *
 * The waiter reads the futex value in user space and calls
 * futex_wait(). This function computes the hash bucket and acquires
 * the hash bucket lock. After that it reads the futex user space value
 * again and verifies that the data has not changed. If it has not changed
 * it enqueues itself into the hash bucket, releases the hash bucket lock
 * and schedules.
 *
 * The waker side modifies the user space value of the futex and calls
 * futex_wake(). This function computes the hash bucket and acquires the
 * hash bucket lock. Then it looks for waiters on that futex in the hash
 * bucket and wakes them.
 *
 * In futex wake up scenarios where no tasks are blocked on a futex, taking
 * the hb spinlock can be avoided and simply return. In order for this
 * optimization to work, ordering guarantees must exist so that the waiter
 * being added to the list is acknowledged when the list is concurrently being
 * checked by the waker, avoiding scenarios like the following:
 *
 * CPU 0                               CPU 1
 * val = *futex;
 * sys_futex(WAIT, futex, val);
 *   futex_wait(futex, val);
 *   uval = *futex;
 *                                     *futex = newval;
 *                                     sys_futex(WAKE, futex);
 *                                       futex_wake(futex);
 *                                       if (queue_empty())
 *                                         return;
 *   if (uval == val)
 *      lock(hash_bucket(futex));
 *      queue();
 *     unlock(hash_bucket(futex));
 *     schedule();
 *
 * This would cause the waiter on CPU 0 to wait forever because it
 * missed the transition of the user space value from val to newval
 * and the waker did not find the waiter in the hash bucket queue.
 *
 * The correct serialization ensures that a waiter either observes
 * the changed user space value before blocking or is woken by a
 * concurrent waker:
 *
 * CPU 0                                 CPU 1
 * val = *futex;
 * sys_futex(WAIT, futex, val);
 *   futex_wait(futex, val);
 *
 *   waiters++; (a)
 *   smp_mb(); (A) <-- paired with -.
 *                                  |
 *   lock(hash_bucket(futex));      |
 *                                  |
 *   uval = *futex;                 |
 *                                  |        *futex = newval;
 *                                  |        sys_futex(WAKE, futex);
 *                                  |          futex_wake(futex);
 *                                  |
 *                                  `--------> smp_mb(); (B)
 *   if (uval == val)
 *     queue();
 *     unlock(hash_bucket(futex));
 *     schedule();                         if (waiters)
 *                                           lock(hash_bucket(futex));
 *   else                                    wake_waiters(futex);
 *     waiters--; (b)                        unlock(hash_bucket(futex));
 *
 * Where (A) orders the waiters increment and the futex value read through
 * atomic operations (see hb_waiters_inc) and where (B) orders the write
 * to futex and the waiters read -- this is done by the barriers for both
 * shared and private futexes in get_futex_key_refs().
 *
 * This yields the following case (where X:=waiters, Y:=futex):
 *
 *	X = Y = 0
 *
 *	w[X]=1		w[Y]=1
 *	MB		MB
 *	r[Y]=y		r[X]=x
 *
 * Which guarantees that x==0 && y==0 is impossible; which translates back into
 * the guarantee that we cannot both miss the futex variable change and the
 * enqueue.
 *
 * Note that a new waiter is accounted for in (a) even when it is possible that
 * the wait call can return error, in which case we backtrack from it in (b).
 * Refer to the comment in queue_lock().
 *
 * Similarly, in order to account for waiters being requeued on another
 * address we always increment the waiters for the destination bucket before
 * acquiring the lock. It then decrements them again  after releasing it -
 * the code that actually moves the futex(es) between hash buckets (requeue_futex)
 * will do the additional required waiter count housekeeping. This is done for
 * double_lock_hb() and double_unlock_hb(), respectively.
 */

#ifdef CONFIG_HAVE_FUTEX_CMPXCHG
#define futex_cmpxchg_enabled 1
#else
static int  __read_mostly futex_cmpxchg_enabled;
#endif

/*
 * Futex flags used to encode options to functions and preserve them across
 * restarts.
 */
#ifdef CONFIG_MMU
# define FLAGS_SHARED		0x01
#else
/*
 * NOMMU does not have per process address space. Let the compiler optimize
 * code away.
 */
# define FLAGS_SHARED		0x00
#endif
#define FLAGS_CLOCKRT		0x02
#define FLAGS_HAS_TIMEOUT	0x04

/*
 * Priority Inheritance state:
 */
struct futex_pi_state {
	/*
	 * list of 'owned' pi_state instances - these have to be
	 * cleaned up in do_exit() if the task exits prematurely:
	 */
	struct list_head list;

	/*
	 * The PI object:
	 */
	struct rt_mutex pi_mutex;

	struct task_struct *owner;
	atomic_t refcount;

	union futex_key key;
} __randomize_layout;

/**
 * struct futex_q - The hashed futex queue entry, one per waiting task
 * @list:		priority-sorted list of tasks waiting on this futex
 * @task:		the task waiting on the futex
 * @lock_ptr:		the hash bucket lock
 * @key:		the key the futex is hashed on
 * @pi_state:		optional priority inheritance state
 * @rt_waiter:		rt_waiter storage for use with requeue_pi
 * @requeue_pi_key:	the requeue_pi target futex key
 * @bitset:		bitset for the optional bitmasked wakeup
 *
 * We use this hashed waitqueue, instead of a normal wait_queue_entry_t, so
 * we can wake only the relevant ones (hashed queues may be shared).
 *
 * A futex_q has a woken state, just like tasks have TASK_RUNNING.
 * It is considered woken when plist_node_empty(&q->list) || q->lock_ptr == 0.
 * The order of wakeup is always to make the first condition true, then
 * the second.
 *
 * PI futexes are typically woken before they are removed from the hash list via
 * the rt_mutex code. See unqueue_me_pi().
 */
struct futex_q {
	struct plist_node list;

	struct task_struct *task;
	spinlock_t *lock_ptr;
	union futex_key key;
	struct futex_pi_state *pi_state;
	struct rt_mutex_waiter *rt_waiter;
	union futex_key *requeue_pi_key;
	u32 bitset;
} __randomize_layout;

static const struct futex_q futex_q_init = {
	/* list gets initialized in queue_me()*/
	.key = FUTEX_KEY_INIT,
	.bitset = FUTEX_BITSET_MATCH_ANY
};

/*
 * Hash buckets are shared by all the futex_keys that hash to the same
 * location.  Each key may have multiple futex_q structures, one for each task
 * waiting on a futex.
 */
struct futex_hash_bucket {
	atomic_t waiters;
	spinlock_t lock;
	struct plist_head chain;
} ____cacheline_aligned_in_smp;

/*
 * The base of the bucket array and its size are always used together
 * (after initialization only in hash_futex()), so ensure that they
 * reside in the same cacheline.
 */
static struct {
	struct futex_hash_bucket *queues;
	unsigned long            hashsize;
} __futex_data __read_mostly __aligned(2*sizeof(long));
#define futex_queues   (__futex_data.queues)
#define futex_hashsize (__futex_data.hashsize)


/*
 * Fault injections for futexes.
 */
#ifdef CONFIG_FAIL_FUTEX

static struct {
	struct fault_attr attr;

	bool ignore_private;
} fail_futex = {
	.attr = FAULT_ATTR_INITIALIZER,
	.ignore_private = false,
};

static int __init setup_fail_futex(char *str)
{
	return setup_fault_attr(&fail_futex.attr, str);
}
__setup("fail_futex=", setup_fail_futex);

static bool should_fail_futex(bool fshared)
{
	if (fail_futex.ignore_private && !fshared)
		return false;

	return should_fail(&fail_futex.attr, 1);
}

#ifdef CONFIG_FAULT_INJECTION_DEBUG_FS

static int __init fail_futex_debugfs(void)
{
	umode_t mode = S_IFREG | S_IRUSR | S_IWUSR;
	struct dentry *dir;

	dir = fault_create_debugfs_attr("fail_futex", NULL,
					&fail_futex.attr);
	if (IS_ERR(dir))
		return PTR_ERR(dir);

	if (!debugfs_create_bool("ignore-private", mode, dir,
				 &fail_futex.ignore_private)) {
		debugfs_remove_recursive(dir);
		return -ENOMEM;
	}

	return 0;
}

late_initcall(fail_futex_debugfs);

#endif /* CONFIG_FAULT_INJECTION_DEBUG_FS */

#else
static inline bool should_fail_futex(bool fshared)
{
	return false;
}
#endif /* CONFIG_FAIL_FUTEX */

static inline void futex_get_mm(union futex_key *key)
{
	mmgrab(key->private.mm);
	/*
	 * Ensure futex_get_mm() implies a full barrier such that
	 * get_futex_key() implies a full barrier. This is relied upon
	 * as smp_mb(); (B), see the ordering comment above.
	 */
	smp_mb__after_atomic();
}

/*
 * Reflects a new waiter being added to the waitqueue.
 */
static inline void hb_waiters_inc(struct futex_hash_bucket *hb)
{
#ifdef CONFIG_SMP
	atomic_inc(&hb->waiters);
	/*
	 * Full barrier (A), see the ordering comment above.
	 */
	smp_mb__after_atomic();
#endif
}

/*
 * Reflects a waiter being removed from the waitqueue by wakeup
 * paths.
 */
static inline void hb_waiters_dec(struct futex_hash_bucket *hb)
{
#ifdef CONFIG_SMP
	atomic_dec(&hb->waiters);
#endif
}

static inline int hb_waiters_pending(struct futex_hash_bucket *hb)
{
#ifdef CONFIG_SMP
	return atomic_read(&hb->waiters);
#else
	return 1;
#endif
}

/**
 * hash_futex - Return the hash bucket in the global hash
 * @key:	Pointer to the futex key for which the hash is calculated
 *
 * We hash on the keys returned from get_futex_key (see below) and return the
 * corresponding hash bucket in the global hash.
 */
static struct futex_hash_bucket *hash_futex(union futex_key *key)
{
	u32 hash = jhash2((u32 *)key, offsetof(typeof(*key), both.offset) / 4,
			  key->both.offset);

	return &futex_queues[hash & (futex_hashsize - 1)];
}


/**
 * match_futex - Check whether two futex keys are equal
 * @key1:	Pointer to key1
 * @key2:	Pointer to key2
 *
 * Return 1 if two futex_keys are equal, 0 otherwise.
 */
static inline int match_futex(union futex_key *key1, union futex_key *key2)
{
	return (key1 && key2
		&& key1->both.word == key2->both.word
		&& key1->both.ptr == key2->both.ptr
		&& key1->both.offset == key2->both.offset);
}

/*
 * Take a reference to the resource addressed by a key.
 * Can be called while holding spinlocks.
 *
 */
static void get_futex_key_refs(union futex_key *key)
{
	if (!key->both.ptr)
		return;

	/*
	 * On MMU less systems futexes are always "private" as there is no per
	 * process address space. We need the smp wmb nevertheless - yes,
	 * arch/blackfin has MMU less SMP ...
	 */
	if (!IS_ENABLED(CONFIG_MMU)) {
		smp_mb(); /* explicit smp_mb(); (B) */
		return;
	}

	switch (key->both.offset & (FUT_OFF_INODE|FUT_OFF_MMSHARED)) {
	case FUT_OFF_INODE:
		smp_mb();		/* explicit smp_mb(); (B) */
		break;
	case FUT_OFF_MMSHARED:
		futex_get_mm(key); /* implies smp_mb(); (B) */
		break;
	default:
		/*
		 * Private futexes do not hold reference on an inode or
		 * mm, therefore the only purpose of calling get_futex_key_refs
		 * is because we need the barrier for the lockless waiter check.
		 */
		smp_mb(); /* explicit smp_mb(); (B) */
	}
}

/*
 * Drop a reference to the resource addressed by a key.
 * The hash bucket spinlock must not be held. This is
 * a no-op for private futexes, see comment in the get
 * counterpart.
 */
static void drop_futex_key_refs(union futex_key *key)
{
	if (!key->both.ptr) {
		/* If we're here then we tried to put a key we failed to get */
		WARN_ON_ONCE(1);
		return;
	}

	if (!IS_ENABLED(CONFIG_MMU))
		return;

	switch (key->both.offset & (FUT_OFF_INODE|FUT_OFF_MMSHARED)) {
	case FUT_OFF_INODE:
		break;
	case FUT_OFF_MMSHARED:
		mmdrop(key->private.mm);
		break;
	}
}

/*
 * Generate a machine wide unique identifier for this inode.
 *
 * This relies on u64 not wrapping in the life-time of the machine; which with
 * 1ns resolution means almost 585 years.
 *
 * This further relies on the fact that a well formed program will not unmap
 * the file while it has a (shared) futex waiting on it. This mapping will have
 * a file reference which pins the mount and inode.
 *
 * If for some reason an inode gets evicted and read back in again, it will get
 * a new sequence number and will _NOT_ match, even though it is the exact same
 * file.
 *
 * It is important that match_futex() will never have a false-positive, esp.
 * for PI futexes that can mess up the state. The above argues that false-negatives
 * are only possible for malformed programs.
 */
static u64 get_inode_sequence_number(struct inode *inode)
{
	static atomic64_t i_seq;
	u64 old;

	/* Does the inode already have a sequence number? */
	old = atomic64_read(&inode->i_sequence);
	if (likely(old))
		return old;

	for (;;) {
		u64 new = atomic64_add_return(1, &i_seq);
		if (WARN_ON_ONCE(!new))
			continue;

		old = atomic64_cmpxchg_relaxed(&inode->i_sequence, 0, new);
		if (old)
			return old;
		return new;
	}
}

/**
 * get_futex_key() - Get parameters which are the keys for a futex
 * @uaddr:	virtual address of the futex
 * @fshared:	0 for a PROCESS_PRIVATE futex, 1 for PROCESS_SHARED
 * @key:	address where result is stored.
 * @rw:		mapping needs to be read/write (values: VERIFY_READ,
 *              VERIFY_WRITE)
 *
 * Return: a negative error code or 0
 *
 * The key words are stored in @key on success.
 *
 * For shared mappings (when @fshared), the key is:
 *   ( inode->i_sequence, page->index, offset_within_page )
 * [ also see get_inode_sequence_number() ]
 *
 * For private mappings (or when !@fshared), the key is:
 *   ( current->mm, address, 0 )
 *
 * This allows (cross process, where applicable) identification of the futex
 * without keeping the page pinned for the duration of the FUTEX_WAIT.
 *
 * lock_page() might sleep, the caller should not hold a spinlock.
 */
static int
get_futex_key(u32 __user *uaddr, int fshared, union futex_key *key, int rw)
{
	unsigned long address = (unsigned long)uaddr;
	struct mm_struct *mm = current->mm;
	struct page *page, *tail;
	struct address_space *mapping;
	int err, ro = 0;

	/*
	 * The futex address must be "naturally" aligned.
	 */
	key->both.offset = address % PAGE_SIZE;
	if (unlikely((address % sizeof(u32)) != 0))
		return -EINVAL;
	address -= key->both.offset;

	if (unlikely(!access_ok(rw, uaddr, sizeof(u32))))
		return -EFAULT;

	if (unlikely(should_fail_futex(fshared)))
		return -EFAULT;

	/*
	 * PROCESS_PRIVATE futexes are fast.
	 * As the mm cannot disappear under us and the 'key' only needs
	 * virtual address, we dont even have to find the underlying vma.
	 * Note : We do have to check 'uaddr' is a valid user address,
	 *        but access_ok() should be faster than find_vma()
	 */
	if (!fshared) {
		key->private.mm = mm;
		key->private.address = address;
		get_futex_key_refs(key);  /* implies smp_mb(); (B) */
		return 0;
	}

again:
	/* Ignore any VERIFY_READ mapping (futex common case) */
	if (unlikely(should_fail_futex(fshared)))
		return -EFAULT;

	err = get_user_pages_fast(address, 1, 1, &page);
	/*
	 * If write access is not required (eg. FUTEX_WAIT), try
	 * and get read-only access.
	 */
	if (err == -EFAULT && rw == VERIFY_READ) {
		err = get_user_pages_fast(address, 1, 0, &page);
		ro = 1;
	}
	if (err < 0)
		return err;
	else
		err = 0;

	/*
	 * The treatment of mapping from this point on is critical. The page
	 * lock protects many things but in this context the page lock
	 * stabilizes mapping, prevents inode freeing in the shared
	 * file-backed region case and guards against movement to swap cache.
	 *
	 * Strictly speaking the page lock is not needed in all cases being
	 * considered here and page lock forces unnecessarily serialization
	 * From this point on, mapping will be re-verified if necessary and
	 * page lock will be acquired only if it is unavoidable
	 *
	 * Mapping checks require the head page for any compound page so the
	 * head page and mapping is looked up now. For anonymous pages, it
	 * does not matter if the page splits in the future as the key is
	 * based on the address. For filesystem-backed pages, the tail is
	 * required as the index of the page determines the key. For
	 * base pages, there is no tail page and tail == page.
	 */
	tail = page;
	page = compound_head(page);
	mapping = READ_ONCE(page->mapping);

	/*
	 * If page->mapping is NULL, then it cannot be a PageAnon
	 * page; but it might be the ZERO_PAGE or in the gate area or
	 * in a special mapping (all cases which we are happy to fail);
	 * or it may have been a good file page when get_user_pages_fast
	 * found it, but truncated or holepunched or subjected to
	 * invalidate_complete_page2 before we got the page lock (also
	 * cases which we are happy to fail).  And we hold a reference,
	 * so refcount care in invalidate_complete_page's remove_mapping
	 * prevents drop_caches from setting mapping to NULL beneath us.
	 *
	 * The case we do have to guard against is when memory pressure made
	 * shmem_writepage move it from filecache to swapcache beneath us:
	 * an unlikely race, but we do need to retry for page->mapping.
	 */
	if (unlikely(!mapping)) {
		int shmem_swizzled;

		/*
		 * Page lock is required to identify which special case above
		 * applies. If this is really a shmem page then the page lock
		 * will prevent unexpected transitions.
		 */
		lock_page(page);
		shmem_swizzled = PageSwapCache(page) || page->mapping;
		unlock_page(page);
		put_page(page);

		if (shmem_swizzled)
			goto again;

		return -EFAULT;
	}

	/*
	 * Private mappings are handled in a simple way.
	 *
	 * If the futex key is stored on an anonymous page, then the associated
	 * object is the mm which is implicitly pinned by the calling process.
	 *
	 * NOTE: When userspace waits on a MAP_SHARED mapping, even if
	 * it's a read-only handle, it's expected that futexes attach to
	 * the object not the particular process.
	 */
	if (PageAnon(page)) {
		/*
		 * A RO anonymous page will never change and thus doesn't make
		 * sense for futex operations.
		 */
		if (unlikely(should_fail_futex(fshared)) || ro) {
			err = -EFAULT;
			goto out;
		}

		key->both.offset |= FUT_OFF_MMSHARED; /* ref taken on mm */
		key->private.mm = mm;
		key->private.address = address;

	} else {
		struct inode *inode;

		/*
		 * The associated futex object in this case is the inode and
		 * the page->mapping must be traversed. Ordinarily this should
		 * be stabilised under page lock but it's not strictly
		 * necessary in this case as we just want to pin the inode, not
		 * update the radix tree or anything like that.
		 *
		 * The RCU read lock is taken as the inode is finally freed
		 * under RCU. If the mapping still matches expectations then the
		 * mapping->host can be safely accessed as being a valid inode.
		 */
		rcu_read_lock();

		if (READ_ONCE(page->mapping) != mapping) {
			rcu_read_unlock();
			put_page(page);

			goto again;
		}

		inode = READ_ONCE(mapping->host);
		if (!inode) {
			rcu_read_unlock();
			put_page(page);

			goto again;
		}

		key->both.offset |= FUT_OFF_INODE; /* inode-based key */
		key->shared.i_seq = get_inode_sequence_number(inode);
		key->shared.pgoff = basepage_index(tail);
		rcu_read_unlock();
	}

	get_futex_key_refs(key); /* implies smp_mb(); (B) */

out:
	put_page(page);
	return err;
}

static inline void put_futex_key(union futex_key *key)
{
	drop_futex_key_refs(key);
}

/**
 * fault_in_user_writeable() - Fault in user address and verify RW access
 * @uaddr:	pointer to faulting user space address
 *
 * Slow path to fixup the fault we just took in the atomic write
 * access to @uaddr.
 *
 * We have no generic implementation of a non-destructive write to the
 * user address. We know that we faulted in the atomic pagefault
 * disabled section so we can as well avoid the #PF overhead by
 * calling get_user_pages() right away.
 */
static int fault_in_user_writeable(u32 __user *uaddr)
{
	struct mm_struct *mm = current->mm;
	int ret;

	down_read(&mm->mmap_sem);
	ret = fixup_user_fault(current, mm, (unsigned long)uaddr,
			       FAULT_FLAG_WRITE, NULL);
	up_read(&mm->mmap_sem);

	return ret < 0 ? ret : 0;
}

/**
 * futex_top_waiter() - Return the highest priority waiter on a futex
 * @hb:		the hash bucket the futex_q's reside in
 * @key:	the futex key (to distinguish it from other futex futex_q's)
 *
 * Must be called with the hb lock held.
 */
static struct futex_q *futex_top_waiter(struct futex_hash_bucket *hb,
					union futex_key *key)
{
	struct futex_q *this;

	plist_for_each_entry(this, &hb->chain, list) {
		if (match_futex(&this->key, key))
			return this;
	}
	return NULL;
}

static int cmpxchg_futex_value_locked(u32 *curval, u32 __user *uaddr,
				      u32 uval, u32 newval)
{
	int ret;

	pagefault_disable();
	ret = futex_atomic_cmpxchg_inatomic(curval, uaddr, uval, newval);
	pagefault_enable();

	return ret;
}

static int get_futex_value_locked(u32 *dest, u32 __user *from)
{
	int ret;

	pagefault_disable();
	ret = __get_user(*dest, from);
	pagefault_enable();

	return ret ? -EFAULT : 0;
}


/*
 * PI code:
 */
static int refill_pi_state_cache(void)
{
	struct futex_pi_state *pi_state;

	if (likely(current->pi_state_cache))
		return 0;

	pi_state = kzalloc(sizeof(*pi_state), GFP_KERNEL);

	if (!pi_state)
		return -ENOMEM;

	INIT_LIST_HEAD(&pi_state->list);
	/* pi_mutex gets initialized later */
	pi_state->owner = NULL;
	atomic_set(&pi_state->refcount, 1);
	pi_state->key = FUTEX_KEY_INIT;

	current->pi_state_cache = pi_state;

	return 0;
}

static struct futex_pi_state *alloc_pi_state(void)
{
	struct futex_pi_state *pi_state = current->pi_state_cache;

	WARN_ON(!pi_state);
	current->pi_state_cache = NULL;

	return pi_state;
}

static void pi_state_update_owner(struct futex_pi_state *pi_state,
				  struct task_struct *new_owner)
{
	struct task_struct *old_owner = pi_state->owner;

	lockdep_assert_held(&pi_state->pi_mutex.wait_lock);

	if (old_owner) {
		raw_spin_lock(&old_owner->pi_lock);
		WARN_ON(list_empty(&pi_state->list));
		list_del_init(&pi_state->list);
		raw_spin_unlock(&old_owner->pi_lock);
	}

	if (new_owner) {
		raw_spin_lock(&new_owner->pi_lock);
		WARN_ON(!list_empty(&pi_state->list));
		list_add(&pi_state->list, &new_owner->pi_state_list);
		pi_state->owner = new_owner;
		raw_spin_unlock(&new_owner->pi_lock);
	}
}

static void get_pi_state(struct futex_pi_state *pi_state)
{
	WARN_ON_ONCE(!atomic_inc_not_zero(&pi_state->refcount));
}

/*
 * Drops a reference to the pi_state object and frees or caches it
 * when the last reference is gone.
 */
static void put_pi_state(struct futex_pi_state *pi_state)
{
	if (!pi_state)
		return;

	if (!atomic_dec_and_test(&pi_state->refcount))
		return;

	/*
	 * If pi_state->owner is NULL, the owner is most probably dying
	 * and has cleaned up the pi_state already
	 */
	if (pi_state->owner) {

		raw_spin_lock_irq(&pi_state->pi_mutex.wait_lock);
		pi_state_update_owner(pi_state, NULL);
		rt_mutex_proxy_unlock(&pi_state->pi_mutex);
		raw_spin_unlock_irq(&pi_state->pi_mutex.wait_lock);
	}

	if (current->pi_state_cache) {
		kfree(pi_state);
	} else {
		/*
		 * pi_state->list is already empty.
		 * clear pi_state->owner.
		 * refcount is at 0 - put it back to 1.
		 */
		pi_state->owner = NULL;
		atomic_set(&pi_state->refcount, 1);
		current->pi_state_cache = pi_state;
	}
}

#ifdef CONFIG_FUTEX_PI

/*
 * This task is holding PI mutexes at exit time => bad.
 * Kernel cleans up PI-state, but userspace is likely hosed.
 * (Robust-futex cleanup is separate and might save the day for userspace.)
 */
void exit_pi_state_list(struct task_struct *curr)
{
	struct list_head *next, *head = &curr->pi_state_list;
	struct futex_pi_state *pi_state;
	struct futex_hash_bucket *hb;
	union futex_key key = FUTEX_KEY_INIT;

	if (!futex_cmpxchg_enabled)
		return;
	/*
	 * We are a ZOMBIE and nobody can enqueue itself on
	 * pi_state_list anymore, but we have to be careful
	 * versus waiters unqueueing themselves:
	 */
	raw_spin_lock_irq(&curr->pi_lock);
	while (!list_empty(head)) {
		next = head->next;
		pi_state = list_entry(next, struct futex_pi_state, list);
		key = pi_state->key;
		hb = hash_futex(&key);

		/*
		 * We can race against put_pi_state() removing itself from the
		 * list (a waiter going away). put_pi_state() will first
		 * decrement the reference count and then modify the list, so
		 * its possible to see the list entry but fail this reference
		 * acquire.
		 *
		 * In that case; drop the locks to let put_pi_state() make
		 * progress and retry the loop.
		 */
		if (!atomic_inc_not_zero(&pi_state->refcount)) {
			raw_spin_unlock_irq(&curr->pi_lock);
			cpu_relax();
			raw_spin_lock_irq(&curr->pi_lock);
			continue;
		}
		raw_spin_unlock_irq(&curr->pi_lock);

		spin_lock(&hb->lock);
		raw_spin_lock_irq(&pi_state->pi_mutex.wait_lock);
		raw_spin_lock(&curr->pi_lock);
		/*
		 * We dropped the pi-lock, so re-check whether this
		 * task still owns the PI-state:
		 */
		if (head->next != next) {
			/* retain curr->pi_lock for the loop invariant */
			raw_spin_unlock(&pi_state->pi_mutex.wait_lock);
			spin_unlock(&hb->lock);
			put_pi_state(pi_state);
			continue;
		}

		WARN_ON(pi_state->owner != curr);
		WARN_ON(list_empty(&pi_state->list));
		list_del_init(&pi_state->list);
		pi_state->owner = NULL;

		raw_spin_unlock(&curr->pi_lock);
		raw_spin_unlock_irq(&pi_state->pi_mutex.wait_lock);
		spin_unlock(&hb->lock);

		rt_mutex_futex_unlock(&pi_state->pi_mutex);
		put_pi_state(pi_state);

		raw_spin_lock_irq(&curr->pi_lock);
	}
	raw_spin_unlock_irq(&curr->pi_lock);
}

#endif

/*
 * We need to check the following states:
 *
 *      Waiter | pi_state | pi->owner | uTID      | uODIED | ?
 *
 * [1]  NULL   | ---      | ---       | 0         | 0/1    | Valid
 * [2]  NULL   | ---      | ---       | >0        | 0/1    | Valid
 *
 * [3]  Found  | NULL     | --        | Any       | 0/1    | Invalid
 *
 * [4]  Found  | Found    | NULL      | 0         | 1      | Valid
 * [5]  Found  | Found    | NULL      | >0        | 1      | Invalid
 *
 * [6]  Found  | Found    | task      | 0         | 1      | Valid
 *
 * [7]  Found  | Found    | NULL      | Any       | 0      | Invalid
 *
 * [8]  Found  | Found    | task      | ==taskTID | 0/1    | Valid
 * [9]  Found  | Found    | task      | 0         | 0      | Invalid
 * [10] Found  | Found    | task      | !=taskTID | 0/1    | Invalid
 *
 * [1]	Indicates that the kernel can acquire the futex atomically. We
 *	came came here due to a stale FUTEX_WAITERS/FUTEX_OWNER_DIED bit.
 *
 * [2]	Valid, if TID does not belong to a kernel thread. If no matching
 *      thread is found then it indicates that the owner TID has died.
 *
 * [3]	Invalid. The waiter is queued on a non PI futex
 *
 * [4]	Valid state after exit_robust_list(), which sets the user space
 *	value to FUTEX_WAITERS | FUTEX_OWNER_DIED.
 *
 * [5]	The user space value got manipulated between exit_robust_list()
 *	and exit_pi_state_list()
 *
 * [6]	Valid state after exit_pi_state_list() which sets the new owner in
 *	the pi_state but cannot access the user space value.
 *
 * [7]	pi_state->owner can only be NULL when the OWNER_DIED bit is set.
 *
 * [8]	Owner and user space value match
 *
 * [9]	There is no transient state which sets the user space TID to 0
 *	except exit_robust_list(), but this is indicated by the
 *	FUTEX_OWNER_DIED bit. See [4]
 *
 * [10] There is no transient state which leaves owner and user space
<<<<<<< HEAD
 * 	TID out of sync. Except one error case where the kernel is denied
 * 	write access to the user address, see fixup_pi_state_owner().
=======
 *	TID out of sync. Except one error case where the kernel is denied
 *	write access to the user address, see fixup_pi_state_owner().
>>>>>>> 07722d8e
 *
 *
 * Serialization and lifetime rules:
 *
 * hb->lock:
 *
 *	hb -> futex_q, relation
 *	futex_q -> pi_state, relation
 *
 *	(cannot be raw because hb can contain arbitrary amount
 *	 of futex_q's)
 *
 * pi_mutex->wait_lock:
 *
 *	{uval, pi_state}
 *
 *	(and pi_mutex 'obviously')
 *
 * p->pi_lock:
 *
 *	p->pi_state_list -> pi_state->list, relation
 *
 * pi_state->refcount:
 *
 *	pi_state lifetime
 *
 *
 * Lock order:
 *
 *   hb->lock
 *     pi_mutex->wait_lock
 *       p->pi_lock
 *
 */

/*
 * Validate that the existing waiter has a pi_state and sanity check
 * the pi_state against the user space value. If correct, attach to
 * it.
 */
static int attach_to_pi_state(u32 __user *uaddr, u32 uval,
			      struct futex_pi_state *pi_state,
			      struct futex_pi_state **ps)
{
	pid_t pid = uval & FUTEX_TID_MASK;
	u32 uval2;
	int ret;

	/*
	 * Userspace might have messed up non-PI and PI futexes [3]
	 */
	if (unlikely(!pi_state))
		return -EINVAL;

	/*
	 * We get here with hb->lock held, and having found a
	 * futex_top_waiter(). This means that futex_lock_pi() of said futex_q
	 * has dropped the hb->lock in between queue_me() and unqueue_me_pi(),
	 * which in turn means that futex_lock_pi() still has a reference on
	 * our pi_state.
	 *
	 * The waiter holding a reference on @pi_state also protects against
	 * the unlocked put_pi_state() in futex_unlock_pi(), futex_lock_pi()
	 * and futex_wait_requeue_pi() as it cannot go to 0 and consequently
	 * free pi_state before we can take a reference ourselves.
	 */
	WARN_ON(!atomic_read(&pi_state->refcount));

	/*
	 * Now that we have a pi_state, we can acquire wait_lock
	 * and do the state validation.
	 */
	raw_spin_lock_irq(&pi_state->pi_mutex.wait_lock);

	/*
	 * Since {uval, pi_state} is serialized by wait_lock, and our current
	 * uval was read without holding it, it can have changed. Verify it
	 * still is what we expect it to be, otherwise retry the entire
	 * operation.
	 */
	if (get_futex_value_locked(&uval2, uaddr))
		goto out_efault;

	if (uval != uval2)
		goto out_eagain;

	/*
	 * Handle the owner died case:
	 */
	if (uval & FUTEX_OWNER_DIED) {
		/*
		 * exit_pi_state_list sets owner to NULL and wakes the
		 * topmost waiter. The task which acquires the
		 * pi_state->rt_mutex will fixup owner.
		 */
		if (!pi_state->owner) {
			/*
			 * No pi state owner, but the user space TID
			 * is not 0. Inconsistent state. [5]
			 */
			if (pid)
				goto out_einval;
			/*
			 * Take a ref on the state and return success. [4]
			 */
			goto out_attach;
		}

		/*
		 * If TID is 0, then either the dying owner has not
		 * yet executed exit_pi_state_list() or some waiter
		 * acquired the rtmutex in the pi state, but did not
		 * yet fixup the TID in user space.
		 *
		 * Take a ref on the state and return success. [6]
		 */
		if (!pid)
			goto out_attach;
	} else {
		/*
		 * If the owner died bit is not set, then the pi_state
		 * must have an owner. [7]
		 */
		if (!pi_state->owner)
			goto out_einval;
	}

	/*
	 * Bail out if user space manipulated the futex value. If pi
	 * state exists then the owner TID must be the same as the
	 * user space TID. [9/10]
	 */
	if (pid != task_pid_vnr(pi_state->owner))
		goto out_einval;

out_attach:
	get_pi_state(pi_state);
	raw_spin_unlock_irq(&pi_state->pi_mutex.wait_lock);
	*ps = pi_state;
	return 0;

out_einval:
	ret = -EINVAL;
	goto out_error;

out_eagain:
	ret = -EAGAIN;
	goto out_error;

out_efault:
	ret = -EFAULT;
	goto out_error;

out_error:
	raw_spin_unlock_irq(&pi_state->pi_mutex.wait_lock);
	return ret;
}

static int handle_exit_race(u32 __user *uaddr, u32 uval,
			    struct task_struct *tsk)
{
	u32 uval2;

	/*
	 * If PF_EXITPIDONE is not yet set, then try again.
	 */
	if (tsk && !(tsk->flags & PF_EXITPIDONE))
		return -EAGAIN;

	/*
	 * Reread the user space value to handle the following situation:
	 *
	 * CPU0				CPU1
	 *
	 * sys_exit()			sys_futex()
	 *  do_exit()			 futex_lock_pi()
	 *                                futex_lock_pi_atomic()
	 *   exit_signals(tsk)		    No waiters:
	 *    tsk->flags |= PF_EXITING;	    *uaddr == 0x00000PID
	 *  mm_release(tsk)		    Set waiter bit
	 *   exit_robust_list(tsk) {	    *uaddr = 0x80000PID;
	 *      Set owner died		    attach_to_pi_owner() {
	 *    *uaddr = 0xC0000000;	     tsk = get_task(PID);
	 *   }				     if (!tsk->flags & PF_EXITING) {
	 *  ...				       attach();
	 *  tsk->flags |= PF_EXITPIDONE;     } else {
	 *				       if (!(tsk->flags & PF_EXITPIDONE))
	 *				         return -EAGAIN;
	 *				       return -ESRCH; <--- FAIL
	 *				     }
	 *
	 * Returning ESRCH unconditionally is wrong here because the
	 * user space value has been changed by the exiting task.
	 *
	 * The same logic applies to the case where the exiting task is
	 * already gone.
	 */
	if (get_futex_value_locked(&uval2, uaddr))
		return -EFAULT;

	/* If the user space value has changed, try again. */
	if (uval2 != uval)
		return -EAGAIN;

	/*
	 * The exiting task did not have a robust list, the robust list was
	 * corrupted or the user space value in *uaddr is simply bogus.
	 * Give up and tell user space.
	 */
	return -ESRCH;
}

/*
 * Lookup the task for the TID provided from user space and attach to
 * it after doing proper sanity checks.
 */
static int attach_to_pi_owner(u32 __user *uaddr, u32 uval, union futex_key *key,
			      struct futex_pi_state **ps)
{
	pid_t pid = uval & FUTEX_TID_MASK;
	struct futex_pi_state *pi_state;
	struct task_struct *p;

	/*
	 * We are the first waiter - try to look up the real owner and attach
	 * the new pi_state to it, but bail out when TID = 0 [1]
	 *
	 * The !pid check is paranoid. None of the call sites should end up
	 * with pid == 0, but better safe than sorry. Let the caller retry
	 */
	if (!pid)
		return -EAGAIN;
	p = find_get_task_by_vpid(pid);
	if (!p)
		return handle_exit_race(uaddr, uval, NULL);

	if (unlikely(p->flags & PF_KTHREAD)) {
		put_task_struct(p);
		return -EPERM;
	}

	/*
	 * We need to look at the task state flags to figure out,
	 * whether the task is exiting. To protect against the do_exit
	 * change of the task flags, we do this protected by
	 * p->pi_lock:
	 */
	raw_spin_lock_irq(&p->pi_lock);
	if (unlikely(p->flags & PF_EXITING)) {
		/*
		 * The task is on the way out. When PF_EXITPIDONE is
		 * set, we know that the task has finished the
		 * cleanup:
		 */
		int ret = handle_exit_race(uaddr, uval, p);

		raw_spin_unlock_irq(&p->pi_lock);
		put_task_struct(p);
		return ret;
	}

	/*
	 * No existing pi state. First waiter. [2]
	 *
	 * This creates pi_state, we have hb->lock held, this means nothing can
	 * observe this state, wait_lock is irrelevant.
	 */
	pi_state = alloc_pi_state();

	/*
	 * Initialize the pi_mutex in locked state and make @p
	 * the owner of it:
	 */
	rt_mutex_init_proxy_locked(&pi_state->pi_mutex, p);

	/* Store the key for possible exit cleanups: */
	pi_state->key = *key;

	WARN_ON(!list_empty(&pi_state->list));
	list_add(&pi_state->list, &p->pi_state_list);
	/*
	 * Assignment without holding pi_state->pi_mutex.wait_lock is safe
	 * because there is no concurrency as the object is not published yet.
	 */
	pi_state->owner = p;
	raw_spin_unlock_irq(&p->pi_lock);

	put_task_struct(p);

	*ps = pi_state;

	return 0;
}

static int lookup_pi_state(u32 __user *uaddr, u32 uval,
			   struct futex_hash_bucket *hb,
			   union futex_key *key, struct futex_pi_state **ps)
{
	struct futex_q *top_waiter = futex_top_waiter(hb, key);

	/*
	 * If there is a waiter on that futex, validate it and
	 * attach to the pi_state when the validation succeeds.
	 */
	if (top_waiter)
		return attach_to_pi_state(uaddr, uval, top_waiter->pi_state, ps);

	/*
	 * We are the first waiter - try to look up the owner based on
	 * @uval and attach to it.
	 */
	return attach_to_pi_owner(uaddr, uval, key, ps);
}

static int lock_pi_update_atomic(u32 __user *uaddr, u32 uval, u32 newval)
{
	int err;
	u32 uninitialized_var(curval);

	if (unlikely(should_fail_futex(true)))
		return -EFAULT;

	err = cmpxchg_futex_value_locked(&curval, uaddr, uval, newval);
	if (unlikely(err))
		return err;

	/* If user space value changed, let the caller retry */
	return curval != uval ? -EAGAIN : 0;
}

/**
 * futex_lock_pi_atomic() - Atomic work required to acquire a pi aware futex
 * @uaddr:		the pi futex user address
 * @hb:			the pi futex hash bucket
 * @key:		the futex key associated with uaddr and hb
 * @ps:			the pi_state pointer where we store the result of the
 *			lookup
 * @task:		the task to perform the atomic lock work for.  This will
 *			be "current" except in the case of requeue pi.
 * @set_waiters:	force setting the FUTEX_WAITERS bit (1) or not (0)
 *
 * Return:
 *  -  0 - ready to wait;
 *  -  1 - acquired the lock;
 *  - <0 - error
 *
 * The hb->lock and futex_key refs shall be held by the caller.
 */
static int futex_lock_pi_atomic(u32 __user *uaddr, struct futex_hash_bucket *hb,
				union futex_key *key,
				struct futex_pi_state **ps,
				struct task_struct *task, int set_waiters)
{
	u32 uval, newval, vpid = task_pid_vnr(task);
	struct futex_q *top_waiter;
	int ret;

	/*
	 * Read the user space value first so we can validate a few
	 * things before proceeding further.
	 */
	if (get_futex_value_locked(&uval, uaddr))
		return -EFAULT;

	if (unlikely(should_fail_futex(true)))
		return -EFAULT;

	/*
	 * Detect deadlocks.
	 */
	if ((unlikely((uval & FUTEX_TID_MASK) == vpid)))
		return -EDEADLK;

	if ((unlikely(should_fail_futex(true))))
		return -EDEADLK;

	/*
	 * Lookup existing state first. If it exists, try to attach to
	 * its pi_state.
	 */
	top_waiter = futex_top_waiter(hb, key);
	if (top_waiter)
		return attach_to_pi_state(uaddr, uval, top_waiter->pi_state, ps);

	/*
	 * No waiter and user TID is 0. We are here because the
	 * waiters or the owner died bit is set or called from
	 * requeue_cmp_pi or for whatever reason something took the
	 * syscall.
	 */
	if (!(uval & FUTEX_TID_MASK)) {
		/*
		 * We take over the futex. No other waiters and the user space
		 * TID is 0. We preserve the owner died bit.
		 */
		newval = uval & FUTEX_OWNER_DIED;
		newval |= vpid;

		/* The futex requeue_pi code can enforce the waiters bit */
		if (set_waiters)
			newval |= FUTEX_WAITERS;

		ret = lock_pi_update_atomic(uaddr, uval, newval);
		/* If the take over worked, return 1 */
		return ret < 0 ? ret : 1;
	}

	/*
	 * First waiter. Set the waiters bit before attaching ourself to
	 * the owner. If owner tries to unlock, it will be forced into
	 * the kernel and blocked on hb->lock.
	 */
	newval = uval | FUTEX_WAITERS;
	ret = lock_pi_update_atomic(uaddr, uval, newval);
	if (ret)
		return ret;
	/*
	 * If the update of the user space value succeeded, we try to
	 * attach to the owner. If that fails, no harm done, we only
	 * set the FUTEX_WAITERS bit in the user space variable.
	 */
	return attach_to_pi_owner(uaddr, newval, key, ps);
}

/**
 * __unqueue_futex() - Remove the futex_q from its futex_hash_bucket
 * @q:	The futex_q to unqueue
 *
 * The q->lock_ptr must not be NULL and must be held by the caller.
 */
static void __unqueue_futex(struct futex_q *q)
{
	struct futex_hash_bucket *hb;

	if (WARN_ON_SMP(!q->lock_ptr || !spin_is_locked(q->lock_ptr))
	    || WARN_ON(plist_node_empty(&q->list)))
		return;

	hb = container_of(q->lock_ptr, struct futex_hash_bucket, lock);
	plist_del(&q->list, &hb->chain);
	hb_waiters_dec(hb);
}

/*
 * The hash bucket lock must be held when this is called.
 * Afterwards, the futex_q must not be accessed. Callers
 * must ensure to later call wake_up_q() for the actual
 * wakeups to occur.
 */
static void mark_wake_futex(struct wake_q_head *wake_q, struct futex_q *q)
{
	struct task_struct *p = q->task;

	if (WARN(q->pi_state || q->rt_waiter, "refusing to wake PI futex\n"))
		return;

	get_task_struct(p);
	__unqueue_futex(q);
	/*
	 * The waiting task can free the futex_q as soon as q->lock_ptr = NULL
	 * is written, without taking any locks. This is possible in the event
	 * of a spurious wakeup, for example. A memory barrier is required here
	 * to prevent the following store to lock_ptr from getting ahead of the
	 * plist_del in __unqueue_futex().
	 */
	smp_store_release(&q->lock_ptr, NULL);

	/*
	 * Queue the task for later wakeup for after we've released
	 * the hb->lock. wake_q_add() grabs reference to p.
	 */
	wake_q_add(wake_q, p);
	put_task_struct(p);
}

/*
 * Caller must hold a reference on @pi_state.
 */
static int wake_futex_pi(u32 __user *uaddr, u32 uval, struct futex_pi_state *pi_state)
{
	u32 uninitialized_var(curval), newval;
	struct task_struct *new_owner;
	bool postunlock = false;
	DEFINE_WAKE_Q(wake_q);
	int ret = 0;

	new_owner = rt_mutex_next_owner(&pi_state->pi_mutex);
	if (WARN_ON_ONCE(!new_owner)) {
		/*
		 * As per the comment in futex_unlock_pi() this should not happen.
		 *
		 * When this happens, give up our locks and try again, giving
		 * the futex_lock_pi() instance time to complete, either by
		 * waiting on the rtmutex or removing itself from the futex
		 * queue.
		 */
		ret = -EAGAIN;
		goto out_unlock;
	}

	/*
	 * We pass it to the next owner. The WAITERS bit is always kept
	 * enabled while there is PI state around. We cleanup the owner
	 * died bit, because we are the owner.
	 */
	newval = FUTEX_WAITERS | task_pid_vnr(new_owner);

	if (unlikely(should_fail_futex(true))) {
		ret = -EFAULT;
		goto out_unlock;
	}

	ret = cmpxchg_futex_value_locked(&curval, uaddr, uval, newval);
	if (!ret && (curval != uval)) {
		/*
		 * If a unconditional UNLOCK_PI operation (user space did not
		 * try the TID->0 transition) raced with a waiter setting the
		 * FUTEX_WAITERS flag between get_user() and locking the hash
		 * bucket lock, retry the operation.
		 */
		if ((FUTEX_TID_MASK & curval) == uval)
			ret = -EAGAIN;
		else
			ret = -EINVAL;
	}

	if (!ret) {
		/*
		 * This is a point of no return; once we modified the uval
		 * there is no going back and subsequent operations must
		 * not fail.
		 */
		pi_state_update_owner(pi_state, new_owner);
		postunlock = __rt_mutex_futex_unlock(&pi_state->pi_mutex, &wake_q);
	}

out_unlock:
	raw_spin_unlock_irq(&pi_state->pi_mutex.wait_lock);

	if (postunlock)
		rt_mutex_postunlock(&wake_q);

	return ret;
}

/*
 * Express the locking dependencies for lockdep:
 */
static inline void
double_lock_hb(struct futex_hash_bucket *hb1, struct futex_hash_bucket *hb2)
{
	if (hb1 <= hb2) {
		spin_lock(&hb1->lock);
		if (hb1 < hb2)
			spin_lock_nested(&hb2->lock, SINGLE_DEPTH_NESTING);
	} else { /* hb1 > hb2 */
		spin_lock(&hb2->lock);
		spin_lock_nested(&hb1->lock, SINGLE_DEPTH_NESTING);
	}
}

static inline void
double_unlock_hb(struct futex_hash_bucket *hb1, struct futex_hash_bucket *hb2)
{
	spin_unlock(&hb1->lock);
	if (hb1 != hb2)
		spin_unlock(&hb2->lock);
}

/*
 * Wake up waiters matching bitset queued on this futex (uaddr).
 */
static int
futex_wake(u32 __user *uaddr, unsigned int flags, int nr_wake, u32 bitset)
{
	struct futex_hash_bucket *hb;
	struct futex_q *this, *next;
	union futex_key key = FUTEX_KEY_INIT;
	int ret;
	DEFINE_WAKE_Q(wake_q);

	if (!bitset)
		return -EINVAL;

	ret = get_futex_key(uaddr, flags & FLAGS_SHARED, &key, VERIFY_READ);
	if (unlikely(ret != 0))
		goto out;

	hb = hash_futex(&key);

	/* Make sure we really have tasks to wakeup */
	if (!hb_waiters_pending(hb))
		goto out_put_key;

	spin_lock(&hb->lock);

	plist_for_each_entry_safe(this, next, &hb->chain, list) {
		if (match_futex (&this->key, &key)) {
			if (this->pi_state || this->rt_waiter) {
				ret = -EINVAL;
				break;
			}

			/* Check if one of the bits is set in both bitsets */
			if (!(this->bitset & bitset))
				continue;

			mark_wake_futex(&wake_q, this);
			if (++ret >= nr_wake)
				break;
		}
	}

	spin_unlock(&hb->lock);
	wake_up_q(&wake_q);
out_put_key:
	put_futex_key(&key);
out:
	return ret;
}

static int futex_atomic_op_inuser(unsigned int encoded_op, u32 __user *uaddr)
{
	unsigned int op =	  (encoded_op & 0x70000000) >> 28;
	unsigned int cmp =	  (encoded_op & 0x0f000000) >> 24;
	int oparg = sign_extend32((encoded_op & 0x00fff000) >> 12, 11);
	int cmparg = sign_extend32(encoded_op & 0x00000fff, 11);
	int oldval, ret;

	if (encoded_op & (FUTEX_OP_OPARG_SHIFT << 28)) {
		if (oparg < 0 || oparg > 31) {
			char comm[sizeof(current->comm)];
			/*
			 * kill this print and return -EINVAL when userspace
			 * is sane again
			 */
			pr_info_ratelimited("futex_wake_op: %s tries to shift op by %d; fix this program\n",
					get_task_comm(comm, current), oparg);
			oparg &= 31;
		}
		oparg = 1 << oparg;
	}

	if (!access_ok(VERIFY_WRITE, uaddr, sizeof(u32)))
		return -EFAULT;

	ret = arch_futex_atomic_op_inuser(op, oparg, &oldval, uaddr);
	if (ret)
		return ret;

	switch (cmp) {
	case FUTEX_OP_CMP_EQ:
		return oldval == cmparg;
	case FUTEX_OP_CMP_NE:
		return oldval != cmparg;
	case FUTEX_OP_CMP_LT:
		return oldval < cmparg;
	case FUTEX_OP_CMP_GE:
		return oldval >= cmparg;
	case FUTEX_OP_CMP_LE:
		return oldval <= cmparg;
	case FUTEX_OP_CMP_GT:
		return oldval > cmparg;
	default:
		return -ENOSYS;
	}
}

/*
 * Wake up all waiters hashed on the physical page that is mapped
 * to this virtual address:
 */
static int
futex_wake_op(u32 __user *uaddr1, unsigned int flags, u32 __user *uaddr2,
	      int nr_wake, int nr_wake2, int op)
{
	union futex_key key1 = FUTEX_KEY_INIT, key2 = FUTEX_KEY_INIT;
	struct futex_hash_bucket *hb1, *hb2;
	struct futex_q *this, *next;
	int ret, op_ret;
	DEFINE_WAKE_Q(wake_q);

retry:
	ret = get_futex_key(uaddr1, flags & FLAGS_SHARED, &key1, VERIFY_READ);
	if (unlikely(ret != 0))
		goto out;
	ret = get_futex_key(uaddr2, flags & FLAGS_SHARED, &key2, VERIFY_WRITE);
	if (unlikely(ret != 0))
		goto out_put_key1;

	hb1 = hash_futex(&key1);
	hb2 = hash_futex(&key2);

retry_private:
	double_lock_hb(hb1, hb2);
	op_ret = futex_atomic_op_inuser(op, uaddr2);
	if (unlikely(op_ret < 0)) {
		double_unlock_hb(hb1, hb2);

		if (!IS_ENABLED(CONFIG_MMU) ||
		    unlikely(op_ret != -EFAULT && op_ret != -EAGAIN)) {
			/*
			 * we don't get EFAULT from MMU faults if we don't have
			 * an MMU, but we might get them from range checking
			 */
			ret = op_ret;
			goto out_put_keys;
		}

		if (op_ret == -EFAULT) {
			ret = fault_in_user_writeable(uaddr2);
			if (ret)
				goto out_put_keys;
		}

		if (!(flags & FLAGS_SHARED)) {
			cond_resched();
			goto retry_private;
		}

		put_futex_key(&key2);
		put_futex_key(&key1);
		cond_resched();
		goto retry;
	}

	plist_for_each_entry_safe(this, next, &hb1->chain, list) {
		if (match_futex (&this->key, &key1)) {
			if (this->pi_state || this->rt_waiter) {
				ret = -EINVAL;
				goto out_unlock;
			}
			mark_wake_futex(&wake_q, this);
			if (++ret >= nr_wake)
				break;
		}
	}

	if (op_ret > 0) {
		op_ret = 0;
		plist_for_each_entry_safe(this, next, &hb2->chain, list) {
			if (match_futex (&this->key, &key2)) {
				if (this->pi_state || this->rt_waiter) {
					ret = -EINVAL;
					goto out_unlock;
				}
				mark_wake_futex(&wake_q, this);
				if (++op_ret >= nr_wake2)
					break;
			}
		}
		ret += op_ret;
	}

out_unlock:
	double_unlock_hb(hb1, hb2);
	wake_up_q(&wake_q);
out_put_keys:
	put_futex_key(&key2);
out_put_key1:
	put_futex_key(&key1);
out:
	return ret;
}

/**
 * requeue_futex() - Requeue a futex_q from one hb to another
 * @q:		the futex_q to requeue
 * @hb1:	the source hash_bucket
 * @hb2:	the target hash_bucket
 * @key2:	the new key for the requeued futex_q
 */
static inline
void requeue_futex(struct futex_q *q, struct futex_hash_bucket *hb1,
		   struct futex_hash_bucket *hb2, union futex_key *key2)
{

	/*
	 * If key1 and key2 hash to the same bucket, no need to
	 * requeue.
	 */
	if (likely(&hb1->chain != &hb2->chain)) {
		plist_del(&q->list, &hb1->chain);
		hb_waiters_dec(hb1);
		hb_waiters_inc(hb2);
		plist_add(&q->list, &hb2->chain);
		q->lock_ptr = &hb2->lock;
	}
	get_futex_key_refs(key2);
	q->key = *key2;
}

/**
 * requeue_pi_wake_futex() - Wake a task that acquired the lock during requeue
 * @q:		the futex_q
 * @key:	the key of the requeue target futex
 * @hb:		the hash_bucket of the requeue target futex
 *
 * During futex_requeue, with requeue_pi=1, it is possible to acquire the
 * target futex if it is uncontended or via a lock steal.  Set the futex_q key
 * to the requeue target futex so the waiter can detect the wakeup on the right
 * futex, but remove it from the hb and NULL the rt_waiter so it can detect
 * atomic lock acquisition.  Set the q->lock_ptr to the requeue target hb->lock
 * to protect access to the pi_state to fixup the owner later.  Must be called
 * with both q->lock_ptr and hb->lock held.
 */
static inline
void requeue_pi_wake_futex(struct futex_q *q, union futex_key *key,
			   struct futex_hash_bucket *hb)
{
	get_futex_key_refs(key);
	q->key = *key;

	__unqueue_futex(q);

	WARN_ON(!q->rt_waiter);
	q->rt_waiter = NULL;

	q->lock_ptr = &hb->lock;

	wake_up_state(q->task, TASK_NORMAL);
}

/**
 * futex_proxy_trylock_atomic() - Attempt an atomic lock for the top waiter
 * @pifutex:		the user address of the to futex
 * @hb1:		the from futex hash bucket, must be locked by the caller
 * @hb2:		the to futex hash bucket, must be locked by the caller
 * @key1:		the from futex key
 * @key2:		the to futex key
 * @ps:			address to store the pi_state pointer
 * @set_waiters:	force setting the FUTEX_WAITERS bit (1) or not (0)
 *
 * Try and get the lock on behalf of the top waiter if we can do it atomically.
 * Wake the top waiter if we succeed.  If the caller specified set_waiters,
 * then direct futex_lock_pi_atomic() to force setting the FUTEX_WAITERS bit.
 * hb1 and hb2 must be held by the caller.
 *
 * Return:
 *  -  0 - failed to acquire the lock atomically;
 *  - >0 - acquired the lock, return value is vpid of the top_waiter
 *  - <0 - error
 */
static int futex_proxy_trylock_atomic(u32 __user *pifutex,
				 struct futex_hash_bucket *hb1,
				 struct futex_hash_bucket *hb2,
				 union futex_key *key1, union futex_key *key2,
				 struct futex_pi_state **ps, int set_waiters)
{
	struct futex_q *top_waiter = NULL;
	u32 curval;
	int ret, vpid;

	if (get_futex_value_locked(&curval, pifutex))
		return -EFAULT;

	if (unlikely(should_fail_futex(true)))
		return -EFAULT;

	/*
	 * Find the top_waiter and determine if there are additional waiters.
	 * If the caller intends to requeue more than 1 waiter to pifutex,
	 * force futex_lock_pi_atomic() to set the FUTEX_WAITERS bit now,
	 * as we have means to handle the possible fault.  If not, don't set
	 * the bit unecessarily as it will force the subsequent unlock to enter
	 * the kernel.
	 */
	top_waiter = futex_top_waiter(hb1, key1);

	/* There are no waiters, nothing for us to do. */
	if (!top_waiter)
		return 0;

	/* Ensure we requeue to the expected futex. */
	if (!match_futex(top_waiter->requeue_pi_key, key2))
		return -EINVAL;

	/*
	 * Try to take the lock for top_waiter.  Set the FUTEX_WAITERS bit in
	 * the contended case or if set_waiters is 1.  The pi_state is returned
	 * in ps in contended cases.
	 */
	vpid = task_pid_vnr(top_waiter->task);
	ret = futex_lock_pi_atomic(pifutex, hb2, key2, ps, top_waiter->task,
				   set_waiters);
	if (ret == 1) {
		requeue_pi_wake_futex(top_waiter, key2, hb2);
		return vpid;
	}
	return ret;
}

/**
 * futex_requeue() - Requeue waiters from uaddr1 to uaddr2
 * @uaddr1:	source futex user address
 * @flags:	futex flags (FLAGS_SHARED, etc.)
 * @uaddr2:	target futex user address
 * @nr_wake:	number of waiters to wake (must be 1 for requeue_pi)
 * @nr_requeue:	number of waiters to requeue (0-INT_MAX)
 * @cmpval:	@uaddr1 expected value (or %NULL)
 * @requeue_pi:	if we are attempting to requeue from a non-pi futex to a
 *		pi futex (pi to pi requeue is not supported)
 *
 * Requeue waiters on uaddr1 to uaddr2. In the requeue_pi case, try to acquire
 * uaddr2 atomically on behalf of the top waiter.
 *
 * Return:
 *  - >=0 - on success, the number of tasks requeued or woken;
 *  -  <0 - on error
 */
static int futex_requeue(u32 __user *uaddr1, unsigned int flags,
			 u32 __user *uaddr2, int nr_wake, int nr_requeue,
			 u32 *cmpval, int requeue_pi)
{
	union futex_key key1 = FUTEX_KEY_INIT, key2 = FUTEX_KEY_INIT;
	int drop_count = 0, task_count = 0, ret;
	struct futex_pi_state *pi_state = NULL;
	struct futex_hash_bucket *hb1, *hb2;
	struct futex_q *this, *next;
	DEFINE_WAKE_Q(wake_q);

	if (nr_wake < 0 || nr_requeue < 0)
		return -EINVAL;

	/*
	 * When PI not supported: return -ENOSYS if requeue_pi is true,
	 * consequently the compiler knows requeue_pi is always false past
	 * this point which will optimize away all the conditional code
	 * further down.
	 */
	if (!IS_ENABLED(CONFIG_FUTEX_PI) && requeue_pi)
		return -ENOSYS;

	if (requeue_pi) {
		/*
		 * Requeue PI only works on two distinct uaddrs. This
		 * check is only valid for private futexes. See below.
		 */
		if (uaddr1 == uaddr2)
			return -EINVAL;

		/*
		 * requeue_pi requires a pi_state, try to allocate it now
		 * without any locks in case it fails.
		 */
		if (refill_pi_state_cache())
			return -ENOMEM;
		/*
		 * requeue_pi must wake as many tasks as it can, up to nr_wake
		 * + nr_requeue, since it acquires the rt_mutex prior to
		 * returning to userspace, so as to not leave the rt_mutex with
		 * waiters and no owner.  However, second and third wake-ups
		 * cannot be predicted as they involve race conditions with the
		 * first wake and a fault while looking up the pi_state.  Both
		 * pthread_cond_signal() and pthread_cond_broadcast() should
		 * use nr_wake=1.
		 */
		if (nr_wake != 1)
			return -EINVAL;
	}

retry:
	ret = get_futex_key(uaddr1, flags & FLAGS_SHARED, &key1, VERIFY_READ);
	if (unlikely(ret != 0))
		goto out;
	ret = get_futex_key(uaddr2, flags & FLAGS_SHARED, &key2,
			    requeue_pi ? VERIFY_WRITE : VERIFY_READ);
	if (unlikely(ret != 0))
		goto out_put_key1;

	/*
	 * The check above which compares uaddrs is not sufficient for
	 * shared futexes. We need to compare the keys:
	 */
	if (requeue_pi && match_futex(&key1, &key2)) {
		ret = -EINVAL;
		goto out_put_keys;
	}

	hb1 = hash_futex(&key1);
	hb2 = hash_futex(&key2);

retry_private:
	hb_waiters_inc(hb2);
	double_lock_hb(hb1, hb2);

	if (likely(cmpval != NULL)) {
		u32 curval;

		ret = get_futex_value_locked(&curval, uaddr1);

		if (unlikely(ret)) {
			double_unlock_hb(hb1, hb2);
			hb_waiters_dec(hb2);

			ret = get_user(curval, uaddr1);
			if (ret)
				goto out_put_keys;

			if (!(flags & FLAGS_SHARED))
				goto retry_private;

			put_futex_key(&key2);
			put_futex_key(&key1);
			goto retry;
		}
		if (curval != *cmpval) {
			ret = -EAGAIN;
			goto out_unlock;
		}
	}

	if (requeue_pi && (task_count - nr_wake < nr_requeue)) {
		/*
		 * Attempt to acquire uaddr2 and wake the top waiter. If we
		 * intend to requeue waiters, force setting the FUTEX_WAITERS
		 * bit.  We force this here where we are able to easily handle
		 * faults rather in the requeue loop below.
		 */
		ret = futex_proxy_trylock_atomic(uaddr2, hb1, hb2, &key1,
						 &key2, &pi_state, nr_requeue);

		/*
		 * At this point the top_waiter has either taken uaddr2 or is
		 * waiting on it.  If the former, then the pi_state will not
		 * exist yet, look it up one more time to ensure we have a
		 * reference to it. If the lock was taken, ret contains the
		 * vpid of the top waiter task.
		 * If the lock was not taken, we have pi_state and an initial
		 * refcount on it. In case of an error we have nothing.
		 */
		if (ret > 0) {
			WARN_ON(pi_state);
			drop_count++;
			task_count++;
			/*
			 * If we acquired the lock, then the user space value
			 * of uaddr2 should be vpid. It cannot be changed by
			 * the top waiter as it is blocked on hb2 lock if it
			 * tries to do so. If something fiddled with it behind
			 * our back the pi state lookup might unearth it. So
			 * we rather use the known value than rereading and
			 * handing potential crap to lookup_pi_state.
			 *
			 * If that call succeeds then we have pi_state and an
			 * initial refcount on it.
			 */
			ret = lookup_pi_state(uaddr2, ret, hb2, &key2, &pi_state);
		}

		switch (ret) {
		case 0:
			/* We hold a reference on the pi state. */
			break;

			/* If the above failed, then pi_state is NULL */
		case -EFAULT:
			double_unlock_hb(hb1, hb2);
			hb_waiters_dec(hb2);
			put_futex_key(&key2);
			put_futex_key(&key1);
			ret = fault_in_user_writeable(uaddr2);
			if (!ret)
				goto retry;
			goto out;
		case -EAGAIN:
			/*
			 * Two reasons for this:
			 * - Owner is exiting and we just wait for the
			 *   exit to complete.
			 * - The user space value changed.
			 */
			double_unlock_hb(hb1, hb2);
			hb_waiters_dec(hb2);
			put_futex_key(&key2);
			put_futex_key(&key1);
			cond_resched();
			goto retry;
		default:
			goto out_unlock;
		}
	}

	plist_for_each_entry_safe(this, next, &hb1->chain, list) {
		if (task_count - nr_wake >= nr_requeue)
			break;

		if (!match_futex(&this->key, &key1))
			continue;

		/*
		 * FUTEX_WAIT_REQEUE_PI and FUTEX_CMP_REQUEUE_PI should always
		 * be paired with each other and no other futex ops.
		 *
		 * We should never be requeueing a futex_q with a pi_state,
		 * which is awaiting a futex_unlock_pi().
		 */
		if ((requeue_pi && !this->rt_waiter) ||
		    (!requeue_pi && this->rt_waiter) ||
		    this->pi_state) {
			ret = -EINVAL;
			break;
		}

		/*
		 * Wake nr_wake waiters.  For requeue_pi, if we acquired the
		 * lock, we already woke the top_waiter.  If not, it will be
		 * woken by futex_unlock_pi().
		 */
		if (++task_count <= nr_wake && !requeue_pi) {
			mark_wake_futex(&wake_q, this);
			continue;
		}

		/* Ensure we requeue to the expected futex for requeue_pi. */
		if (requeue_pi && !match_futex(this->requeue_pi_key, &key2)) {
			ret = -EINVAL;
			break;
		}

		/*
		 * Requeue nr_requeue waiters and possibly one more in the case
		 * of requeue_pi if we couldn't acquire the lock atomically.
		 */
		if (requeue_pi) {
			/*
			 * Prepare the waiter to take the rt_mutex. Take a
			 * refcount on the pi_state and store the pointer in
			 * the futex_q object of the waiter.
			 */
			get_pi_state(pi_state);
			this->pi_state = pi_state;
			ret = rt_mutex_start_proxy_lock(&pi_state->pi_mutex,
							this->rt_waiter,
							this->task);
			if (ret == 1) {
				/*
				 * We got the lock. We do neither drop the
				 * refcount on pi_state nor clear
				 * this->pi_state because the waiter needs the
				 * pi_state for cleaning up the user space
				 * value. It will drop the refcount after
				 * doing so.
				 */
				requeue_pi_wake_futex(this, &key2, hb2);
				drop_count++;
				continue;
			} else if (ret) {
				/*
				 * rt_mutex_start_proxy_lock() detected a
				 * potential deadlock when we tried to queue
				 * that waiter. Drop the pi_state reference
				 * which we took above and remove the pointer
				 * to the state from the waiters futex_q
				 * object.
				 */
				this->pi_state = NULL;
				put_pi_state(pi_state);
				/*
				 * We stop queueing more waiters and let user
				 * space deal with the mess.
				 */
				break;
			}
		}
		requeue_futex(this, hb1, hb2, &key2);
		drop_count++;
	}

	/*
	 * We took an extra initial reference to the pi_state either
	 * in futex_proxy_trylock_atomic() or in lookup_pi_state(). We
	 * need to drop it here again.
	 */
	put_pi_state(pi_state);

out_unlock:
	double_unlock_hb(hb1, hb2);
	wake_up_q(&wake_q);
	hb_waiters_dec(hb2);

	/*
	 * drop_futex_key_refs() must be called outside the spinlocks. During
	 * the requeue we moved futex_q's from the hash bucket at key1 to the
	 * one at key2 and updated their key pointer.  We no longer need to
	 * hold the references to key1.
	 */
	while (--drop_count >= 0)
		drop_futex_key_refs(&key1);

out_put_keys:
	put_futex_key(&key2);
out_put_key1:
	put_futex_key(&key1);
out:
	return ret ? ret : task_count;
}

/* The key must be already stored in q->key. */
static inline struct futex_hash_bucket *queue_lock(struct futex_q *q)
	__acquires(&hb->lock)
{
	struct futex_hash_bucket *hb;

	hb = hash_futex(&q->key);

	/*
	 * Increment the counter before taking the lock so that
	 * a potential waker won't miss a to-be-slept task that is
	 * waiting for the spinlock. This is safe as all queue_lock()
	 * users end up calling queue_me(). Similarly, for housekeeping,
	 * decrement the counter at queue_unlock() when some error has
	 * occurred and we don't end up adding the task to the list.
	 */
	hb_waiters_inc(hb);

	q->lock_ptr = &hb->lock;

	spin_lock(&hb->lock); /* implies smp_mb(); (A) */
	return hb;
}

static inline void
queue_unlock(struct futex_hash_bucket *hb)
	__releases(&hb->lock)
{
	spin_unlock(&hb->lock);
	hb_waiters_dec(hb);
}

static inline void __queue_me(struct futex_q *q, struct futex_hash_bucket *hb)
{
	int prio;

	/*
	 * The priority used to register this element is
	 * - either the real thread-priority for the real-time threads
	 * (i.e. threads with a priority lower than MAX_RT_PRIO)
	 * - or MAX_RT_PRIO for non-RT threads.
	 * Thus, all RT-threads are woken first in priority order, and
	 * the others are woken last, in FIFO order.
	 */
	prio = min(current->normal_prio, MAX_RT_PRIO);

	plist_node_init(&q->list, prio);
	plist_add(&q->list, &hb->chain);
	q->task = current;
}

/**
 * queue_me() - Enqueue the futex_q on the futex_hash_bucket
 * @q:	The futex_q to enqueue
 * @hb:	The destination hash bucket
 *
 * The hb->lock must be held by the caller, and is released here. A call to
 * queue_me() is typically paired with exactly one call to unqueue_me().  The
 * exceptions involve the PI related operations, which may use unqueue_me_pi()
 * or nothing if the unqueue is done as part of the wake process and the unqueue
 * state is implicit in the state of woken task (see futex_wait_requeue_pi() for
 * an example).
 */
static inline void queue_me(struct futex_q *q, struct futex_hash_bucket *hb)
	__releases(&hb->lock)
{
	__queue_me(q, hb);
	spin_unlock(&hb->lock);
}

/**
 * unqueue_me() - Remove the futex_q from its futex_hash_bucket
 * @q:	The futex_q to unqueue
 *
 * The q->lock_ptr must not be held by the caller. A call to unqueue_me() must
 * be paired with exactly one earlier call to queue_me().
 *
 * Return:
 *  - 1 - if the futex_q was still queued (and we removed unqueued it);
 *  - 0 - if the futex_q was already removed by the waking thread
 */
static int unqueue_me(struct futex_q *q)
{
	spinlock_t *lock_ptr;
	int ret = 0;

	/* In the common case we don't take the spinlock, which is nice. */
retry:
	/*
	 * q->lock_ptr can change between this read and the following spin_lock.
	 * Use READ_ONCE to forbid the compiler from reloading q->lock_ptr and
	 * optimizing lock_ptr out of the logic below.
	 */
	lock_ptr = READ_ONCE(q->lock_ptr);
	if (lock_ptr != NULL) {
		spin_lock(lock_ptr);
		/*
		 * q->lock_ptr can change between reading it and
		 * spin_lock(), causing us to take the wrong lock.  This
		 * corrects the race condition.
		 *
		 * Reasoning goes like this: if we have the wrong lock,
		 * q->lock_ptr must have changed (maybe several times)
		 * between reading it and the spin_lock().  It can
		 * change again after the spin_lock() but only if it was
		 * already changed before the spin_lock().  It cannot,
		 * however, change back to the original value.  Therefore
		 * we can detect whether we acquired the correct lock.
		 */
		if (unlikely(lock_ptr != q->lock_ptr)) {
			spin_unlock(lock_ptr);
			goto retry;
		}
		__unqueue_futex(q);

		BUG_ON(q->pi_state);

		spin_unlock(lock_ptr);
		ret = 1;
	}

	drop_futex_key_refs(&q->key);
	return ret;
}

/*
 * PI futexes can not be requeued and must remove themself from the
 * hash bucket. The hash bucket lock (i.e. lock_ptr) is held on entry
 * and dropped here.
 */
static void unqueue_me_pi(struct futex_q *q)
	__releases(q->lock_ptr)
{
	__unqueue_futex(q);

	BUG_ON(!q->pi_state);
	put_pi_state(q->pi_state);
	q->pi_state = NULL;

	spin_unlock(q->lock_ptr);
}

static int __fixup_pi_state_owner(u32 __user *uaddr, struct futex_q *q,
				  struct task_struct *argowner)
{
	u32 uval, uninitialized_var(curval), newval, newtid;
	struct futex_pi_state *pi_state = q->pi_state;
	struct task_struct *oldowner, *newowner;
	int err = 0;

	oldowner = pi_state->owner;

	/*
	 * We are here because either:
	 *
	 *  - we stole the lock and pi_state->owner needs updating to reflect
	 *    that (@argowner == current),
	 *
	 * or:
	 *
	 *  - someone stole our lock and we need to fix things to point to the
	 *    new owner (@argowner == NULL).
	 *
	 * Either way, we have to replace the TID in the user space variable.
	 * This must be atomic as we have to preserve the owner died bit here.
	 *
	 * Note: We write the user space value _before_ changing the pi_state
	 * because we can fault here. Imagine swapped out pages or a fork
	 * that marked all the anonymous memory readonly for cow.
	 *
	 * Modifying pi_state _before_ the user space value would leave the
	 * pi_state in an inconsistent state when we fault here, because we
	 * need to drop the locks to handle the fault. This might be observed
	 * in the PID check in lookup_pi_state.
	 */
retry:
	if (!argowner) {
		if (oldowner != current) {
			/*
			 * We raced against a concurrent self; things are
			 * already fixed up. Nothing to do.
			 */
			return 0;
		}

		if (__rt_mutex_futex_trylock(&pi_state->pi_mutex)) {
			/* We got the lock. pi_state is correct. Tell caller. */
			return 1;
		}

		/*
		 * The trylock just failed, so either there is an owner or
		 * there is a higher priority waiter than this one.
		 */
		newowner = rt_mutex_owner(&pi_state->pi_mutex);
		/*
		 * If the higher priority waiter has not yet taken over the
		 * rtmutex then newowner is NULL. We can't return here with
		 * that state because it's inconsistent vs. the user space
		 * state. So drop the locks and try again. It's a valid
		 * situation and not any different from the other retry
		 * conditions.
		 */
		if (unlikely(!newowner)) {
			err = -EAGAIN;
			goto handle_err;
		}
	} else {
		WARN_ON_ONCE(argowner != current);
		if (oldowner == current) {
			/*
			 * We raced against a concurrent self; things are
			 * already fixed up. Nothing to do.
			 */
			return 1;
		}
		newowner = argowner;
	}

	newtid = task_pid_vnr(newowner) | FUTEX_WAITERS;
	/* Owner died? */
	if (!pi_state->owner)
		newtid |= FUTEX_OWNER_DIED;

	err = get_futex_value_locked(&uval, uaddr);
	if (err)
		goto handle_err;

	for (;;) {
		newval = (uval & FUTEX_OWNER_DIED) | newtid;

		err = cmpxchg_futex_value_locked(&curval, uaddr, uval, newval);
		if (err)
			goto handle_err;

		if (curval == uval)
			break;
		uval = curval;
	}

	/*
	 * We fixed up user space. Now we need to fix the pi_state
	 * itself.
	 */
	pi_state_update_owner(pi_state, newowner);

	return argowner == current;

	/*
	 * In order to reschedule or handle a page fault, we need to drop the
	 * locks here. In the case of a fault, this gives the other task
	 * (either the highest priority waiter itself or the task which stole
	 * the rtmutex) the chance to try the fixup of the pi_state. So once we
	 * are back from handling the fault we need to check the pi_state after
	 * reacquiring the locks and before trying to do another fixup. When
	 * the fixup has been done already we simply return.
	 *
	 * Note: we hold both hb->lock and pi_mutex->wait_lock. We can safely
	 * drop hb->lock since the caller owns the hb -> futex_q relation.
	 * Dropping the pi_mutex->wait_lock requires the state revalidate.
	 */
handle_err:
	raw_spin_unlock_irq(&pi_state->pi_mutex.wait_lock);
	spin_unlock(q->lock_ptr);

	switch (err) {
	case -EFAULT:
		err = fault_in_user_writeable(uaddr);
		break;

	case -EAGAIN:
		cond_resched();
		err = 0;
		break;

	default:
		WARN_ON_ONCE(1);
		break;
	}

	spin_lock(q->lock_ptr);
	raw_spin_lock_irq(&pi_state->pi_mutex.wait_lock);

	/*
	 * Check if someone else fixed it for us:
	 */
	if (pi_state->owner != oldowner)
		return argowner == current;

	/* Retry if err was -EAGAIN or the fault in succeeded */
	if (!err)
		goto retry;

	/*
	 * fault_in_user_writeable() failed so user state is immutable. At
	 * best we can make the kernel state consistent but user state will
	 * be most likely hosed and any subsequent unlock operation will be
	 * rejected due to PI futex rule [10].
	 *
	 * Ensure that the rtmutex owner is also the pi_state owner despite
	 * the user space value claiming something different. There is no
	 * point in unlocking the rtmutex if current is the owner as it
	 * would need to wait until the next waiter has taken the rtmutex
	 * to guarantee consistent state. Keep it simple. Userspace asked
	 * for this wreckaged state.
	 *
	 * The rtmutex has an owner - either current or some other
	 * task. See the EAGAIN loop above.
	 */
	pi_state_update_owner(pi_state, rt_mutex_owner(&pi_state->pi_mutex));

	return err;
}

static int fixup_pi_state_owner(u32 __user *uaddr, struct futex_q *q,
				struct task_struct *argowner)
{
	struct futex_pi_state *pi_state = q->pi_state;
	int ret;

	lockdep_assert_held(q->lock_ptr);

	raw_spin_lock_irq(&pi_state->pi_mutex.wait_lock);
	ret = __fixup_pi_state_owner(uaddr, q, argowner);
	raw_spin_unlock_irq(&pi_state->pi_mutex.wait_lock);
	return ret;
}

static long futex_wait_restart(struct restart_block *restart);

/**
 * fixup_owner() - Post lock pi_state and corner case management
 * @uaddr:	user address of the futex
 * @q:		futex_q (contains pi_state and access to the rt_mutex)
 * @locked:	if the attempt to take the rt_mutex succeeded (1) or not (0)
 *
 * After attempting to lock an rt_mutex, this function is called to cleanup
 * the pi_state owner as well as handle race conditions that may allow us to
 * acquire the lock. Must be called with the hb lock held.
 *
 * Return:
 *  -  1 - success, lock taken;
 *  -  0 - success, lock not taken;
 *  - <0 - on error (-EFAULT)
 */
static int fixup_owner(u32 __user *uaddr, struct futex_q *q, int locked)
{
	if (locked) {
		/*
		 * Got the lock. We might not be the anticipated owner if we
		 * did a lock-steal - fix up the PI-state in that case:
		 *
		 * Speculative pi_state->owner read (we don't hold wait_lock);
		 * since we own the lock pi_state->owner == current is the
		 * stable state, anything else needs more attention.
		 */
		if (q->pi_state->owner != current)
			return fixup_pi_state_owner(uaddr, q, current);
		return 1;
	}

	/*
	 * If we didn't get the lock; check if anybody stole it from us. In
	 * that case, we need to fix up the uval to point to them instead of
	 * us, otherwise bad things happen. [10]
	 *
	 * Another speculative read; pi_state->owner == current is unstable
	 * but needs our attention.
	 */
	if (q->pi_state->owner == current)
		return fixup_pi_state_owner(uaddr, q, NULL);

	/*
	 * Paranoia check. If we did not take the lock, then we should not be
	 * the owner of the rt_mutex. Warn and establish consistent state.
	 */
	if (WARN_ON_ONCE(rt_mutex_owner(&q->pi_state->pi_mutex) == current))
		return fixup_pi_state_owner(uaddr, q, current);

	return 0;
}

/**
 * futex_wait_queue_me() - queue_me() and wait for wakeup, timeout, or signal
 * @hb:		the futex hash bucket, must be locked by the caller
 * @q:		the futex_q to queue up on
 * @timeout:	the prepared hrtimer_sleeper, or null for no timeout
 */
static void futex_wait_queue_me(struct futex_hash_bucket *hb, struct futex_q *q,
				struct hrtimer_sleeper *timeout)
{
	/*
	 * The task state is guaranteed to be set before another task can
	 * wake it. set_current_state() is implemented using smp_store_mb() and
	 * queue_me() calls spin_unlock() upon completion, both serializing
	 * access to the hash list and forcing another memory barrier.
	 */
	set_current_state(TASK_INTERRUPTIBLE);
	queue_me(q, hb);

	/* Arm the timer */
	if (timeout)
		hrtimer_start_expires(&timeout->timer, HRTIMER_MODE_ABS);

	/*
	 * If we have been removed from the hash list, then another task
	 * has tried to wake us, and we can skip the call to schedule().
	 */
	if (likely(!plist_node_empty(&q->list))) {
		/*
		 * If the timer has already expired, current will already be
		 * flagged for rescheduling. Only call schedule if there
		 * is no timeout, or if it has yet to expire.
		 */
		if (!timeout || timeout->task)
			freezable_schedule();
	}
	__set_current_state(TASK_RUNNING);
}

/**
 * futex_wait_setup() - Prepare to wait on a futex
 * @uaddr:	the futex userspace address
 * @val:	the expected value
 * @flags:	futex flags (FLAGS_SHARED, etc.)
 * @q:		the associated futex_q
 * @hb:		storage for hash_bucket pointer to be returned to caller
 *
 * Setup the futex_q and locate the hash_bucket.  Get the futex value and
 * compare it with the expected value.  Handle atomic faults internally.
 * Return with the hb lock held and a q.key reference on success, and unlocked
 * with no q.key reference on failure.
 *
 * Return:
 *  -  0 - uaddr contains val and hb has been locked;
 *  - <1 - -EFAULT or -EWOULDBLOCK (uaddr does not contain val) and hb is unlocked
 */
static int futex_wait_setup(u32 __user *uaddr, u32 val, unsigned int flags,
			   struct futex_q *q, struct futex_hash_bucket **hb)
{
	u32 uval;
	int ret;

	/*
	 * Access the page AFTER the hash-bucket is locked.
	 * Order is important:
	 *
	 *   Userspace waiter: val = var; if (cond(val)) futex_wait(&var, val);
	 *   Userspace waker:  if (cond(var)) { var = new; futex_wake(&var); }
	 *
	 * The basic logical guarantee of a futex is that it blocks ONLY
	 * if cond(var) is known to be true at the time of blocking, for
	 * any cond.  If we locked the hash-bucket after testing *uaddr, that
	 * would open a race condition where we could block indefinitely with
	 * cond(var) false, which would violate the guarantee.
	 *
	 * On the other hand, we insert q and release the hash-bucket only
	 * after testing *uaddr.  This guarantees that futex_wait() will NOT
	 * absorb a wakeup if *uaddr does not match the desired values
	 * while the syscall executes.
	 */
retry:
	ret = get_futex_key(uaddr, flags & FLAGS_SHARED, &q->key, VERIFY_READ);
	if (unlikely(ret != 0))
		return ret;

retry_private:
	*hb = queue_lock(q);

	ret = get_futex_value_locked(&uval, uaddr);

	if (ret) {
		queue_unlock(*hb);

		ret = get_user(uval, uaddr);
		if (ret)
			goto out;

		if (!(flags & FLAGS_SHARED))
			goto retry_private;

		put_futex_key(&q->key);
		goto retry;
	}

	if (uval != val) {
		queue_unlock(*hb);
		ret = -EWOULDBLOCK;
	}

out:
	if (ret)
		put_futex_key(&q->key);
	return ret;
}

static int futex_wait(u32 __user *uaddr, unsigned int flags, u32 val,
		      ktime_t *abs_time, u32 bitset)
{
	struct hrtimer_sleeper timeout, *to = NULL;
	struct restart_block *restart;
	struct futex_hash_bucket *hb;
	struct futex_q q = futex_q_init;
	int ret;

	if (!bitset)
		return -EINVAL;
	q.bitset = bitset;

	if (abs_time) {
		to = &timeout;

		hrtimer_init_on_stack(&to->timer, (flags & FLAGS_CLOCKRT) ?
				      CLOCK_REALTIME : CLOCK_MONOTONIC,
				      HRTIMER_MODE_ABS);
		hrtimer_init_sleeper(to, current);
		hrtimer_set_expires_range_ns(&to->timer, *abs_time,
					     current->timer_slack_ns);
	}

retry:
	/*
	 * Prepare to wait on uaddr. On success, holds hb lock and increments
	 * q.key refs.
	 */
	ret = futex_wait_setup(uaddr, val, flags, &q, &hb);
	if (ret)
		goto out;

	/* queue_me and wait for wakeup, timeout, or a signal. */
	futex_wait_queue_me(hb, &q, to);

	/* If we were woken (and unqueued), we succeeded, whatever. */
	ret = 0;
	/* unqueue_me() drops q.key ref */
	if (!unqueue_me(&q))
		goto out;
	ret = -ETIMEDOUT;
	if (to && !to->task)
		goto out;

	/*
	 * We expect signal_pending(current), but we might be the
	 * victim of a spurious wakeup as well.
	 */
	if (!signal_pending(current))
		goto retry;

	ret = -ERESTARTSYS;
	if (!abs_time)
		goto out;

	restart = &current->restart_block;
	restart->fn = futex_wait_restart;
	restart->futex.uaddr = uaddr;
	restart->futex.val = val;
	restart->futex.time = *abs_time;
	restart->futex.bitset = bitset;
	restart->futex.flags = flags | FLAGS_HAS_TIMEOUT;

	ret = -ERESTART_RESTARTBLOCK;

out:
	if (to) {
		hrtimer_cancel(&to->timer);
		destroy_hrtimer_on_stack(&to->timer);
	}
	return ret;
}


static long futex_wait_restart(struct restart_block *restart)
{
	u32 __user *uaddr = restart->futex.uaddr;
	ktime_t t, *tp = NULL;

	if (restart->futex.flags & FLAGS_HAS_TIMEOUT) {
		t = restart->futex.time;
		tp = &t;
	}
	restart->fn = do_no_restart_syscall;

	return (long)futex_wait(uaddr, restart->futex.flags,
				restart->futex.val, tp, restart->futex.bitset);
}


/*
 * Userspace tried a 0 -> TID atomic transition of the futex value
 * and failed. The kernel side here does the whole locking operation:
 * if there are waiters then it will block as a consequence of relying
 * on rt-mutexes, it does PI, etc. (Due to races the kernel might see
 * a 0 value of the futex too.).
 *
 * Also serves as futex trylock_pi()'ing, and due semantics.
 */
static int futex_lock_pi(u32 __user *uaddr, unsigned int flags,
			 ktime_t *time, int trylock)
{
	struct hrtimer_sleeper timeout, *to = NULL;
	struct rt_mutex_waiter rt_waiter;
	struct futex_hash_bucket *hb;
	struct futex_q q = futex_q_init;
	int res, ret;

	if (!IS_ENABLED(CONFIG_FUTEX_PI))
		return -ENOSYS;

	if (refill_pi_state_cache())
		return -ENOMEM;

	if (time) {
		to = &timeout;
		hrtimer_init_on_stack(&to->timer, CLOCK_REALTIME,
				      HRTIMER_MODE_ABS);
		hrtimer_init_sleeper(to, current);
		hrtimer_set_expires(&to->timer, *time);
	}

retry:
	ret = get_futex_key(uaddr, flags & FLAGS_SHARED, &q.key, VERIFY_WRITE);
	if (unlikely(ret != 0))
		goto out;

retry_private:
	hb = queue_lock(&q);

	ret = futex_lock_pi_atomic(uaddr, hb, &q.key, &q.pi_state, current, 0);
	if (unlikely(ret)) {
		/*
		 * Atomic work succeeded and we got the lock,
		 * or failed. Either way, we do _not_ block.
		 */
		switch (ret) {
		case 1:
			/* We got the lock. */
			ret = 0;
			goto out_unlock_put_key;
		case -EFAULT:
			goto uaddr_faulted;
		case -EAGAIN:
			/*
			 * Two reasons for this:
			 * - Task is exiting and we just wait for the
			 *   exit to complete.
			 * - The user space value changed.
			 */
			queue_unlock(hb);
			put_futex_key(&q.key);
			cond_resched();
			goto retry;
		default:
			goto out_unlock_put_key;
		}
	}

	WARN_ON(!q.pi_state);

	/*
	 * Only actually queue now that the atomic ops are done:
	 */
	__queue_me(&q, hb);

	if (trylock) {
		ret = rt_mutex_futex_trylock(&q.pi_state->pi_mutex);
		/* Fixup the trylock return value: */
		ret = ret ? 0 : -EWOULDBLOCK;
		goto no_block;
	}

	rt_mutex_init_waiter(&rt_waiter);

	/*
	 * On PREEMPT_RT_FULL, when hb->lock becomes an rt_mutex, we must not
	 * hold it while doing rt_mutex_start_proxy(), because then it will
	 * include hb->lock in the blocking chain, even through we'll not in
	 * fact hold it while blocking. This will lead it to report -EDEADLK
	 * and BUG when futex_unlock_pi() interleaves with this.
	 *
	 * Therefore acquire wait_lock while holding hb->lock, but drop the
	 * latter before calling __rt_mutex_start_proxy_lock(). This
	 * interleaves with futex_unlock_pi() -- which does a similar lock
	 * handoff -- such that the latter can observe the futex_q::pi_state
	 * before __rt_mutex_start_proxy_lock() is done.
	 */
	raw_spin_lock_irq(&q.pi_state->pi_mutex.wait_lock);
	spin_unlock(q.lock_ptr);
	/*
	 * __rt_mutex_start_proxy_lock() unconditionally enqueues the @rt_waiter
	 * such that futex_unlock_pi() is guaranteed to observe the waiter when
	 * it sees the futex_q::pi_state.
	 */
	ret = __rt_mutex_start_proxy_lock(&q.pi_state->pi_mutex, &rt_waiter, current);
	raw_spin_unlock_irq(&q.pi_state->pi_mutex.wait_lock);

	if (ret) {
		if (ret == 1)
			ret = 0;
		goto cleanup;
	}

	if (unlikely(to))
		hrtimer_start_expires(&to->timer, HRTIMER_MODE_ABS);

	ret = rt_mutex_wait_proxy_lock(&q.pi_state->pi_mutex, to, &rt_waiter);

cleanup:
	spin_lock(q.lock_ptr);
	/*
	 * If we failed to acquire the lock (deadlock/signal/timeout), we must
	 * first acquire the hb->lock before removing the lock from the
	 * rt_mutex waitqueue, such that we can keep the hb and rt_mutex wait
	 * lists consistent.
	 *
	 * In particular; it is important that futex_unlock_pi() can not
	 * observe this inconsistency.
	 */
	if (ret && !rt_mutex_cleanup_proxy_lock(&q.pi_state->pi_mutex, &rt_waiter))
		ret = 0;

no_block:
	/*
	 * Fixup the pi_state owner and possibly acquire the lock if we
	 * haven't already.
	 */
	res = fixup_owner(uaddr, &q, !ret);
	/*
	 * If fixup_owner() returned an error, proprogate that.  If it acquired
	 * the lock, clear our -ETIMEDOUT or -EINTR.
	 */
	if (res)
		ret = (res < 0) ? res : 0;

	/* Unqueue and drop the lock */
	unqueue_me_pi(&q);

	goto out_put_key;

out_unlock_put_key:
	queue_unlock(hb);

out_put_key:
	put_futex_key(&q.key);
out:
	if (to) {
		hrtimer_cancel(&to->timer);
		destroy_hrtimer_on_stack(&to->timer);
	}
	return ret != -EINTR ? ret : -ERESTARTNOINTR;

uaddr_faulted:
	queue_unlock(hb);

	ret = fault_in_user_writeable(uaddr);
	if (ret)
		goto out_put_key;

	if (!(flags & FLAGS_SHARED))
		goto retry_private;

	put_futex_key(&q.key);
	goto retry;
}

/*
 * Userspace attempted a TID -> 0 atomic transition, and failed.
 * This is the in-kernel slowpath: we look up the PI state (if any),
 * and do the rt-mutex unlock.
 */
static int futex_unlock_pi(u32 __user *uaddr, unsigned int flags)
{
	u32 uninitialized_var(curval), uval, vpid = task_pid_vnr(current);
	union futex_key key = FUTEX_KEY_INIT;
	struct futex_hash_bucket *hb;
	struct futex_q *top_waiter;
	int ret;

	if (!IS_ENABLED(CONFIG_FUTEX_PI))
		return -ENOSYS;

retry:
	if (get_user(uval, uaddr))
		return -EFAULT;
	/*
	 * We release only a lock we actually own:
	 */
	if ((uval & FUTEX_TID_MASK) != vpid)
		return -EPERM;

	ret = get_futex_key(uaddr, flags & FLAGS_SHARED, &key, VERIFY_WRITE);
	if (ret)
		return ret;

	hb = hash_futex(&key);
	spin_lock(&hb->lock);

	/*
	 * Check waiters first. We do not trust user space values at
	 * all and we at least want to know if user space fiddled
	 * with the futex value instead of blindly unlocking.
	 */
	top_waiter = futex_top_waiter(hb, &key);
	if (top_waiter) {
		struct futex_pi_state *pi_state = top_waiter->pi_state;

		ret = -EINVAL;
		if (!pi_state)
			goto out_unlock;

		/*
		 * If current does not own the pi_state then the futex is
		 * inconsistent and user space fiddled with the futex value.
		 */
		if (pi_state->owner != current)
			goto out_unlock;

		get_pi_state(pi_state);
		/*
		 * By taking wait_lock while still holding hb->lock, we ensure
		 * there is no point where we hold neither; and therefore
		 * wake_futex_pi() must observe a state consistent with what we
		 * observed.
		 *
		 * In particular; this forces __rt_mutex_start_proxy() to
		 * complete such that we're guaranteed to observe the
		 * rt_waiter. Also see the WARN in wake_futex_pi().
		 */
		raw_spin_lock_irq(&pi_state->pi_mutex.wait_lock);
		spin_unlock(&hb->lock);

		/* drops pi_state->pi_mutex.wait_lock */
		ret = wake_futex_pi(uaddr, uval, pi_state);

		put_pi_state(pi_state);

		/*
		 * Success, we're done! No tricky corner cases.
		 */
		if (!ret)
			goto out_putkey;
		/*
		 * The atomic access to the futex value generated a
		 * pagefault, so retry the user-access and the wakeup:
		 */
		if (ret == -EFAULT)
			goto pi_faulted;
		/*
		 * A unconditional UNLOCK_PI op raced against a waiter
		 * setting the FUTEX_WAITERS bit. Try again.
		 */
		if (ret == -EAGAIN)
			goto pi_retry;
		/*
		 * wake_futex_pi has detected invalid state. Tell user
		 * space.
		 */
		goto out_putkey;
	}

	/*
	 * We have no kernel internal state, i.e. no waiters in the
	 * kernel. Waiters which are about to queue themselves are stuck
	 * on hb->lock. So we can safely ignore them. We do neither
	 * preserve the WAITERS bit not the OWNER_DIED one. We are the
	 * owner.
	 */
	if ((ret = cmpxchg_futex_value_locked(&curval, uaddr, uval, 0))) {
		spin_unlock(&hb->lock);
		switch (ret) {
		case -EFAULT:
			goto pi_faulted;

		case -EAGAIN:
			goto pi_retry;

		default:
			WARN_ON_ONCE(1);
			goto out_putkey;
		}
	}

	/*
	 * If uval has changed, let user space handle it.
	 */
	ret = (curval == uval) ? 0 : -EAGAIN;

out_unlock:
	spin_unlock(&hb->lock);
out_putkey:
	put_futex_key(&key);
	return ret;

pi_retry:
	put_futex_key(&key);
	cond_resched();
	goto retry;

pi_faulted:
	put_futex_key(&key);

	ret = fault_in_user_writeable(uaddr);
	if (!ret)
		goto retry;

	return ret;
}

/**
 * handle_early_requeue_pi_wakeup() - Detect early wakeup on the initial futex
 * @hb:		the hash_bucket futex_q was original enqueued on
 * @q:		the futex_q woken while waiting to be requeued
 * @key2:	the futex_key of the requeue target futex
 * @timeout:	the timeout associated with the wait (NULL if none)
 *
 * Detect if the task was woken on the initial futex as opposed to the requeue
 * target futex.  If so, determine if it was a timeout or a signal that caused
 * the wakeup and return the appropriate error code to the caller.  Must be
 * called with the hb lock held.
 *
 * Return:
 *  -  0 = no early wakeup detected;
 *  - <0 = -ETIMEDOUT or -ERESTARTNOINTR
 */
static inline
int handle_early_requeue_pi_wakeup(struct futex_hash_bucket *hb,
				   struct futex_q *q, union futex_key *key2,
				   struct hrtimer_sleeper *timeout)
{
	int ret = 0;

	/*
	 * With the hb lock held, we avoid races while we process the wakeup.
	 * We only need to hold hb (and not hb2) to ensure atomicity as the
	 * wakeup code can't change q.key from uaddr to uaddr2 if we hold hb.
	 * It can't be requeued from uaddr2 to something else since we don't
	 * support a PI aware source futex for requeue.
	 */
	if (!match_futex(&q->key, key2)) {
		WARN_ON(q->lock_ptr && (&hb->lock != q->lock_ptr));
		/*
		 * We were woken prior to requeue by a timeout or a signal.
		 * Unqueue the futex_q and determine which it was.
		 */
		plist_del(&q->list, &hb->chain);
		hb_waiters_dec(hb);

		/* Handle spurious wakeups gracefully */
		ret = -EWOULDBLOCK;
		if (timeout && !timeout->task)
			ret = -ETIMEDOUT;
		else if (signal_pending(current))
			ret = -ERESTARTNOINTR;
	}
	return ret;
}

/**
 * futex_wait_requeue_pi() - Wait on uaddr and take uaddr2
 * @uaddr:	the futex we initially wait on (non-pi)
 * @flags:	futex flags (FLAGS_SHARED, FLAGS_CLOCKRT, etc.), they must be
 *		the same type, no requeueing from private to shared, etc.
 * @val:	the expected value of uaddr
 * @abs_time:	absolute timeout
 * @bitset:	32 bit wakeup bitset set by userspace, defaults to all
 * @uaddr2:	the pi futex we will take prior to returning to user-space
 *
 * The caller will wait on uaddr and will be requeued by futex_requeue() to
 * uaddr2 which must be PI aware and unique from uaddr.  Normal wakeup will wake
 * on uaddr2 and complete the acquisition of the rt_mutex prior to returning to
 * userspace.  This ensures the rt_mutex maintains an owner when it has waiters;
 * without one, the pi logic would not know which task to boost/deboost, if
 * there was a need to.
 *
 * We call schedule in futex_wait_queue_me() when we enqueue and return there
 * via the following--
 * 1) wakeup on uaddr2 after an atomic lock acquisition by futex_requeue()
 * 2) wakeup on uaddr2 after a requeue
 * 3) signal
 * 4) timeout
 *
 * If 3, cleanup and return -ERESTARTNOINTR.
 *
 * If 2, we may then block on trying to take the rt_mutex and return via:
 * 5) successful lock
 * 6) signal
 * 7) timeout
 * 8) other lock acquisition failure
 *
 * If 6, return -EWOULDBLOCK (restarting the syscall would do the same).
 *
 * If 4 or 7, we cleanup and return with -ETIMEDOUT.
 *
 * Return:
 *  -  0 - On success;
 *  - <0 - On error
 */
static int futex_wait_requeue_pi(u32 __user *uaddr, unsigned int flags,
				 u32 val, ktime_t *abs_time, u32 bitset,
				 u32 __user *uaddr2)
{
	struct hrtimer_sleeper timeout, *to = NULL;
	struct rt_mutex_waiter rt_waiter;
	struct futex_hash_bucket *hb;
	union futex_key key2 = FUTEX_KEY_INIT;
	struct futex_q q = futex_q_init;
	int res, ret;

	if (!IS_ENABLED(CONFIG_FUTEX_PI))
		return -ENOSYS;

	if (uaddr == uaddr2)
		return -EINVAL;

	if (!bitset)
		return -EINVAL;

	if (abs_time) {
		to = &timeout;
		hrtimer_init_on_stack(&to->timer, (flags & FLAGS_CLOCKRT) ?
				      CLOCK_REALTIME : CLOCK_MONOTONIC,
				      HRTIMER_MODE_ABS);
		hrtimer_init_sleeper(to, current);
		hrtimer_set_expires_range_ns(&to->timer, *abs_time,
					     current->timer_slack_ns);
	}

	/*
	 * The waiter is allocated on our stack, manipulated by the requeue
	 * code while we sleep on uaddr.
	 */
	rt_mutex_init_waiter(&rt_waiter);

	ret = get_futex_key(uaddr2, flags & FLAGS_SHARED, &key2, VERIFY_WRITE);
	if (unlikely(ret != 0))
		goto out;

	q.bitset = bitset;
	q.rt_waiter = &rt_waiter;
	q.requeue_pi_key = &key2;

	/*
	 * Prepare to wait on uaddr. On success, increments q.key (key1) ref
	 * count.
	 */
	ret = futex_wait_setup(uaddr, val, flags, &q, &hb);
	if (ret)
		goto out_key2;

	/*
	 * The check above which compares uaddrs is not sufficient for
	 * shared futexes. We need to compare the keys:
	 */
	if (match_futex(&q.key, &key2)) {
		queue_unlock(hb);
		ret = -EINVAL;
		goto out_put_keys;
	}

	/* Queue the futex_q, drop the hb lock, wait for wakeup. */
	futex_wait_queue_me(hb, &q, to);

	spin_lock(&hb->lock);
	ret = handle_early_requeue_pi_wakeup(hb, &q, &key2, to);
	spin_unlock(&hb->lock);
	if (ret)
		goto out_put_keys;

	/*
	 * In order for us to be here, we know our q.key == key2, and since
	 * we took the hb->lock above, we also know that futex_requeue() has
	 * completed and we no longer have to concern ourselves with a wakeup
	 * race with the atomic proxy lock acquisition by the requeue code. The
	 * futex_requeue dropped our key1 reference and incremented our key2
	 * reference count.
	 */

	/* Check if the requeue code acquired the second futex for us. */
	if (!q.rt_waiter) {
		/*
		 * Got the lock. We might not be the anticipated owner if we
		 * did a lock-steal - fix up the PI-state in that case.
		 */
		if (q.pi_state && (q.pi_state->owner != current)) {
			spin_lock(q.lock_ptr);
			ret = fixup_pi_state_owner(uaddr2, &q, current);
			/*
			 * Drop the reference to the pi state which
			 * the requeue_pi() code acquired for us.
			 */
			put_pi_state(q.pi_state);
			spin_unlock(q.lock_ptr);
			/*
			 * Adjust the return value. It's either -EFAULT or
			 * success (1) but the caller expects 0 for success.
			 */
			ret = ret < 0 ? ret : 0;
		}
	} else {
		struct rt_mutex *pi_mutex;

		/*
		 * We have been woken up by futex_unlock_pi(), a timeout, or a
		 * signal.  futex_unlock_pi() will not destroy the lock_ptr nor
		 * the pi_state.
		 */
		WARN_ON(!q.pi_state);
		pi_mutex = &q.pi_state->pi_mutex;
		ret = rt_mutex_wait_proxy_lock(pi_mutex, to, &rt_waiter);

		spin_lock(q.lock_ptr);
		if (ret && !rt_mutex_cleanup_proxy_lock(pi_mutex, &rt_waiter))
			ret = 0;

		debug_rt_mutex_free_waiter(&rt_waiter);
		/*
		 * Fixup the pi_state owner and possibly acquire the lock if we
		 * haven't already.
		 */
		res = fixup_owner(uaddr2, &q, !ret);
		/*
		 * If fixup_owner() returned an error, proprogate that.  If it
		 * acquired the lock, clear -ETIMEDOUT or -EINTR.
		 */
		if (res)
			ret = (res < 0) ? res : 0;

		/* Unqueue and drop the lock. */
		unqueue_me_pi(&q);
	}

	if (ret == -EINTR) {
		/*
		 * We've already been requeued, but cannot restart by calling
		 * futex_lock_pi() directly. We could restart this syscall, but
		 * it would detect that the user space "val" changed and return
		 * -EWOULDBLOCK.  Save the overhead of the restart and return
		 * -EWOULDBLOCK directly.
		 */
		ret = -EWOULDBLOCK;
	}

out_put_keys:
	put_futex_key(&q.key);
out_key2:
	put_futex_key(&key2);

out:
	if (to) {
		hrtimer_cancel(&to->timer);
		destroy_hrtimer_on_stack(&to->timer);
	}
	return ret;
}

/*
 * Support for robust futexes: the kernel cleans up held futexes at
 * thread exit time.
 *
 * Implementation: user-space maintains a per-thread list of locks it
 * is holding. Upon do_exit(), the kernel carefully walks this list,
 * and marks all locks that are owned by this thread with the
 * FUTEX_OWNER_DIED bit, and wakes up a waiter (if any). The list is
 * always manipulated with the lock held, so the list is private and
 * per-thread. Userspace also maintains a per-thread 'list_op_pending'
 * field, to allow the kernel to clean up if the thread dies after
 * acquiring the lock, but just before it could have added itself to
 * the list. There can only be one such pending lock.
 */

/**
 * sys_set_robust_list() - Set the robust-futex list head of a task
 * @head:	pointer to the list-head
 * @len:	length of the list-head, as userspace expects
 */
SYSCALL_DEFINE2(set_robust_list, struct robust_list_head __user *, head,
		size_t, len)
{
	if (!futex_cmpxchg_enabled)
		return -ENOSYS;
	/*
	 * The kernel knows only one size for now:
	 */
	if (unlikely(len != sizeof(*head)))
		return -EINVAL;

	current->robust_list = head;

	return 0;
}

/**
 * sys_get_robust_list() - Get the robust-futex list head of a task
 * @pid:	pid of the process [zero for current task]
 * @head_ptr:	pointer to a list-head pointer, the kernel fills it in
 * @len_ptr:	pointer to a length field, the kernel fills in the header size
 */
SYSCALL_DEFINE3(get_robust_list, int, pid,
		struct robust_list_head __user * __user *, head_ptr,
		size_t __user *, len_ptr)
{
	struct robust_list_head __user *head;
	unsigned long ret;
	struct task_struct *p;

	if (!futex_cmpxchg_enabled)
		return -ENOSYS;

	rcu_read_lock();

	ret = -ESRCH;
	if (!pid)
		p = current;
	else {
		p = find_task_by_vpid(pid);
		if (!p)
			goto err_unlock;
	}

	ret = -EPERM;
	if (!ptrace_may_access(p, PTRACE_MODE_READ_REALCREDS))
		goto err_unlock;

	head = p->robust_list;
	rcu_read_unlock();

	if (put_user(sizeof(*head), len_ptr))
		return -EFAULT;
	return put_user(head, head_ptr);

err_unlock:
	rcu_read_unlock();

	return ret;
}

/* Constants for the pending_op argument of handle_futex_death */
#define HANDLE_DEATH_PENDING	true
#define HANDLE_DEATH_LIST	false

/*
 * Process a futex-list entry, check whether it's owned by the
 * dying task, and do notification if so:
 */
static int handle_futex_death(u32 __user *uaddr, struct task_struct *curr,
			      bool pi, bool pending_op)
{
	u32 uval, uninitialized_var(nval), mval;
	int err;

	/* Futex address must be 32bit aligned */
	if ((((unsigned long)uaddr) % sizeof(*uaddr)) != 0)
		return -1;

retry:
	if (get_user(uval, uaddr))
		return -1;

	/*
	 * Special case for regular (non PI) futexes. The unlock path in
	 * user space has two race scenarios:
	 *
	 * 1. The unlock path releases the user space futex value and
	 *    before it can execute the futex() syscall to wake up
	 *    waiters it is killed.
	 *
	 * 2. A woken up waiter is killed before it can acquire the
	 *    futex in user space.
	 *
	 * In both cases the TID validation below prevents a wakeup of
	 * potential waiters which can cause these waiters to block
	 * forever.
	 *
	 * In both cases the following conditions are met:
	 *
	 *	1) task->robust_list->list_op_pending != NULL
	 *	   @pending_op == true
	 *	2) User space futex value == 0
	 *	3) Regular futex: @pi == false
	 *
	 * If these conditions are met, it is safe to attempt waking up a
	 * potential waiter without touching the user space futex value and
	 * trying to set the OWNER_DIED bit. The user space futex value is
	 * uncontended and the rest of the user space mutex state is
	 * consistent, so a woken waiter will just take over the
	 * uncontended futex. Setting the OWNER_DIED bit would create
	 * inconsistent state and malfunction of the user space owner died
	 * handling.
	 */
	if (pending_op && !pi && !uval) {
		futex_wake(uaddr, 1, 1, FUTEX_BITSET_MATCH_ANY);
		return 0;
	}

	if ((uval & FUTEX_TID_MASK) != task_pid_vnr(curr))
		return 0;

	/*
	 * Ok, this dying thread is truly holding a futex
	 * of interest. Set the OWNER_DIED bit atomically
	 * via cmpxchg, and if the value had FUTEX_WAITERS
	 * set, wake up a waiter (if any). (We have to do a
	 * futex_wake() even if OWNER_DIED is already set -
	 * to handle the rare but possible case of recursive
	 * thread-death.) The rest of the cleanup is done in
	 * userspace.
	 */
	mval = (uval & FUTEX_WAITERS) | FUTEX_OWNER_DIED;

	/*
	 * We are not holding a lock here, but we want to have
	 * the pagefault_disable/enable() protection because
	 * we want to handle the fault gracefully. If the
	 * access fails we try to fault in the futex with R/W
	 * verification via get_user_pages. get_user() above
	 * does not guarantee R/W access. If that fails we
	 * give up and leave the futex locked.
	 */
	if ((err = cmpxchg_futex_value_locked(&nval, uaddr, uval, mval))) {
		switch (err) {
		case -EFAULT:
			if (fault_in_user_writeable(uaddr))
				return -1;
			goto retry;

		case -EAGAIN:
			cond_resched();
			goto retry;

		default:
			WARN_ON_ONCE(1);
			return err;
		}
	}

	if (nval != uval)
		goto retry;

	/*
	 * Wake robust non-PI futexes here. The wakeup of
	 * PI futexes happens in exit_pi_state():
	 */
	if (!pi && (uval & FUTEX_WAITERS))
		futex_wake(uaddr, 1, 1, FUTEX_BITSET_MATCH_ANY);

	return 0;
}

/*
 * Fetch a robust-list pointer. Bit 0 signals PI futexes:
 */
static inline int fetch_robust_entry(struct robust_list __user **entry,
				     struct robust_list __user * __user *head,
				     unsigned int *pi)
{
	unsigned long uentry;

	if (get_user(uentry, (unsigned long __user *)head))
		return -EFAULT;

	*entry = (void __user *)(uentry & ~1UL);
	*pi = uentry & 1;

	return 0;
}

/*
 * Walk curr->robust_list (very carefully, it's a userspace list!)
 * and mark any locks found there dead, and notify any waiters.
 *
 * We silently return on any sign of list-walking problem.
 */
void exit_robust_list(struct task_struct *curr)
{
	struct robust_list_head __user *head = curr->robust_list;
	struct robust_list __user *entry, *next_entry, *pending;
	unsigned int limit = ROBUST_LIST_LIMIT, pi, pip;
	unsigned int uninitialized_var(next_pi);
	unsigned long futex_offset;
	int rc;

	if (!futex_cmpxchg_enabled)
		return;

	/*
	 * Fetch the list head (which was registered earlier, via
	 * sys_set_robust_list()):
	 */
	if (fetch_robust_entry(&entry, &head->list.next, &pi))
		return;
	/*
	 * Fetch the relative futex offset:
	 */
	if (get_user(futex_offset, &head->futex_offset))
		return;
	/*
	 * Fetch any possibly pending lock-add first, and handle it
	 * if it exists:
	 */
	if (fetch_robust_entry(&pending, &head->list_op_pending, &pip))
		return;

	next_entry = NULL;	/* avoid warning with gcc */
	while (entry != &head->list) {
		/*
		 * Fetch the next entry in the list before calling
		 * handle_futex_death:
		 */
		rc = fetch_robust_entry(&next_entry, &entry->next, &next_pi);
		/*
		 * A pending lock might already be on the list, so
		 * don't process it twice:
		 */
		if (entry != pending) {
			if (handle_futex_death((void __user *)entry + futex_offset,
						curr, pi, HANDLE_DEATH_LIST))
				return;
		}
		if (rc)
			return;
		entry = next_entry;
		pi = next_pi;
		/*
		 * Avoid excessively long or circular lists:
		 */
		if (!--limit)
			break;

		cond_resched();
	}

	if (pending) {
		handle_futex_death((void __user *)pending + futex_offset,
				   curr, pip, HANDLE_DEATH_PENDING);
	}
}

long do_futex(u32 __user *uaddr, int op, u32 val, ktime_t *timeout,
		u32 __user *uaddr2, u32 val2, u32 val3)
{
	int cmd = op & FUTEX_CMD_MASK;
	unsigned int flags = 0;

	if (!(op & FUTEX_PRIVATE_FLAG))
		flags |= FLAGS_SHARED;

	if (op & FUTEX_CLOCK_REALTIME) {
		flags |= FLAGS_CLOCKRT;
		if (cmd != FUTEX_WAIT && cmd != FUTEX_WAIT_BITSET && \
		    cmd != FUTEX_WAIT_REQUEUE_PI)
			return -ENOSYS;
	}

	switch (cmd) {
	case FUTEX_LOCK_PI:
	case FUTEX_UNLOCK_PI:
	case FUTEX_TRYLOCK_PI:
	case FUTEX_WAIT_REQUEUE_PI:
	case FUTEX_CMP_REQUEUE_PI:
		if (!futex_cmpxchg_enabled)
			return -ENOSYS;
	}

	switch (cmd) {
	case FUTEX_WAIT:
		val3 = FUTEX_BITSET_MATCH_ANY;
		/* fall through */
	case FUTEX_WAIT_BITSET:
		return futex_wait(uaddr, flags, val, timeout, val3);
	case FUTEX_WAKE:
		val3 = FUTEX_BITSET_MATCH_ANY;
		/* fall through */
	case FUTEX_WAKE_BITSET:
		return futex_wake(uaddr, flags, val, val3);
	case FUTEX_REQUEUE:
		return futex_requeue(uaddr, flags, uaddr2, val, val2, NULL, 0);
	case FUTEX_CMP_REQUEUE:
		return futex_requeue(uaddr, flags, uaddr2, val, val2, &val3, 0);
	case FUTEX_WAKE_OP:
		return futex_wake_op(uaddr, flags, uaddr2, val, val2, val3);
	case FUTEX_LOCK_PI:
		return futex_lock_pi(uaddr, flags, timeout, 0);
	case FUTEX_UNLOCK_PI:
		return futex_unlock_pi(uaddr, flags);
	case FUTEX_TRYLOCK_PI:
		return futex_lock_pi(uaddr, flags, NULL, 1);
	case FUTEX_WAIT_REQUEUE_PI:
		val3 = FUTEX_BITSET_MATCH_ANY;
		return futex_wait_requeue_pi(uaddr, flags, val, timeout, val3,
					     uaddr2);
	case FUTEX_CMP_REQUEUE_PI:
		return futex_requeue(uaddr, flags, uaddr2, val, val2, &val3, 1);
	}
	return -ENOSYS;
}


SYSCALL_DEFINE6(futex, u32 __user *, uaddr, int, op, u32, val,
		struct timespec __user *, utime, u32 __user *, uaddr2,
		u32, val3)
{
	struct timespec ts;
	ktime_t t, *tp = NULL;
	u32 val2 = 0;
	int cmd = op & FUTEX_CMD_MASK;

	if (utime && (cmd == FUTEX_WAIT || cmd == FUTEX_LOCK_PI ||
		      cmd == FUTEX_WAIT_BITSET ||
		      cmd == FUTEX_WAIT_REQUEUE_PI)) {
		if (unlikely(should_fail_futex(!(op & FUTEX_PRIVATE_FLAG))))
			return -EFAULT;
		if (copy_from_user(&ts, utime, sizeof(ts)) != 0)
			return -EFAULT;
		if (!timespec_valid(&ts))
			return -EINVAL;

		t = timespec_to_ktime(ts);
		if (cmd == FUTEX_WAIT)
			t = ktime_add_safe(ktime_get(), t);
		tp = &t;
	}
	/*
	 * requeue parameter in 'utime' if cmd == FUTEX_*_REQUEUE_*.
	 * number of waiters to wake in 'utime' if cmd == FUTEX_WAKE_OP.
	 */
	if (cmd == FUTEX_REQUEUE || cmd == FUTEX_CMP_REQUEUE ||
	    cmd == FUTEX_CMP_REQUEUE_PI || cmd == FUTEX_WAKE_OP)
		val2 = (u32) (unsigned long) utime;

	return do_futex(uaddr, op, val, tp, uaddr2, val2, val3);
}

#ifdef CONFIG_COMPAT
/*
 * Fetch a robust-list pointer. Bit 0 signals PI futexes:
 */
static inline int
compat_fetch_robust_entry(compat_uptr_t *uentry, struct robust_list __user **entry,
		   compat_uptr_t __user *head, unsigned int *pi)
{
	if (get_user(*uentry, head))
		return -EFAULT;

	*entry = compat_ptr((*uentry) & ~1);
	*pi = (unsigned int)(*uentry) & 1;

	return 0;
}

static void __user *futex_uaddr(struct robust_list __user *entry,
				compat_long_t futex_offset)
{
	compat_uptr_t base = ptr_to_compat(entry);
	void __user *uaddr = compat_ptr(base + futex_offset);

	return uaddr;
}

/*
 * Walk curr->robust_list (very carefully, it's a userspace list!)
 * and mark any locks found there dead, and notify any waiters.
 *
 * We silently return on any sign of list-walking problem.
 */
void compat_exit_robust_list(struct task_struct *curr)
{
	struct compat_robust_list_head __user *head = curr->compat_robust_list;
	struct robust_list __user *entry, *next_entry, *pending;
	unsigned int limit = ROBUST_LIST_LIMIT, pi, pip;
	unsigned int uninitialized_var(next_pi);
	compat_uptr_t uentry, next_uentry, upending;
	compat_long_t futex_offset;
	int rc;

	if (!futex_cmpxchg_enabled)
		return;

	/*
	 * Fetch the list head (which was registered earlier, via
	 * sys_set_robust_list()):
	 */
	if (compat_fetch_robust_entry(&uentry, &entry, &head->list.next, &pi))
		return;
	/*
	 * Fetch the relative futex offset:
	 */
	if (get_user(futex_offset, &head->futex_offset))
		return;
	/*
	 * Fetch any possibly pending lock-add first, and handle it
	 * if it exists:
	 */
	if (compat_fetch_robust_entry(&upending, &pending,
			       &head->list_op_pending, &pip))
		return;

	next_entry = NULL;	/* avoid warning with gcc */
	while (entry != (struct robust_list __user *) &head->list) {
		/*
		 * Fetch the next entry in the list before calling
		 * handle_futex_death:
		 */
		rc = compat_fetch_robust_entry(&next_uentry, &next_entry,
			(compat_uptr_t __user *)&entry->next, &next_pi);
		/*
		 * A pending lock might already be on the list, so
		 * dont process it twice:
		 */
		if (entry != pending) {
			void __user *uaddr = futex_uaddr(entry, futex_offset);

			if (handle_futex_death(uaddr, curr, pi,
					       HANDLE_DEATH_LIST))
				return;
		}
		if (rc)
			return;
		uentry = next_uentry;
		entry = next_entry;
		pi = next_pi;
		/*
		 * Avoid excessively long or circular lists:
		 */
		if (!--limit)
			break;

		cond_resched();
	}
	if (pending) {
		void __user *uaddr = futex_uaddr(pending, futex_offset);

		handle_futex_death(uaddr, curr, pip, HANDLE_DEATH_PENDING);
	}
}

COMPAT_SYSCALL_DEFINE2(set_robust_list,
		struct compat_robust_list_head __user *, head,
		compat_size_t, len)
{
	if (!futex_cmpxchg_enabled)
		return -ENOSYS;

	if (unlikely(len != sizeof(*head)))
		return -EINVAL;

	current->compat_robust_list = head;

	return 0;
}

COMPAT_SYSCALL_DEFINE3(get_robust_list, int, pid,
			compat_uptr_t __user *, head_ptr,
			compat_size_t __user *, len_ptr)
{
	struct compat_robust_list_head __user *head;
	unsigned long ret;
	struct task_struct *p;

	if (!futex_cmpxchg_enabled)
		return -ENOSYS;

	rcu_read_lock();

	ret = -ESRCH;
	if (!pid)
		p = current;
	else {
		p = find_task_by_vpid(pid);
		if (!p)
			goto err_unlock;
	}

	ret = -EPERM;
	if (!ptrace_may_access(p, PTRACE_MODE_READ_REALCREDS))
		goto err_unlock;

	head = p->compat_robust_list;
	rcu_read_unlock();

	if (put_user(sizeof(*head), len_ptr))
		return -EFAULT;
	return put_user(ptr_to_compat(head), head_ptr);

err_unlock:
	rcu_read_unlock();

	return ret;
}

COMPAT_SYSCALL_DEFINE6(futex, u32 __user *, uaddr, int, op, u32, val,
		struct old_timespec32 __user *, utime, u32 __user *, uaddr2,
		u32, val3)
{
	struct timespec ts;
	ktime_t t, *tp = NULL;
	int val2 = 0;
	int cmd = op & FUTEX_CMD_MASK;

	if (utime && (cmd == FUTEX_WAIT || cmd == FUTEX_LOCK_PI ||
		      cmd == FUTEX_WAIT_BITSET ||
		      cmd == FUTEX_WAIT_REQUEUE_PI)) {
		if (compat_get_timespec(&ts, utime))
			return -EFAULT;
		if (!timespec_valid(&ts))
			return -EINVAL;

		t = timespec_to_ktime(ts);
		if (cmd == FUTEX_WAIT)
			t = ktime_add_safe(ktime_get(), t);
		tp = &t;
	}
	if (cmd == FUTEX_REQUEUE || cmd == FUTEX_CMP_REQUEUE ||
	    cmd == FUTEX_CMP_REQUEUE_PI || cmd == FUTEX_WAKE_OP)
		val2 = (int) (unsigned long) utime;

	return do_futex(uaddr, op, val, tp, uaddr2, val2, val3);
}
#endif /* CONFIG_COMPAT */

static void __init futex_detect_cmpxchg(void)
{
#ifndef CONFIG_HAVE_FUTEX_CMPXCHG
	u32 curval;

	/*
	 * This will fail and we want it. Some arch implementations do
	 * runtime detection of the futex_atomic_cmpxchg_inatomic()
	 * functionality. We want to know that before we call in any
	 * of the complex code paths. Also we want to prevent
	 * registration of robust lists in that case. NULL is
	 * guaranteed to fault and we get -EFAULT on functional
	 * implementation, the non-functional ones will return
	 * -ENOSYS.
	 */
	if (cmpxchg_futex_value_locked(&curval, NULL, 0, 0) == -EFAULT)
		futex_cmpxchg_enabled = 1;
#endif
}

static int __init futex_init(void)
{
	unsigned int futex_shift;
	unsigned long i;

#if CONFIG_BASE_SMALL
	futex_hashsize = 16;
#else
	futex_hashsize = roundup_pow_of_two(256 * num_possible_cpus());
#endif

	futex_queues = alloc_large_system_hash("futex", sizeof(*futex_queues),
					       futex_hashsize, 0,
					       futex_hashsize < 256 ? HASH_SMALL : 0,
					       &futex_shift, NULL,
					       futex_hashsize, futex_hashsize);
	futex_hashsize = 1UL << futex_shift;

	futex_detect_cmpxchg();

	for (i = 0; i < futex_hashsize; i++) {
		atomic_set(&futex_queues[i].waiters, 0);
		plist_head_init(&futex_queues[i].chain);
		spin_lock_init(&futex_queues[i].lock);
	}

	return 0;
}
core_initcall(futex_init);<|MERGE_RESOLUTION|>--- conflicted
+++ resolved
@@ -1026,13 +1026,8 @@
  *	FUTEX_OWNER_DIED bit. See [4]
  *
  * [10] There is no transient state which leaves owner and user space
-<<<<<<< HEAD
- * 	TID out of sync. Except one error case where the kernel is denied
- * 	write access to the user address, see fixup_pi_state_owner().
-=======
  *	TID out of sync. Except one error case where the kernel is denied
  *	write access to the user address, see fixup_pi_state_owner().
->>>>>>> 07722d8e
  *
  *
  * Serialization and lifetime rules:

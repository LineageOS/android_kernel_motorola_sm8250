--- conflicted
+++ resolved
@@ -1068,7 +1068,6 @@
 		reg-names = "pshold-base", "tcsr-boot-misc-detect";
 	};
 
-<<<<<<< HEAD
 	qcom_seecom: qseecom@c1700000 {
 		compatible = "qcom,qseecom";
 		reg = <0xc1700000 0x2200000>;
@@ -1118,15 +1117,10 @@
 
 	qcom_crypto: qcrypto@1de0000 {
 		compatible = "qcom,qcrypto";
-=======
-	qcom_cedev: qcedev@1de0000 {
-		compatible = "qcom,qcedev";
->>>>>>> a9e345ae
 		reg = <0x1de0000 0x20000>,
 			<0x1dc4000 0x24000>;
 		reg-names = "crypto-base","crypto-bam-base";
 		interrupts = <GIC_SPI 272 IRQ_TYPE_LEVEL_HIGH>;
-<<<<<<< HEAD
 		qcom,bam-pipe-pair = <2>;
 		qcom,ce-hw-instance = <0>;
 		qcom,ce-device = <0>;
@@ -1151,7 +1145,14 @@
 		iommus = <&apps_smmu 0x0424 0x0011>,
 			<&apps_smmu 0x0434 0x0011>;
 		qcom,iommu-dma = "atomic";
-=======
+	};
+
+	qcom_cedev: qcedev@1de0000 {
+		compatible = "qcom,qcedev";
+		reg = <0x1de0000 0x20000>,
+			<0x1dc4000 0x24000>;
+		reg-names = "crypto-base","crypto-bam-base";
+		interrupts = <GIC_SPI 272 IRQ_TYPE_LEVEL_HIGH>;
 		qcom,bam-pipe-pair = <3>;
 		qcom,ce-hw-instance = <0>;
 		qcom,ce-device = <0>;
@@ -1188,7 +1189,6 @@
 			qcom,iommu-vmid = <0x9>; /* VMID_CP_BITSTREAM */
 			qcom,secure-context-bank;
 		};
->>>>>>> a9e345ae
 	};
 
 	qcom,mpm2-sleep-counter@0xc221000 {

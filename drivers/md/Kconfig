--- conflicted
+++ resolved
@@ -479,7 +479,6 @@
 
 	  If unsure, say N.
 
-<<<<<<< HEAD
 config DM_VERITY_HASH_PREFETCH_MIN_SIZE_128
 	bool "Prefetch size 128"
 
@@ -494,7 +493,7 @@
 	  For devices like eMMC, having larger prefetch size like 128 can improve
 	  performance with increased memory consumption for keeping more hashes
 	  in RAM.
-=======
+
 config DM_VERITY_AVB
 	tristate "Support AVB specific verity error behavior"
 	depends on DM_VERITY
@@ -503,7 +502,6 @@
 	  behavior. In particular, it will modify the vbmeta partition
 	  specified on the kernel command-line when non-transient error
 	  occurs (followed by a panic).
->>>>>>> 0567d2f4
 
 config DM_VERITY_FEC
 	bool "Verity forward error correction support"
@@ -584,15 +582,6 @@
 	  be called dm-zoned.
 
 	  If unsure, say N.
-
-config DM_VERITY_AVB
-	tristate "Support AVB specific verity error behavior"
-	depends on DM_VERITY
-	---help---
-	  Enables Android Verified Boot platform-specific error
-	  behavior. In particular, it will modify the vbmeta partition
-	  specified on the kernel command-line when non-transient error
-	  occurs (followed by a panic).
 
 config DM_ANDROID_VERITY
 	bool "Android verity target support"

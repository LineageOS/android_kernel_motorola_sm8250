--- conflicted
+++ resolved
@@ -574,12 +574,8 @@
 	if (sb->s_root == NULL) {
 		CERROR("%s: can't make root dentry\n",
 			ll_get_fsname(sb, NULL, 0));
-<<<<<<< HEAD
 		err = -ENOMEM;
-		goto out_root;
-=======
-		GOTO(out_lock_cn_cb, err = -ENOMEM);
->>>>>>> 9e82bf01
+		goto out_lock_cn_cb;
 	}
 
 	sbi->ll_sdev_orig = sb->s_dev;

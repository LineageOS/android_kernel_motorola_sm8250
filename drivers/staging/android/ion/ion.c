--- conflicted
+++ resolved
@@ -506,7 +506,6 @@
 static void *ion_dma_buf_vmap(struct dma_buf *dmabuf)
 {
 	struct ion_buffer *buffer = dmabuf->priv;
-<<<<<<< HEAD
 	void *vaddr = ERR_PTR(-EINVAL);
 
 	if (buffer->heap->ops->map_kernel) {
@@ -534,16 +533,7 @@
 
 static void *ion_dma_buf_kmap(struct dma_buf *dmabuf, unsigned long offset)
 {
-	/*
-	 * TODO: Once clients remove their hacks where they assume kmap(ed)
-	 * addresses are virtually contiguous implement this properly
-	 */
-	void *vaddr = ion_dma_buf_vmap(dmabuf);
-
-	if (IS_ERR(vaddr))
-		return vaddr;
-
-=======
+	struct ion_buffer *buffer = dmabuf->priv;
 	void *vaddr;
 
 	if (!buffer->heap->ops->map_kernel) {
@@ -558,20 +548,12 @@
 	if (IS_ERR(vaddr))
 		return vaddr;
 
->>>>>>> 5d2c9fe6
 	return vaddr + offset * PAGE_SIZE;
 }
 
 static void ion_dma_buf_kunmap(struct dma_buf *dmabuf, unsigned long offset,
 			       void *ptr)
 {
-<<<<<<< HEAD
-	/*
-	 * TODO: Once clients remove their hacks where they assume kmap(ed)
-	 * addresses are virtually contiguous implement this properly
-	 */
-	ion_dma_buf_vunmap(dmabuf, ptr);
-=======
 	struct ion_buffer *buffer = dmabuf->priv;
 
 	if (buffer->heap->ops->map_kernel) {
@@ -579,8 +561,6 @@
 		ion_buffer_kmap_put(buffer);
 		mutex_unlock(&buffer->lock);
 	}
-
->>>>>>> 5d2c9fe6
 }
 
 static int ion_sgl_sync_range(struct device *dev, struct scatterlist *sgl,
@@ -666,7 +646,6 @@
 {
 	struct ion_buffer *buffer = dmabuf->priv;
 	struct ion_dma_buf_attachment *a;
-<<<<<<< HEAD
 	int ret = 0;
 
 	if (!hlos_accessible_buffer(buffer)) {
@@ -684,8 +663,6 @@
 						    sync_only_mapped);
 		goto out;
 	}
-=======
->>>>>>> 5d2c9fe6
 
 	mutex_lock(&buffer->lock);
 
@@ -751,7 +728,6 @@
 		}
 
 	}
-<<<<<<< HEAD
 	mutex_unlock(&buffer->lock);
 out:
 	return ret;
@@ -844,11 +820,6 @@
 
 out:
 	return ret;
-=======
-	mutex_unlock(&buffer->lock);
-
-	return 0;
->>>>>>> 5d2c9fe6
 }
 
 static int ion_dma_buf_begin_cpu_access(struct dma_buf *dmabuf,
@@ -884,7 +855,6 @@
 	struct ion_dma_buf_attachment *a;
 	int ret = 0;
 
-<<<<<<< HEAD
 	if (!hlos_accessible_buffer(buffer)) {
 		trace_ion_begin_cpu_access_cmo_skip(NULL, dmabuf->name,
 						    ion_buffer_cached(buffer),
@@ -980,8 +950,6 @@
 		goto out;
 	}
 
-=======
->>>>>>> 5d2c9fe6
 	mutex_lock(&buffer->lock);
 	if (IS_ENABLED(CONFIG_ION_FORCE_DMA_SYNC)) {
 		struct device *dev = buffer->heap->priv;

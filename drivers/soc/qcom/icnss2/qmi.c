--- conflicted
+++ resolved
@@ -1,11 +1,7 @@
 // SPDX-License-Identifier: GPL-2.0-only
 /*
  * Copyright (c) 2017-2021, The Linux Foundation. All rights reserved.
-<<<<<<< HEAD
- * Copyright (c) 2023 Qualcomm Innovation Center, Inc. All rights reserved.
-=======
  * Copyright (c) 2022 Qualcomm Innovation Center, Inc. All rights reserved.
->>>>>>> aad4cd6b
  */
 
 #define pr_fmt(fmt) "icnss2_qmi: " fmt

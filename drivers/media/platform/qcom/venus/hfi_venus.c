/*
 * Copyright (c) 2012-2016, The Linux Foundation. All rights reserved.
 * Copyright (C) 2017 Linaro Ltd.
 *
 * This program is free software; you can redistribute it and/or modify
 * it under the terms of the GNU General Public License version 2 and
 * only version 2 as published by the Free Software Foundation.
 *
 * This program is distributed in the hope that it will be useful,
 * but WITHOUT ANY WARRANTY; without even the implied warranty of
 * MERCHANTABILITY or FITNESS FOR A PARTICULAR PURPOSE.  See the
 * GNU General Public License for more details.
 *
 */

#include <linux/delay.h>
#include <linux/device.h>
#include <linux/dma-mapping.h>
#include <linux/interrupt.h>
#include <linux/iopoll.h>
#include <linux/kernel.h>
#include <linux/qcom_scm.h>
#include <linux/slab.h>

#include "core.h"
#include "hfi_cmds.h"
#include "hfi_msgs.h"
#include "hfi_venus.h"
#include "hfi_venus_io.h"

#define HFI_MASK_QHDR_TX_TYPE		0xff000000
#define HFI_MASK_QHDR_RX_TYPE		0x00ff0000
#define HFI_MASK_QHDR_PRI_TYPE		0x0000ff00
#define HFI_MASK_QHDR_ID_TYPE		0x000000ff

#define HFI_HOST_TO_CTRL_CMD_Q		0
#define HFI_CTRL_TO_HOST_MSG_Q		1
#define HFI_CTRL_TO_HOST_DBG_Q		2
#define HFI_MASK_QHDR_STATUS		0x000000ff

#define IFACEQ_NUM			3
#define IFACEQ_CMD_IDX			0
#define IFACEQ_MSG_IDX			1
#define IFACEQ_DBG_IDX			2
#define IFACEQ_MAX_BUF_COUNT		50
#define IFACEQ_MAX_PARALLEL_CLNTS	16
#define IFACEQ_DFLT_QHDR		0x01010000

#define POLL_INTERVAL_US		50

#define IFACEQ_MAX_PKT_SIZE		1024
#define IFACEQ_MED_PKT_SIZE		768
#define IFACEQ_MIN_PKT_SIZE		8
#define IFACEQ_VAR_SMALL_PKT_SIZE	100
#define IFACEQ_VAR_LARGE_PKT_SIZE	512
#define IFACEQ_VAR_HUGE_PKT_SIZE	(1024 * 12)

enum tzbsp_video_state {
	TZBSP_VIDEO_STATE_SUSPEND = 0,
	TZBSP_VIDEO_STATE_RESUME
};

struct hfi_queue_table_header {
	u32 version;
	u32 size;
	u32 qhdr0_offset;
	u32 qhdr_size;
	u32 num_q;
	u32 num_active_q;
};

struct hfi_queue_header {
	u32 status;
	u32 start_addr;
	u32 type;
	u32 q_size;
	u32 pkt_size;
	u32 pkt_drop_cnt;
	u32 rx_wm;
	u32 tx_wm;
	u32 rx_req;
	u32 tx_req;
	u32 rx_irq_status;
	u32 tx_irq_status;
	u32 read_idx;
	u32 write_idx;
};

#define IFACEQ_TABLE_SIZE	\
	(sizeof(struct hfi_queue_table_header) +	\
	 sizeof(struct hfi_queue_header) * IFACEQ_NUM)

#define IFACEQ_QUEUE_SIZE	(IFACEQ_MAX_PKT_SIZE *	\
	IFACEQ_MAX_BUF_COUNT * IFACEQ_MAX_PARALLEL_CLNTS)

#define IFACEQ_GET_QHDR_START_ADDR(ptr, i)	\
	(void *)(((ptr) + sizeof(struct hfi_queue_table_header)) +	\
		((i) * sizeof(struct hfi_queue_header)))

#define QDSS_SIZE		SZ_4K
#define SFR_SIZE		SZ_4K
#define QUEUE_SIZE		\
	(IFACEQ_TABLE_SIZE + (IFACEQ_QUEUE_SIZE * IFACEQ_NUM))

#define ALIGNED_QDSS_SIZE	ALIGN(QDSS_SIZE, SZ_4K)
#define ALIGNED_SFR_SIZE	ALIGN(SFR_SIZE, SZ_4K)
#define ALIGNED_QUEUE_SIZE	ALIGN(QUEUE_SIZE, SZ_4K)
#define SHARED_QSIZE		ALIGN(ALIGNED_SFR_SIZE + ALIGNED_QUEUE_SIZE + \
				      ALIGNED_QDSS_SIZE, SZ_1M)

struct mem_desc {
	dma_addr_t da;	/* device address */
	void *kva;	/* kernel virtual address */
	u32 size;
	unsigned long attrs;
};

struct iface_queue {
	struct hfi_queue_header *qhdr;
	struct mem_desc qmem;
};

enum venus_state {
	VENUS_STATE_DEINIT = 1,
	VENUS_STATE_INIT,
};

struct venus_hfi_device {
	struct venus_core *core;
	u32 irq_status;
	u32 last_packet_type;
	bool power_enabled;
	bool suspended;
	enum venus_state state;
	/* serialize read / write to the shared memory */
	struct mutex lock;
	struct completion pwr_collapse_prep;
	struct completion release_resource;
	struct mem_desc ifaceq_table;
	struct mem_desc sfr;
	struct iface_queue queues[IFACEQ_NUM];
	u8 pkt_buf[IFACEQ_VAR_HUGE_PKT_SIZE];
	u8 dbg_buf[IFACEQ_VAR_HUGE_PKT_SIZE];
};

static bool venus_pkt_debug;
static int venus_fw_debug = HFI_DEBUG_MSG_ERROR | HFI_DEBUG_MSG_FATAL;
static bool venus_sys_idle_indicator;
static bool venus_fw_low_power_mode = true;
static int venus_hw_rsp_timeout = 1000;
static bool venus_fw_coverage;

static void venus_set_state(struct venus_hfi_device *hdev,
			    enum venus_state state)
{
	mutex_lock(&hdev->lock);
	hdev->state = state;
	mutex_unlock(&hdev->lock);
}

static bool venus_is_valid_state(struct venus_hfi_device *hdev)
{
	return hdev->state != VENUS_STATE_DEINIT;
}

static void venus_dump_packet(struct venus_hfi_device *hdev, const void *packet)
{
	size_t pkt_size = *(u32 *)packet;

	if (!venus_pkt_debug)
		return;

	print_hex_dump(KERN_DEBUG, "", DUMP_PREFIX_OFFSET, 16, 1, packet,
		       pkt_size, true);
}

static int venus_write_queue(struct venus_hfi_device *hdev,
			     struct iface_queue *queue,
			     void *packet, u32 *rx_req)
{
	struct hfi_queue_header *qhdr;
	u32 dwords, new_wr_idx;
	u32 empty_space, rd_idx, wr_idx, qsize;
	u32 *wr_ptr;

	if (!queue->qmem.kva)
		return -EINVAL;

	qhdr = queue->qhdr;
	if (!qhdr)
		return -EINVAL;

	venus_dump_packet(hdev, packet);

	dwords = (*(u32 *)packet) >> 2;
	if (!dwords)
		return -EINVAL;

	rd_idx = qhdr->read_idx;
	wr_idx = qhdr->write_idx;
	qsize = qhdr->q_size;
	/* ensure rd/wr indices's are read from memory */
	rmb();

	if (wr_idx >= rd_idx)
		empty_space = qsize - (wr_idx - rd_idx);
	else
		empty_space = rd_idx - wr_idx;

	if (empty_space <= dwords) {
		qhdr->tx_req = 1;
		/* ensure tx_req is updated in memory */
		wmb();
		return -ENOSPC;
	}

	qhdr->tx_req = 0;
	/* ensure tx_req is updated in memory */
	wmb();

	new_wr_idx = wr_idx + dwords;
	wr_ptr = (u32 *)(queue->qmem.kva + (wr_idx << 2));

	if (wr_ptr < (u32 *)queue->qmem.kva ||
<<<<<<< HEAD
	    wr_ptr > (u32 *)(queue->qmem.kva + queue->qmem.size - sizeof(*wr_ptr)))
=======
	    wr_ptr > (u32 *)(queue->qmem.kva +
			queue->qmem.size - sizeof(*wr_ptr)))
>>>>>>> b209a016
		return -EINVAL;

	if (new_wr_idx < qsize) {
		memcpy(wr_ptr, packet, dwords << 2);
	} else {
		size_t len;

		new_wr_idx -= qsize;
		len = (dwords - new_wr_idx) << 2;
		memcpy(wr_ptr, packet, len);
		memcpy(queue->qmem.kva, packet + len, new_wr_idx << 2);
	}

	/* make sure packet is written before updating the write index */
	wmb();

	qhdr->write_idx = new_wr_idx;
	*rx_req = qhdr->rx_req ? 1 : 0;

	/* make sure write index is updated before an interrupt is raised */
	mb();

	return 0;
}

static int venus_read_queue(struct venus_hfi_device *hdev,
			    struct iface_queue *queue, void *pkt, u32 *tx_req)
{
	struct hfi_queue_header *qhdr;
	u32 dwords, new_rd_idx;
	u32 rd_idx, wr_idx, type, qsize;
	u32 *rd_ptr;
	u32 recv_request = 0;
	int ret = 0;

	if (!queue->qmem.kva)
		return -EINVAL;

	qhdr = queue->qhdr;
	if (!qhdr)
		return -EINVAL;

	type = qhdr->type;
	rd_idx = qhdr->read_idx;
	wr_idx = qhdr->write_idx;
	qsize = qhdr->q_size;

	/* make sure data is valid before using it */
	rmb();

	/*
	 * Do not set receive request for debug queue, if set, Venus generates
	 * interrupt for debug messages even when there is no response message
	 * available. In general debug queue will not become full as it is being
	 * emptied out for every interrupt from Venus. Venus will anyway
	 * generates interrupt if it is full.
	 */
	if (type & HFI_CTRL_TO_HOST_MSG_Q)
		recv_request = 1;

	if (rd_idx == wr_idx) {
		qhdr->rx_req = recv_request;
		*tx_req = 0;
		/* update rx_req field in memory */
		wmb();
		return -ENODATA;
	}

	rd_ptr = (u32 *)(queue->qmem.kva + (rd_idx << 2));

	if (rd_ptr < (u32 *)queue->qmem.kva ||
<<<<<<< HEAD
	    rd_ptr > (u32 *)(queue->qmem.kva + queue->qmem.size - sizeof(*rd_ptr)))
=======
	    rd_ptr > (u32 *)(queue->qmem.kva +
				queue->qmem.size - sizeof(*rd_ptr)))
>>>>>>> b209a016
		return -EINVAL;

	dwords = *rd_ptr >> 2;
	if (!dwords)
		return -EINVAL;

	new_rd_idx = rd_idx + dwords;
	if (((dwords << 2) <= IFACEQ_VAR_HUGE_PKT_SIZE) && rd_idx <= qsize) {
		if (new_rd_idx < qsize) {
			memcpy(pkt, rd_ptr, dwords << 2);
		} else {
			size_t len;

			new_rd_idx -= qsize;
			len = (dwords - new_rd_idx) << 2;
			memcpy(pkt, rd_ptr, len);
			memcpy(pkt + len, queue->qmem.kva, new_rd_idx << 2);
		}
	} else {
		/* bad packet received, dropping */
		new_rd_idx = qhdr->write_idx;
		ret = -EBADMSG;
	}

	/* ensure the packet is read before updating read index */
	rmb();

	qhdr->read_idx = new_rd_idx;
	/* ensure updating read index */
	wmb();

	rd_idx = qhdr->read_idx;
	wr_idx = qhdr->write_idx;
	/* ensure rd/wr indices are read from memory */
	rmb();

	if (rd_idx != wr_idx)
		qhdr->rx_req = 0;
	else
		qhdr->rx_req = recv_request;

	*tx_req = qhdr->tx_req ? 1 : 0;

	/* ensure rx_req is stored to memory and tx_req is loaded from memory */
	mb();

	venus_dump_packet(hdev, pkt);

	return ret;
}

static int venus_alloc(struct venus_hfi_device *hdev, struct mem_desc *desc,
		       u32 size)
{
	struct device *dev = hdev->core->dev;

	desc->attrs = DMA_ATTR_WRITE_COMBINE;
	desc->size = ALIGN(size, SZ_4K);

	desc->kva = dma_alloc_attrs(dev, desc->size, &desc->da, GFP_KERNEL,
				    desc->attrs);
	if (!desc->kva)
		return -ENOMEM;

	return 0;
}

static void venus_free(struct venus_hfi_device *hdev, struct mem_desc *mem)
{
	struct device *dev = hdev->core->dev;

	dma_free_attrs(dev, mem->size, mem->kva, mem->da, mem->attrs);
}

static void venus_writel(struct venus_hfi_device *hdev, u32 reg, u32 value)
{
	writel(value, hdev->core->base + reg);
}

static u32 venus_readl(struct venus_hfi_device *hdev, u32 reg)
{
	return readl(hdev->core->base + reg);
}

static void venus_set_registers(struct venus_hfi_device *hdev)
{
	const struct venus_resources *res = hdev->core->res;
	const struct reg_val *tbl = res->reg_tbl;
	unsigned int count = res->reg_tbl_size;
	unsigned int i;

	for (i = 0; i < count; i++)
		venus_writel(hdev, tbl[i].reg, tbl[i].value);
}

static void venus_soft_int(struct venus_hfi_device *hdev)
{
	venus_writel(hdev, CPU_IC_SOFTINT, BIT(CPU_IC_SOFTINT_H2A_SHIFT));
}

static int venus_iface_cmdq_write_nolock(struct venus_hfi_device *hdev,
					 void *pkt)
{
	struct device *dev = hdev->core->dev;
	struct hfi_pkt_hdr *cmd_packet;
	struct iface_queue *queue;
	u32 rx_req;
	int ret;

	if (!venus_is_valid_state(hdev))
		return -EINVAL;

	cmd_packet = (struct hfi_pkt_hdr *)pkt;
	hdev->last_packet_type = cmd_packet->pkt_type;

	queue = &hdev->queues[IFACEQ_CMD_IDX];

	ret = venus_write_queue(hdev, queue, pkt, &rx_req);
	if (ret) {
		dev_err(dev, "write to iface cmd queue failed (%d)\n", ret);
		return ret;
	}

	if (rx_req)
		venus_soft_int(hdev);

	return 0;
}

static int venus_iface_cmdq_write(struct venus_hfi_device *hdev, void *pkt)
{
	int ret;

	mutex_lock(&hdev->lock);
	ret = venus_iface_cmdq_write_nolock(hdev, pkt);
	mutex_unlock(&hdev->lock);

	return ret;
}

static int venus_hfi_core_set_resource(struct venus_core *core, u32 id,
				       u32 size, u32 addr, void *cookie)
{
	struct venus_hfi_device *hdev = to_hfi_priv(core);
	struct hfi_sys_set_resource_pkt *pkt;
	u8 packet[IFACEQ_VAR_SMALL_PKT_SIZE];
	int ret;

	if (id == VIDC_RESOURCE_NONE)
		return 0;

	pkt = (struct hfi_sys_set_resource_pkt *)packet;

	ret = pkt_sys_set_resource(pkt, id, size, addr, cookie);
	if (ret)
		return ret;

	ret = venus_iface_cmdq_write(hdev, pkt);
	if (ret)
		return ret;

	return 0;
}

static int venus_boot_core(struct venus_hfi_device *hdev)
{
	struct device *dev = hdev->core->dev;
	static const unsigned int max_tries = 100;
	u32 ctrl_status = 0;
	unsigned int count = 0;
	int ret = 0;

	venus_writel(hdev, VIDC_CTRL_INIT, BIT(VIDC_CTRL_INIT_CTRL_SHIFT));
	venus_writel(hdev, WRAPPER_INTR_MASK, WRAPPER_INTR_MASK_A2HVCODEC_MASK);
	venus_writel(hdev, CPU_CS_SCIACMDARG3, 1);

	while (!ctrl_status && count < max_tries) {
		ctrl_status = venus_readl(hdev, CPU_CS_SCIACMDARG0);
		if ((ctrl_status & CPU_CS_SCIACMDARG0_ERROR_STATUS_MASK) == 4) {
			dev_err(dev, "invalid setting for UC_REGION\n");
			ret = -EINVAL;
			break;
		}

		usleep_range(500, 1000);
		count++;
	}

	if (count >= max_tries)
		ret = -ETIMEDOUT;

	return ret;
}

static u32 venus_hwversion(struct venus_hfi_device *hdev)
{
	struct device *dev = hdev->core->dev;
	u32 ver = venus_readl(hdev, WRAPPER_HW_VERSION);
	u32 major, minor, step;

	major = ver & WRAPPER_HW_VERSION_MAJOR_VERSION_MASK;
	major = major >> WRAPPER_HW_VERSION_MAJOR_VERSION_SHIFT;
	minor = ver & WRAPPER_HW_VERSION_MINOR_VERSION_MASK;
	minor = minor >> WRAPPER_HW_VERSION_MINOR_VERSION_SHIFT;
	step = ver & WRAPPER_HW_VERSION_STEP_VERSION_MASK;

	dev_dbg(dev, "venus hw version %x.%x.%x\n", major, minor, step);

	return major;
}

static int venus_run(struct venus_hfi_device *hdev)
{
	struct device *dev = hdev->core->dev;
	int ret;

	/*
	 * Re-program all of the registers that get reset as a result of
	 * regulator_disable() and _enable()
	 */
	venus_set_registers(hdev);

	venus_writel(hdev, UC_REGION_ADDR, hdev->ifaceq_table.da);
	venus_writel(hdev, UC_REGION_SIZE, SHARED_QSIZE);
	venus_writel(hdev, CPU_CS_SCIACMDARG2, hdev->ifaceq_table.da);
	venus_writel(hdev, CPU_CS_SCIACMDARG1, 0x01);
	if (hdev->sfr.da)
		venus_writel(hdev, SFR_ADDR, hdev->sfr.da);

	ret = venus_boot_core(hdev);
	if (ret) {
		dev_err(dev, "failed to reset venus core\n");
		return ret;
	}

	venus_hwversion(hdev);

	return 0;
}

static int venus_halt_axi(struct venus_hfi_device *hdev)
{
	void __iomem *base = hdev->core->base;
	struct device *dev = hdev->core->dev;
	u32 val;
	int ret;

	if (IS_V4(hdev->core)) {
		val = venus_readl(hdev, WRAPPER_CPU_AXI_HALT);
		val |= WRAPPER_CPU_AXI_HALT_HALT;
		venus_writel(hdev, WRAPPER_CPU_AXI_HALT, val);

		ret = readl_poll_timeout(base + WRAPPER_CPU_AXI_HALT_STATUS,
					 val,
					 val & WRAPPER_CPU_AXI_HALT_STATUS_IDLE,
					 POLL_INTERVAL_US,
					 VBIF_AXI_HALT_ACK_TIMEOUT_US);
		if (ret) {
			dev_err(dev, "AXI bus port halt timeout\n");
			return ret;
		}

		return 0;
	}

	/* Halt AXI and AXI IMEM VBIF Access */
	val = venus_readl(hdev, VBIF_AXI_HALT_CTRL0);
	val |= VBIF_AXI_HALT_CTRL0_HALT_REQ;
	venus_writel(hdev, VBIF_AXI_HALT_CTRL0, val);

	/* Request for AXI bus port halt */
	ret = readl_poll_timeout(base + VBIF_AXI_HALT_CTRL1, val,
				 val & VBIF_AXI_HALT_CTRL1_HALT_ACK,
				 POLL_INTERVAL_US,
				 VBIF_AXI_HALT_ACK_TIMEOUT_US);
	if (ret) {
		dev_err(dev, "AXI bus port halt timeout\n");
		return ret;
	}

	return 0;
}

static int venus_power_off(struct venus_hfi_device *hdev)
{
	int ret;

	if (!hdev->power_enabled)
		return 0;

	ret = qcom_scm_set_remote_state(TZBSP_VIDEO_STATE_SUSPEND, 0);
	if (ret)
		return ret;

	ret = venus_halt_axi(hdev);
	if (ret)
		return ret;

	hdev->power_enabled = false;

	return 0;
}

static int venus_power_on(struct venus_hfi_device *hdev)
{
	int ret;

	if (hdev->power_enabled)
		return 0;

	ret = qcom_scm_set_remote_state(TZBSP_VIDEO_STATE_RESUME, 0);
	if (ret)
		goto err;

	ret = venus_run(hdev);
	if (ret)
		goto err_suspend;

	hdev->power_enabled = true;

	return 0;

err_suspend:
	qcom_scm_set_remote_state(TZBSP_VIDEO_STATE_SUSPEND, 0);
err:
	hdev->power_enabled = false;
	return ret;
}

static int venus_iface_msgq_read_nolock(struct venus_hfi_device *hdev,
					void *pkt)
{
	struct iface_queue *queue;
	u32 tx_req;
	int ret;

	if (!venus_is_valid_state(hdev))
		return -EINVAL;

	queue = &hdev->queues[IFACEQ_MSG_IDX];

	ret = venus_read_queue(hdev, queue, pkt, &tx_req);
	if (ret)
		return ret;

	if (tx_req)
		venus_soft_int(hdev);

	return 0;
}

static int venus_iface_msgq_read(struct venus_hfi_device *hdev, void *pkt)
{
	int ret;

	mutex_lock(&hdev->lock);
	ret = venus_iface_msgq_read_nolock(hdev, pkt);
	mutex_unlock(&hdev->lock);

	return ret;
}

static int venus_iface_dbgq_read_nolock(struct venus_hfi_device *hdev,
					void *pkt)
{
	struct iface_queue *queue;
	u32 tx_req;
	int ret;

	ret = venus_is_valid_state(hdev);
	if (!ret)
		return -EINVAL;

	queue = &hdev->queues[IFACEQ_DBG_IDX];

	ret = venus_read_queue(hdev, queue, pkt, &tx_req);
	if (ret)
		return ret;

	if (tx_req)
		venus_soft_int(hdev);

	return 0;
}

static int venus_iface_dbgq_read(struct venus_hfi_device *hdev, void *pkt)
{
	int ret;

	if (!pkt)
		return -EINVAL;

	mutex_lock(&hdev->lock);
	ret = venus_iface_dbgq_read_nolock(hdev, pkt);
	mutex_unlock(&hdev->lock);

	return ret;
}

static void venus_set_qhdr_defaults(struct hfi_queue_header *qhdr)
{
	qhdr->status = 1;
	qhdr->type = IFACEQ_DFLT_QHDR;
	qhdr->q_size = IFACEQ_QUEUE_SIZE / 4;
	qhdr->pkt_size = 0;
	qhdr->rx_wm = 1;
	qhdr->tx_wm = 1;
	qhdr->rx_req = 1;
	qhdr->tx_req = 0;
	qhdr->rx_irq_status = 0;
	qhdr->tx_irq_status = 0;
	qhdr->read_idx = 0;
	qhdr->write_idx = 0;
}

static void venus_interface_queues_release(struct venus_hfi_device *hdev)
{
	mutex_lock(&hdev->lock);

	venus_free(hdev, &hdev->ifaceq_table);
	venus_free(hdev, &hdev->sfr);

	memset(hdev->queues, 0, sizeof(hdev->queues));
	memset(&hdev->ifaceq_table, 0, sizeof(hdev->ifaceq_table));
	memset(&hdev->sfr, 0, sizeof(hdev->sfr));

	mutex_unlock(&hdev->lock);
}

static int venus_interface_queues_init(struct venus_hfi_device *hdev)
{
	struct hfi_queue_table_header *tbl_hdr;
	struct iface_queue *queue;
	struct hfi_sfr *sfr;
	struct mem_desc desc = {0};
	unsigned int offset;
	unsigned int i;
	int ret;

	ret = venus_alloc(hdev, &desc, ALIGNED_QUEUE_SIZE);
	if (ret)
		return ret;

	hdev->ifaceq_table = desc;
	offset = IFACEQ_TABLE_SIZE;

	for (i = 0; i < IFACEQ_NUM; i++) {
		queue = &hdev->queues[i];
		queue->qmem.da = desc.da + offset;
		queue->qmem.kva = desc.kva + offset;
		queue->qmem.size = IFACEQ_QUEUE_SIZE;
		offset += queue->qmem.size;
		queue->qhdr =
			IFACEQ_GET_QHDR_START_ADDR(hdev->ifaceq_table.kva, i);

		venus_set_qhdr_defaults(queue->qhdr);

		queue->qhdr->start_addr = queue->qmem.da;

		if (i == IFACEQ_CMD_IDX)
			queue->qhdr->type |= HFI_HOST_TO_CTRL_CMD_Q;
		else if (i == IFACEQ_MSG_IDX)
			queue->qhdr->type |= HFI_CTRL_TO_HOST_MSG_Q;
		else if (i == IFACEQ_DBG_IDX)
			queue->qhdr->type |= HFI_CTRL_TO_HOST_DBG_Q;
	}

	tbl_hdr = hdev->ifaceq_table.kva;
	tbl_hdr->version = 0;
	tbl_hdr->size = IFACEQ_TABLE_SIZE;
	tbl_hdr->qhdr0_offset = sizeof(struct hfi_queue_table_header);
	tbl_hdr->qhdr_size = sizeof(struct hfi_queue_header);
	tbl_hdr->num_q = IFACEQ_NUM;
	tbl_hdr->num_active_q = IFACEQ_NUM;

	/*
	 * Set receive request to zero on debug queue as there is no
	 * need of interrupt from video hardware for debug messages
	 */
	queue = &hdev->queues[IFACEQ_DBG_IDX];
	queue->qhdr->rx_req = 0;

	ret = venus_alloc(hdev, &desc, ALIGNED_SFR_SIZE);
	if (ret) {
		hdev->sfr.da = 0;
	} else {
		hdev->sfr = desc;
		sfr = hdev->sfr.kva;
		sfr->buf_size = ALIGNED_SFR_SIZE;
	}

	/* ensure table and queue header structs are settled in memory */
	wmb();

	return 0;
}

static int venus_sys_set_debug(struct venus_hfi_device *hdev, u32 debug)
{
	struct hfi_sys_set_property_pkt *pkt;
	u8 packet[IFACEQ_VAR_SMALL_PKT_SIZE];
	int ret;

	pkt = (struct hfi_sys_set_property_pkt *)packet;

	pkt_sys_debug_config(pkt, HFI_DEBUG_MODE_QUEUE, debug);

	ret = venus_iface_cmdq_write(hdev, pkt);
	if (ret)
		return ret;

	return 0;
}

static int venus_sys_set_coverage(struct venus_hfi_device *hdev, u32 mode)
{
	struct hfi_sys_set_property_pkt *pkt;
	u8 packet[IFACEQ_VAR_SMALL_PKT_SIZE];
	int ret;

	pkt = (struct hfi_sys_set_property_pkt *)packet;

	pkt_sys_coverage_config(pkt, mode);

	ret = venus_iface_cmdq_write(hdev, pkt);
	if (ret)
		return ret;

	return 0;
}

static int venus_sys_set_idle_message(struct venus_hfi_device *hdev,
				      bool enable)
{
	struct hfi_sys_set_property_pkt *pkt;
	u8 packet[IFACEQ_VAR_SMALL_PKT_SIZE];
	int ret;

	if (!enable)
		return 0;

	pkt = (struct hfi_sys_set_property_pkt *)packet;

	pkt_sys_idle_indicator(pkt, enable);

	ret = venus_iface_cmdq_write(hdev, pkt);
	if (ret)
		return ret;

	return 0;
}

static int venus_sys_set_power_control(struct venus_hfi_device *hdev,
				       bool enable)
{
	struct hfi_sys_set_property_pkt *pkt;
	u8 packet[IFACEQ_VAR_SMALL_PKT_SIZE];
	int ret;

	pkt = (struct hfi_sys_set_property_pkt *)packet;

	pkt_sys_power_control(pkt, enable);

	ret = venus_iface_cmdq_write(hdev, pkt);
	if (ret)
		return ret;

	return 0;
}

static int venus_get_queue_size(struct venus_hfi_device *hdev,
				unsigned int index)
{
	struct hfi_queue_header *qhdr;

	if (index >= IFACEQ_NUM)
		return -EINVAL;

	qhdr = hdev->queues[index].qhdr;
	if (!qhdr)
		return -EINVAL;

	return abs(qhdr->read_idx - qhdr->write_idx);
}

static int venus_sys_set_default_properties(struct venus_hfi_device *hdev)
{
	struct device *dev = hdev->core->dev;
	int ret;

	ret = venus_sys_set_debug(hdev, venus_fw_debug);
	if (ret)
		dev_warn(dev, "setting fw debug msg ON failed (%d)\n", ret);

	/*
	 * Idle indicator is disabled by default on some 4xx firmware versions,
	 * enable it explicitly in order to make suspend functional by checking
	 * WFI (wait-for-interrupt) bit.
	 */
	if (IS_V4(hdev->core))
		venus_sys_idle_indicator = true;

	ret = venus_sys_set_idle_message(hdev, venus_sys_idle_indicator);
	if (ret)
		dev_warn(dev, "setting idle response ON failed (%d)\n", ret);

	ret = venus_sys_set_power_control(hdev, venus_fw_low_power_mode);
	if (ret)
		dev_warn(dev, "setting hw power collapse ON failed (%d)\n",
			 ret);

	return ret;
}

static int venus_session_cmd(struct venus_inst *inst, u32 pkt_type)
{
	struct venus_hfi_device *hdev = to_hfi_priv(inst->core);
	struct hfi_session_pkt pkt;

	pkt_session_cmd(&pkt, pkt_type, inst);

	return venus_iface_cmdq_write(hdev, &pkt);
}

static void venus_flush_debug_queue(struct venus_hfi_device *hdev)
{
	struct device *dev = hdev->core->dev;
	void *packet = hdev->dbg_buf;

	while (!venus_iface_dbgq_read(hdev, packet)) {
		struct hfi_msg_sys_coverage_pkt *pkt = packet;

		if (pkt->hdr.pkt_type != HFI_MSG_SYS_COV) {
			struct hfi_msg_sys_debug_pkt *pkt = packet;

			dev_dbg(dev, "%s", pkt->msg_data);
		}
	}
}

static int venus_prepare_power_collapse(struct venus_hfi_device *hdev,
					bool wait)
{
	unsigned long timeout = msecs_to_jiffies(venus_hw_rsp_timeout);
	struct hfi_sys_pc_prep_pkt pkt;
	int ret;

	init_completion(&hdev->pwr_collapse_prep);

	pkt_sys_pc_prep(&pkt);

	ret = venus_iface_cmdq_write(hdev, &pkt);
	if (ret)
		return ret;

	if (!wait)
		return 0;

	ret = wait_for_completion_timeout(&hdev->pwr_collapse_prep, timeout);
	if (!ret) {
		venus_flush_debug_queue(hdev);
		return -ETIMEDOUT;
	}

	return 0;
}

static int venus_are_queues_empty(struct venus_hfi_device *hdev)
{
	int ret1, ret2;

	ret1 = venus_get_queue_size(hdev, IFACEQ_MSG_IDX);
	if (ret1 < 0)
		return ret1;

	ret2 = venus_get_queue_size(hdev, IFACEQ_CMD_IDX);
	if (ret2 < 0)
		return ret2;

	if (!ret1 && !ret2)
		return 1;

	return 0;
}

static void venus_sfr_print(struct venus_hfi_device *hdev)
{
	struct device *dev = hdev->core->dev;
	struct hfi_sfr *sfr = hdev->sfr.kva;
	void *p;

	if (!sfr)
		return;

	p = memchr(sfr->data, '\0', sfr->buf_size);
	/*
	 * SFR isn't guaranteed to be NULL terminated since SYS_ERROR indicates
	 * that Venus is in the process of crashing.
	 */
	if (!p)
		sfr->data[sfr->buf_size - 1] = '\0';

	dev_err_ratelimited(dev, "SFR message from FW: %s\n", sfr->data);
}

static void venus_process_msg_sys_error(struct venus_hfi_device *hdev,
					void *packet)
{
	struct hfi_msg_event_notify_pkt *event_pkt = packet;

	if (event_pkt->event_id != HFI_EVENT_SYS_ERROR)
		return;

	venus_set_state(hdev, VENUS_STATE_DEINIT);

	/*
	 * Once SYS_ERROR received from HW, it is safe to halt the AXI.
	 * With SYS_ERROR, Venus FW may have crashed and HW might be
	 * active and causing unnecessary transactions. Hence it is
	 * safe to stop all AXI transactions from venus subsystem.
	 */
	venus_halt_axi(hdev);
	venus_sfr_print(hdev);
}

static irqreturn_t venus_isr_thread(struct venus_core *core)
{
	struct venus_hfi_device *hdev = to_hfi_priv(core);
	const struct venus_resources *res;
	void *pkt;
	u32 msg_ret;

	if (!hdev)
		return IRQ_NONE;

	res = hdev->core->res;
	pkt = hdev->pkt_buf;

	if (hdev->irq_status & WRAPPER_INTR_STATUS_A2HWD_MASK) {
		venus_sfr_print(hdev);
		hfi_process_watchdog_timeout(core);
	}

	while (!venus_iface_msgq_read(hdev, pkt)) {
		msg_ret = hfi_process_msg_packet(core, pkt);
		switch (msg_ret) {
		case HFI_MSG_EVENT_NOTIFY:
			venus_process_msg_sys_error(hdev, pkt);
			break;
		case HFI_MSG_SYS_INIT:
			venus_hfi_core_set_resource(core, res->vmem_id,
						    res->vmem_size,
						    res->vmem_addr,
						    hdev);
			break;
		case HFI_MSG_SYS_RELEASE_RESOURCE:
			complete(&hdev->release_resource);
			break;
		case HFI_MSG_SYS_PC_PREP:
			complete(&hdev->pwr_collapse_prep);
			break;
		default:
			break;
		}
	}

	venus_flush_debug_queue(hdev);

	return IRQ_HANDLED;
}

static irqreturn_t venus_isr(struct venus_core *core)
{
	struct venus_hfi_device *hdev = to_hfi_priv(core);
	u32 status;

	if (!hdev)
		return IRQ_NONE;

	status = venus_readl(hdev, WRAPPER_INTR_STATUS);

	if (status & WRAPPER_INTR_STATUS_A2H_MASK ||
	    status & WRAPPER_INTR_STATUS_A2HWD_MASK ||
	    status & CPU_CS_SCIACMDARG0_INIT_IDLE_MSG_MASK)
		hdev->irq_status = status;

	venus_writel(hdev, CPU_CS_A2HSOFTINTCLR, 1);
	venus_writel(hdev, WRAPPER_INTR_CLEAR, status);

	return IRQ_WAKE_THREAD;
}

static int venus_core_init(struct venus_core *core)
{
	struct venus_hfi_device *hdev = to_hfi_priv(core);
	struct device *dev = core->dev;
	struct hfi_sys_get_property_pkt version_pkt;
	struct hfi_sys_init_pkt pkt;
	int ret;

	pkt_sys_init(&pkt, HFI_VIDEO_ARCH_OX);

	venus_set_state(hdev, VENUS_STATE_INIT);

	ret = venus_iface_cmdq_write(hdev, &pkt);
	if (ret)
		return ret;

	pkt_sys_image_version(&version_pkt);

	ret = venus_iface_cmdq_write(hdev, &version_pkt);
	if (ret)
		dev_warn(dev, "failed to send image version pkt to fw\n");

	ret = venus_sys_set_default_properties(hdev);
	if (ret)
		return ret;

	return 0;
}

static int venus_core_deinit(struct venus_core *core)
{
	struct venus_hfi_device *hdev = to_hfi_priv(core);

	venus_set_state(hdev, VENUS_STATE_DEINIT);
	hdev->suspended = true;
	hdev->power_enabled = false;

	return 0;
}

static int venus_core_ping(struct venus_core *core, u32 cookie)
{
	struct venus_hfi_device *hdev = to_hfi_priv(core);
	struct hfi_sys_ping_pkt pkt;

	pkt_sys_ping(&pkt, cookie);

	return venus_iface_cmdq_write(hdev, &pkt);
}

static int venus_core_trigger_ssr(struct venus_core *core, u32 trigger_type)
{
	struct venus_hfi_device *hdev = to_hfi_priv(core);
	struct hfi_sys_test_ssr_pkt pkt;
	int ret;

	ret = pkt_sys_ssr_cmd(&pkt, trigger_type);
	if (ret)
		return ret;

	return venus_iface_cmdq_write(hdev, &pkt);
}

static int venus_session_init(struct venus_inst *inst, u32 session_type,
			      u32 codec)
{
	struct venus_hfi_device *hdev = to_hfi_priv(inst->core);
	struct hfi_session_init_pkt pkt;
	int ret;

	ret = pkt_session_init(&pkt, inst, session_type, codec);
	if (ret)
		goto err;

	ret = venus_iface_cmdq_write(hdev, &pkt);
	if (ret)
		goto err;

	return 0;

err:
	venus_flush_debug_queue(hdev);
	return ret;
}

static int venus_session_end(struct venus_inst *inst)
{
	struct venus_hfi_device *hdev = to_hfi_priv(inst->core);
	struct device *dev = hdev->core->dev;

	if (venus_fw_coverage) {
		if (venus_sys_set_coverage(hdev, venus_fw_coverage))
			dev_warn(dev, "fw coverage msg ON failed\n");
	}

	return venus_session_cmd(inst, HFI_CMD_SYS_SESSION_END);
}

static int venus_session_abort(struct venus_inst *inst)
{
	struct venus_hfi_device *hdev = to_hfi_priv(inst->core);

	venus_flush_debug_queue(hdev);

	return venus_session_cmd(inst, HFI_CMD_SYS_SESSION_ABORT);
}

static int venus_session_flush(struct venus_inst *inst, u32 flush_mode)
{
	struct venus_hfi_device *hdev = to_hfi_priv(inst->core);
	struct hfi_session_flush_pkt pkt;
	int ret;

	ret = pkt_session_flush(&pkt, inst, flush_mode);
	if (ret)
		return ret;

	return venus_iface_cmdq_write(hdev, &pkt);
}

static int venus_session_start(struct venus_inst *inst)
{
	return venus_session_cmd(inst, HFI_CMD_SESSION_START);
}

static int venus_session_stop(struct venus_inst *inst)
{
	return venus_session_cmd(inst, HFI_CMD_SESSION_STOP);
}

static int venus_session_continue(struct venus_inst *inst)
{
	return venus_session_cmd(inst, HFI_CMD_SESSION_CONTINUE);
}

static int venus_session_etb(struct venus_inst *inst,
			     struct hfi_frame_data *in_frame)
{
	struct venus_hfi_device *hdev = to_hfi_priv(inst->core);
	u32 session_type = inst->session_type;
	int ret;

	if (session_type == VIDC_SESSION_TYPE_DEC) {
		struct hfi_session_empty_buffer_compressed_pkt pkt;

		ret = pkt_session_etb_decoder(&pkt, inst, in_frame);
		if (ret)
			return ret;

		ret = venus_iface_cmdq_write(hdev, &pkt);
	} else if (session_type == VIDC_SESSION_TYPE_ENC) {
		struct hfi_session_empty_buffer_uncompressed_plane0_pkt pkt;

		ret = pkt_session_etb_encoder(&pkt, inst, in_frame);
		if (ret)
			return ret;

		ret = venus_iface_cmdq_write(hdev, &pkt);
	} else {
		ret = -EINVAL;
	}

	return ret;
}

static int venus_session_ftb(struct venus_inst *inst,
			     struct hfi_frame_data *out_frame)
{
	struct venus_hfi_device *hdev = to_hfi_priv(inst->core);
	struct hfi_session_fill_buffer_pkt pkt;
	int ret;

	ret = pkt_session_ftb(&pkt, inst, out_frame);
	if (ret)
		return ret;

	return venus_iface_cmdq_write(hdev, &pkt);
}

static int venus_session_set_buffers(struct venus_inst *inst,
				     struct hfi_buffer_desc *bd)
{
	struct venus_hfi_device *hdev = to_hfi_priv(inst->core);
	struct hfi_session_set_buffers_pkt *pkt;
	u8 packet[IFACEQ_VAR_LARGE_PKT_SIZE];
	int ret;

	if (bd->buffer_type == HFI_BUFFER_INPUT)
		return 0;

	pkt = (struct hfi_session_set_buffers_pkt *)packet;

	ret = pkt_session_set_buffers(pkt, inst, bd);
	if (ret)
		return ret;

	return venus_iface_cmdq_write(hdev, pkt);
}

static int venus_session_unset_buffers(struct venus_inst *inst,
				       struct hfi_buffer_desc *bd)
{
	struct venus_hfi_device *hdev = to_hfi_priv(inst->core);
	struct hfi_session_release_buffer_pkt *pkt;
	u8 packet[IFACEQ_VAR_LARGE_PKT_SIZE];
	int ret;

	if (bd->buffer_type == HFI_BUFFER_INPUT)
		return 0;

	pkt = (struct hfi_session_release_buffer_pkt *)packet;

	ret = pkt_session_unset_buffers(pkt, inst, bd);
	if (ret)
		return ret;

	return venus_iface_cmdq_write(hdev, pkt);
}

static int venus_session_load_res(struct venus_inst *inst)
{
	return venus_session_cmd(inst, HFI_CMD_SESSION_LOAD_RESOURCES);
}

static int venus_session_release_res(struct venus_inst *inst)
{
	return venus_session_cmd(inst, HFI_CMD_SESSION_RELEASE_RESOURCES);
}

static int venus_session_parse_seq_hdr(struct venus_inst *inst, u32 seq_hdr,
				       u32 seq_hdr_len)
{
	struct venus_hfi_device *hdev = to_hfi_priv(inst->core);
	struct hfi_session_parse_sequence_header_pkt *pkt;
	u8 packet[IFACEQ_VAR_SMALL_PKT_SIZE];
	int ret;

	pkt = (struct hfi_session_parse_sequence_header_pkt *)packet;

	ret = pkt_session_parse_seq_header(pkt, inst, seq_hdr, seq_hdr_len);
	if (ret)
		return ret;

	ret = venus_iface_cmdq_write(hdev, pkt);
	if (ret)
		return ret;

	return 0;
}

static int venus_session_get_seq_hdr(struct venus_inst *inst, u32 seq_hdr,
				     u32 seq_hdr_len)
{
	struct venus_hfi_device *hdev = to_hfi_priv(inst->core);
	struct hfi_session_get_sequence_header_pkt *pkt;
	u8 packet[IFACEQ_VAR_SMALL_PKT_SIZE];
	int ret;

	pkt = (struct hfi_session_get_sequence_header_pkt *)packet;

	ret = pkt_session_get_seq_hdr(pkt, inst, seq_hdr, seq_hdr_len);
	if (ret)
		return ret;

	return venus_iface_cmdq_write(hdev, pkt);
}

static int venus_session_set_property(struct venus_inst *inst, u32 ptype,
				      void *pdata)
{
	struct venus_hfi_device *hdev = to_hfi_priv(inst->core);
	struct hfi_session_set_property_pkt *pkt;
	u8 packet[IFACEQ_VAR_LARGE_PKT_SIZE];
	int ret;

	pkt = (struct hfi_session_set_property_pkt *)packet;

	ret = pkt_session_set_property(pkt, inst, ptype, pdata);
	if (ret)
		return ret;

	return venus_iface_cmdq_write(hdev, pkt);
}

static int venus_session_get_property(struct venus_inst *inst, u32 ptype)
{
	struct venus_hfi_device *hdev = to_hfi_priv(inst->core);
	struct hfi_session_get_property_pkt pkt;
	int ret;

	ret = pkt_session_get_property(&pkt, inst, ptype);
	if (ret)
		return ret;

	return venus_iface_cmdq_write(hdev, &pkt);
}

static int venus_resume(struct venus_core *core)
{
	struct venus_hfi_device *hdev = to_hfi_priv(core);
	int ret = 0;

	mutex_lock(&hdev->lock);

	if (!hdev->suspended)
		goto unlock;

	ret = venus_power_on(hdev);

unlock:
	if (!ret)
		hdev->suspended = false;

	mutex_unlock(&hdev->lock);

	return ret;
}

static int venus_suspend_1xx(struct venus_core *core)
{
	struct venus_hfi_device *hdev = to_hfi_priv(core);
	struct device *dev = core->dev;
	u32 ctrl_status;
	int ret;

	if (!hdev->power_enabled || hdev->suspended)
		return 0;

	mutex_lock(&hdev->lock);
	ret = venus_is_valid_state(hdev);
	mutex_unlock(&hdev->lock);

	if (!ret) {
		dev_err(dev, "bad state, cannot suspend\n");
		return -EINVAL;
	}

	ret = venus_prepare_power_collapse(hdev, true);
	if (ret) {
		dev_err(dev, "prepare for power collapse fail (%d)\n", ret);
		return ret;
	}

	mutex_lock(&hdev->lock);

	if (hdev->last_packet_type != HFI_CMD_SYS_PC_PREP) {
		mutex_unlock(&hdev->lock);
		return -EINVAL;
	}

	ret = venus_are_queues_empty(hdev);
	if (ret < 0 || !ret) {
		mutex_unlock(&hdev->lock);
		return -EINVAL;
	}

	ctrl_status = venus_readl(hdev, CPU_CS_SCIACMDARG0);
	if (!(ctrl_status & CPU_CS_SCIACMDARG0_PC_READY)) {
		mutex_unlock(&hdev->lock);
		return -EINVAL;
	}

	ret = venus_power_off(hdev);
	if (ret) {
		mutex_unlock(&hdev->lock);
		return ret;
	}

	hdev->suspended = true;

	mutex_unlock(&hdev->lock);

	return 0;
}

static bool venus_cpu_and_video_core_idle(struct venus_hfi_device *hdev)
{
	u32 ctrl_status, cpu_status;

	cpu_status = venus_readl(hdev, WRAPPER_CPU_STATUS);
	ctrl_status = venus_readl(hdev, CPU_CS_SCIACMDARG0);

	if (cpu_status & WRAPPER_CPU_STATUS_WFI &&
	    ctrl_status & CPU_CS_SCIACMDARG0_INIT_IDLE_MSG_MASK)
		return true;

	return false;
}

static bool venus_cpu_idle_and_pc_ready(struct venus_hfi_device *hdev)
{
	u32 ctrl_status, cpu_status;

	cpu_status = venus_readl(hdev, WRAPPER_CPU_STATUS);
	ctrl_status = venus_readl(hdev, CPU_CS_SCIACMDARG0);

	if (cpu_status & WRAPPER_CPU_STATUS_WFI &&
	    ctrl_status & CPU_CS_SCIACMDARG0_PC_READY)
		return true;

	return false;
}

static int venus_suspend_3xx(struct venus_core *core)
{
	struct venus_hfi_device *hdev = to_hfi_priv(core);
	struct device *dev = core->dev;
	u32 ctrl_status;
	bool val;
	int ret;

	if (!hdev->power_enabled || hdev->suspended)
		return 0;

	mutex_lock(&hdev->lock);
	ret = venus_is_valid_state(hdev);
	mutex_unlock(&hdev->lock);

	if (!ret) {
		dev_err(dev, "bad state, cannot suspend\n");
		return -EINVAL;
	}

	ctrl_status = venus_readl(hdev, CPU_CS_SCIACMDARG0);
	if (ctrl_status & CPU_CS_SCIACMDARG0_PC_READY)
		goto power_off;

	/*
	 * Power collapse sequence for Venus 3xx and 4xx versions:
	 * 1. Check for ARM9 and video core to be idle by checking WFI bit
	 *    (bit 0) in CPU status register and by checking Idle (bit 30) in
	 *    Control status register for video core.
	 * 2. Send a command to prepare for power collapse.
	 * 3. Check for WFI and PC_READY bits.
	 */
	ret = readx_poll_timeout(venus_cpu_and_video_core_idle, hdev, val, val,
				 1500, 100 * 1500);
	if (ret)
		return ret;

	ret = venus_prepare_power_collapse(hdev, false);
	if (ret) {
		dev_err(dev, "prepare for power collapse fail (%d)\n", ret);
		return ret;
	}

	ret = readx_poll_timeout(venus_cpu_idle_and_pc_ready, hdev, val, val,
				 1500, 100 * 1500);
	if (ret)
		return ret;

power_off:
	mutex_lock(&hdev->lock);

	ret = venus_power_off(hdev);
	if (ret) {
		dev_err(dev, "venus_power_off (%d)\n", ret);
		mutex_unlock(&hdev->lock);
		return ret;
	}

	hdev->suspended = true;

	mutex_unlock(&hdev->lock);

	return 0;
}

static int venus_suspend(struct venus_core *core)
{
	if (IS_V3(core) || IS_V4(core))
		return venus_suspend_3xx(core);

	return venus_suspend_1xx(core);
}

static const struct hfi_ops venus_hfi_ops = {
	.core_init			= venus_core_init,
	.core_deinit			= venus_core_deinit,
	.core_ping			= venus_core_ping,
	.core_trigger_ssr		= venus_core_trigger_ssr,

	.session_init			= venus_session_init,
	.session_end			= venus_session_end,
	.session_abort			= venus_session_abort,
	.session_flush			= venus_session_flush,
	.session_start			= venus_session_start,
	.session_stop			= venus_session_stop,
	.session_continue		= venus_session_continue,
	.session_etb			= venus_session_etb,
	.session_ftb			= venus_session_ftb,
	.session_set_buffers		= venus_session_set_buffers,
	.session_unset_buffers		= venus_session_unset_buffers,
	.session_load_res		= venus_session_load_res,
	.session_release_res		= venus_session_release_res,
	.session_parse_seq_hdr		= venus_session_parse_seq_hdr,
	.session_get_seq_hdr		= venus_session_get_seq_hdr,
	.session_set_property		= venus_session_set_property,
	.session_get_property		= venus_session_get_property,

	.resume				= venus_resume,
	.suspend			= venus_suspend,

	.isr				= venus_isr,
	.isr_thread			= venus_isr_thread,
};

void venus_hfi_destroy(struct venus_core *core)
{
	struct venus_hfi_device *hdev = to_hfi_priv(core);

	venus_interface_queues_release(hdev);
	mutex_destroy(&hdev->lock);
	kfree(hdev);
	core->priv = NULL;
	core->ops = NULL;
}

int venus_hfi_create(struct venus_core *core)
{
	struct venus_hfi_device *hdev;
	int ret;

	hdev = kzalloc(sizeof(*hdev), GFP_KERNEL);
	if (!hdev)
		return -ENOMEM;

	mutex_init(&hdev->lock);

	hdev->core = core;
	hdev->suspended = true;
	core->priv = hdev;
	core->ops = &venus_hfi_ops;
	core->core_caps = ENC_ROTATION_CAPABILITY | ENC_SCALING_CAPABILITY |
			  ENC_DEINTERLACE_CAPABILITY |
			  DEC_MULTI_STREAM_CAPABILITY;

	ret = venus_interface_queues_init(hdev);
	if (ret)
		goto err_kfree;

	return 0;

err_kfree:
	kfree(hdev);
	core->priv = NULL;
	core->ops = NULL;
	return ret;
}<|MERGE_RESOLUTION|>--- conflicted
+++ resolved
@@ -222,12 +222,8 @@
 	wr_ptr = (u32 *)(queue->qmem.kva + (wr_idx << 2));
 
 	if (wr_ptr < (u32 *)queue->qmem.kva ||
-<<<<<<< HEAD
-	    wr_ptr > (u32 *)(queue->qmem.kva + queue->qmem.size - sizeof(*wr_ptr)))
-=======
 	    wr_ptr > (u32 *)(queue->qmem.kva +
 			queue->qmem.size - sizeof(*wr_ptr)))
->>>>>>> b209a016
 		return -EINVAL;
 
 	if (new_wr_idx < qsize) {
@@ -299,12 +295,8 @@
 	rd_ptr = (u32 *)(queue->qmem.kva + (rd_idx << 2));
 
 	if (rd_ptr < (u32 *)queue->qmem.kva ||
-<<<<<<< HEAD
-	    rd_ptr > (u32 *)(queue->qmem.kva + queue->qmem.size - sizeof(*rd_ptr)))
-=======
 	    rd_ptr > (u32 *)(queue->qmem.kva +
 				queue->qmem.size - sizeof(*rd_ptr)))
->>>>>>> b209a016
 		return -EINVAL;
 
 	dwords = *rd_ptr >> 2;

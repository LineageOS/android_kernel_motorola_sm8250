// SPDX-License-Identifier: GPL-2.0-only
/*
 * Copyright (c) 2019, The Linux Foundation. All rights reserved.
 * Copyright (c) 2022, Qualcomm Innovation Center, Inc. All rights reserved.
 */

#include <linux/io.h>
#include <linux/module.h>
#include <linux/debugfs.h>
#include <linux/slab.h>
#include <linux/uaccess.h>
#include <linux/list.h>

#include "synx_api.h"
#include "synx_private.h"
#include "synx_util.h"
#include "synx_debugfs.h"

#define MAX_DBG_BUF_SIZE (36 * SYNX_MAX_OBJS)

struct dentry *my_direc;
const char delim[] = ",";
int columns = NAME_COLUMN |
BOUND_COLUMN | ERROR_CODES;

void populate_bound_rows(
	struct synx_table_row *row,
	char *cur,
	char *end)
{
	int j;


	for (j = 0; j < row->num_bound_synxs;
		j++) {
		cur += scnprintf(cur, end - cur,
			"\n\tID: %d ",
			row->bound_synxs[j].external_data->synx_obj);
	}
}
static ssize_t synx_table_read(struct file *file,
		char *buf,
		size_t count,
		loff_t *ppos)
{

	struct synx_device *dev = file->private_data;
	struct error_node *err_node, *err_node_tmp;
	struct synx_table_row *row;
	char *dbuf, *cur, *end;

	int i = 0;
	ssize_t len = 0;
	s32 index;

	dbuf = kzalloc(MAX_DBG_BUF_SIZE, GFP_KERNEL);
	if (!dbuf)
		return -ENOMEM;
	cur = dbuf;
	end = cur + MAX_DBG_BUF_SIZE;
	if (columns & NAME_COLUMN)
		cur += scnprintf(cur, end - cur, "|   Name   |");
	if (columns & BOUND_COLUMN)
		cur += scnprintf(cur, end - cur, "|   Bound   |");
	cur += scnprintf(cur, end - cur, "\n");
	for (i = 1; i < SYNX_MAX_OBJS; i++) {
		row = &dev->synx_table[i];

		index = row->index;
<<<<<<< HEAD
		mutex_lock(&dev->row_locks[index]);
		if (!row->index) {
			mutex_unlock(&dev->row_locks[index]);
=======
		if (!index) {
>>>>>>> 72c6290f
			pr_debug("synx obj at %d invalid\n", index);
			continue;
		}
		mutex_lock(&dev->row_locks[index]);

		if (columns & NAME_COLUMN)
			cur += scnprintf(cur, end - cur,
				"|%10s|", row->name);
		if (columns & BOUND_COLUMN)
			cur += scnprintf(cur, end - cur,
				"|%11d|", row->num_bound_synxs);
		if ((columns & BOUND_COLUMN) &&
			(row->num_bound_synxs > 0)) {
			cur += scnprintf(
				cur, end - cur, "\nBound synx: ");
			populate_bound_rows(row,
				cur,
				end);
		}
		mutex_unlock(&dev->row_locks[index]);
		cur += scnprintf(cur, end - cur, "\n");
	}
	if (columns & ERROR_CODES && !list_empty(
		&synx_dev->synx_debug_head)) {
		cur += scnprintf(
			cur, end - cur, "\nError(s): ");

		spin_lock_bh(&synx_dev->synx_node_list_lock);
		list_for_each_entry_safe(
			err_node, err_node_tmp,
			&synx_dev->synx_debug_head,
			node) {
			if (err_node->timestamp != NULL) {
				cur += scnprintf(cur, end - cur,
				"\n\tTime: %s - ID: %d - Code: %d",
				err_node->timestamp,
				err_node->synx_obj,
				err_node->error_code);
			}
			list_del(&err_node->node);
			kfree(err_node);
		}
		spin_unlock_bh(&synx_dev->synx_node_list_lock);
	}

	cur += scnprintf(cur, end - cur,
			"\n=================================================\n");

	len = simple_read_from_buffer(buf, count, ppos,
		dbuf, cur - dbuf);
	kfree(dbuf);
	return len;
}

static ssize_t synx_table_write(struct file *file,
		const char __user *buf,
		size_t count,
		loff_t *ppos)
{
	char *ptr;
	char *kbuffer = kzalloc(48, GFP_KERNEL);
	int stat = -1;

	if (!kbuffer)
		return -ENOMEM;
	stat = copy_from_user(kbuffer, buf, 48);
	if (stat != 0) {
		kfree(kbuffer);
		return -EFAULT;
	}
	while ((ptr = strsep(&kbuffer, delim)) != NULL) {
		ptr += '\0';
		if (strcmp(ptr, "bound\n") == 0)
			columns = columns ^ BOUND_COLUMN;
		else if (strcmp(ptr, "name\n") == 0)
			columns = columns ^ NAME_COLUMN;
		else if (strcmp(ptr, "synxid\n") == 0)
			columns = columns ^ ID_COLUMN;
		else if (strcmp(ptr, "status\n") == 0)
			columns = columns ^ STATE_COLUMN;
		else if (strcmp(ptr, "errors\n") == 0)
			columns = columns ^ ERROR_CODES;
	}
	kfree(kbuffer);
	return count;
}

static const struct file_operations synx_table_fops = {
	.owner = THIS_MODULE,
	.read = synx_table_read,
	.write = synx_table_write,
	.open = simple_open,
};

struct dentry *init_synx_debug_dir(struct synx_device *dev)
{
	struct dentry *dir = NULL;

	dir = debugfs_create_dir("synx_debug", NULL);

	if (!dir) {
		pr_debug("Failed to create debugfs for synx\n");
		return NULL;
	}
	if (!debugfs_create_file("synx_table",
		0644, dir, dev, &synx_table_fops)) {
		pr_debug("Failed to create debugfs file for synx\n");
		return NULL;
	}
	spin_lock_init(&dev->synx_node_list_lock);
	INIT_LIST_HEAD(&dev->synx_debug_head);
	return dir;
}<|MERGE_RESOLUTION|>--- conflicted
+++ resolved
@@ -67,13 +67,7 @@
 		row = &dev->synx_table[i];
 
 		index = row->index;
-<<<<<<< HEAD
-		mutex_lock(&dev->row_locks[index]);
-		if (!row->index) {
-			mutex_unlock(&dev->row_locks[index]);
-=======
 		if (!index) {
->>>>>>> 72c6290f
 			pr_debug("synx obj at %d invalid\n", index);
 			continue;
 		}

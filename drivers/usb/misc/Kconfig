--- conflicted
+++ resolved
@@ -282,7 +282,6 @@
 	help
 	  Say Y here if you want to support USB super speed re-driver NB7VPQ904M.
 
-<<<<<<< HEAD
 config USB_REDRIVER_PS5169
 	tristate "USB 3.1 Gen1/Gen2 10Gbps re-driver driver for PS5169"
 	depends on USB_PHY
@@ -295,7 +294,7 @@
 	select USB_REDRIVER
 	help
 	  Say Y here if you want to support USB super speed re-driver PI2DPX1217.
-=======
+
 config USB_QTI_KS_BRIDGE
 	tristate "USB QTI kick start bridge"
 	depends on USB
@@ -328,5 +327,4 @@
 	  diagnostic interface and allows for bridging with the diag forwarding
 	  driver.
 	  To compile this driver as a module, choose M here: the
-	  module will be called diag_bridge.  If unsure, choose N.
->>>>>>> b7af6d71
+	  module will be called diag_bridge.  If unsure, choose N.
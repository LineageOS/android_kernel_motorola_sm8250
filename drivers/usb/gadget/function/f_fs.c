--- conflicted
+++ resolved
@@ -1408,7 +1408,6 @@
 		struct usb_endpoint_descriptor desc1, *desc;
 
 		switch (epfile->ffs->gadget->speed) {
-		case USB_SPEED_SUPER_PLUS:
 		case USB_SPEED_SUPER:
 		case USB_SPEED_SUPER_PLUS:
 			desc_idx = 2;
@@ -1723,11 +1722,6 @@
 	rv = mount_nodev(t, flags, &data, ffs_sb_fill);
 	if (IS_ERR(rv) && data.ffs_data)
 		ffs_data_put(data.ffs_data);
-<<<<<<< HEAD
-	}
-
-=======
->>>>>>> 5d2c9fe6
 	return rv;
 }
 
@@ -1839,26 +1833,18 @@
 	if (atomic_dec_and_test(&ffs->opened)) {
 		if (ffs->no_disconnect) {
 			ffs->state = FFS_DEACTIVATED;
-<<<<<<< HEAD
-			mutex_lock(&ffs->mutex);
-			if (ffs->epfiles) {
-				ffs_epfiles_destroy(ffs->epfiles,
-						   ffs->eps_count);
-				ffs->epfiles = NULL;
-			}
-			mutex_unlock(&ffs->mutex);
-=======
 			spin_lock_irqsave(&ffs->eps_lock, flags);
 			epfiles = ffs->epfiles;
 			ffs->epfiles = NULL;
 			spin_unlock_irqrestore(&ffs->eps_lock,
 							flags);
 
+			mutex_lock(&ffs->mutex);
 			if (epfiles)
 				ffs_epfiles_destroy(epfiles,
 						 ffs->eps_count);
-
->>>>>>> 5d2c9fe6
+			mutex_unlock(&ffs->mutex);
+
 			if (ffs->setup_state == FFS_SETUP_PENDING)
 				__ffs_ep0_stall(ffs);
 		} else {
@@ -1933,24 +1919,17 @@
 
 	BUG_ON(ffs->gadget);
 
-<<<<<<< HEAD
-	mutex_lock(&ffs->mutex);
-	if (ffs->epfiles) {
-		ffs_epfiles_destroy(ffs->epfiles, ffs->eps_count);
-		ffs->epfiles = NULL;
-	}
-=======
 	spin_lock_irqsave(&ffs->eps_lock, flags);
 	epfiles = ffs->epfiles;
 	ffs->epfiles = NULL;
 	spin_unlock_irqrestore(&ffs->eps_lock, flags);
->>>>>>> 5d2c9fe6
 
 	/*
 	 * potential race possible between ffs_func_eps_disable
 	 * & ffs_epfile_release therefore maintaining a local
 	 * copy of epfile will save us from use-after-free.
 	 */
+	mutex_lock(&ffs->mutex);
 	if (epfiles) {
 		ffs_epfiles_destroy(epfiles, ffs->eps_count);
 		ffs->epfiles = NULL;
@@ -1979,10 +1958,6 @@
 
 	ffs_data_clear(ffs);
 
-<<<<<<< HEAD
-=======
-	ffs->raw_descs_data = NULL;
->>>>>>> 5d2c9fe6
 	ffs->raw_descs = NULL;
 
 	ffs->raw_descs_length = 0;
@@ -2123,10 +2098,7 @@
 
 static void ffs_func_eps_disable(struct ffs_function *func)
 {
-<<<<<<< HEAD
-	struct ffs_data *ffs      = func->ffs;
-=======
->>>>>>> 5d2c9fe6
+	struct ffs_data *ffs;
 	struct ffs_ep *ep;
 	struct ffs_epfile *epfile;
 	unsigned short count;
@@ -2136,9 +2108,10 @@
 		func->ffs->setup_state, func->ffs->flags);
 
 	spin_lock_irqsave(&func->ffs->eps_lock, flags);
-	count = func->ffs->eps_count;
-	epfile = func->ffs->epfiles;
+	ffs = func->ffs;
 	ep = func->eps;
+	epfile = ffs->epfiles;
+	count = ffs->eps_count;
 	while (count--) {
 		/* pending requests get nuked */
 		if (likely(ep->ep))
@@ -3273,11 +3246,8 @@
 	struct ffs_function *func = ffs_func_from_usb(f);
 	struct f_fs_opts *ffs_opts =
 		container_of(f->fi, struct f_fs_opts, func_inst);
-<<<<<<< HEAD
 	struct ffs_data *ffs = ffs_opts->dev->ffs_data;
-=======
 	struct ffs_data *ffs_data;
->>>>>>> 5d2c9fe6
 	int ret;
 
 	ENTER();
@@ -3429,14 +3399,9 @@
 	}
 
 	if (likely(super)) {
-<<<<<<< HEAD
-		func->function.ss_descriptors = vla_ptr(vlabuf, d, ss_descs);
-		ss_len = ffs_do_descs(ffs, ffs->ss_descs_count,
-=======
 		func->function.ss_descriptors = func->function.ssp_descriptors =
 			vla_ptr(vlabuf, d, ss_descs);
-		ss_len = ffs_do_descs(ffs->ss_descs_count,
->>>>>>> 5d2c9fe6
+		ss_len = ffs_do_descs(ffs, ffs->ss_descs_count,
 				vla_ptr(vlabuf, d, raw_descs) + fs_len + hs_len,
 				d_raw_descs__sz - fs_len - hs_len,
 				__ffs_func_bind_do_descs, func);
@@ -3864,15 +3829,11 @@
 		ffs->func = NULL;
 	}
 
-<<<<<<< HEAD
+	/* Drain any pending AIO completions */
+	drain_workqueue(ffs->io_completion_wq);
+
 	if (!--opts->refcnt) {
 		ffs_event_add(ffs, FUNCTIONFS_UNBIND);
-=======
-	/* Drain any pending AIO completions */
-	drain_workqueue(ffs->io_completion_wq);
-
-	if (!--opts->refcnt)
->>>>>>> 5d2c9fe6
 		functionfs_unbind(ffs);
 	}
 
@@ -4032,12 +3993,7 @@
 	}
 
 	ffs_dev_unlock();
-<<<<<<< HEAD
-
-	return ffs_dev;
-=======
 	return ret;
->>>>>>> 5d2c9fe6
 }
 
 static void ffs_release_dev(struct ffs_dev *ffs_dev)

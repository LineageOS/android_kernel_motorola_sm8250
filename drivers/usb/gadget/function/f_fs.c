// SPDX-License-Identifier: GPL-2.0+
/*
 * f_fs.c -- user mode file system API for USB composite function controllers
 *
 * Copyright (C) 2010 Samsung Electronics
 * Author: Michal Nazarewicz <mina86@mina86.com>
 *
 * Based on inode.c (GadgetFS) which was:
 * Copyright (C) 2003-2004 David Brownell
 * Copyright (C) 2003 Agilent Technologies
 */


/* #define DEBUG */
/* #define VERBOSE_DEBUG */

#include <linux/blkdev.h>
#include <linux/pagemap.h>
#include <linux/export.h>
#include <linux/hid.h>
#include <linux/module.h>
#include <linux/sched/signal.h>
#include <linux/uio.h>
#include <asm/unaligned.h>

#include <linux/usb/composite.h>
#include <linux/usb/functionfs.h>

#include <linux/aio.h>
#include <linux/mmu_context.h>
#include <linux/poll.h>
#include <linux/eventfd.h>

#include "u_fs.h"
#include "u_f.h"
#include "u_os_desc.h"
#include "configfs.h"

#define FUNCTIONFS_MAGIC	0xa647361 /* Chosen by a honest dice roll ;) */

#define NUM_PAGES	10 /* # of pages for ipc logging */

#ifdef CONFIG_DYNAMIC_DEBUG
#define ffs_log(fmt, ...) do { \
	ipc_log_string(ffs->ipc_log, "%s: " fmt,  __func__, ##__VA_ARGS__); \
	dynamic_pr_debug("%s: " fmt, __func__, ##__VA_ARGS__); \
} while (0)
#else
#define ffs_log(fmt, ...) \
	ipc_log_string(ffs->ipc_log, "%s: " fmt,  __func__, ##__VA_ARGS__)
#endif

/* Reference counter handling */
static void ffs_data_get(struct ffs_data *ffs);
static void ffs_data_put(struct ffs_data *ffs);
/* Creates new ffs_data object. */
static struct ffs_data *__must_check ffs_data_new(const char *dev_name)
	__attribute__((malloc));

/* Opened counter handling. */
static void ffs_data_opened(struct ffs_data *ffs);
static void ffs_data_closed(struct ffs_data *ffs);

/* Called with ffs->mutex held; take over ownership of data. */
static int __must_check
__ffs_data_got_descs(struct ffs_data *ffs, char *data, size_t len);
static int __must_check
__ffs_data_got_strings(struct ffs_data *ffs, char *data, size_t len);


/* The function structure ***************************************************/

struct ffs_ep;

struct ffs_function {
	struct usb_configuration	*conf;
	struct usb_gadget		*gadget;
	struct ffs_data			*ffs;

	struct ffs_ep			*eps;
	u8				eps_revmap[16];
	short				*interfaces_nums;

	struct usb_function		function;
};


static struct ffs_function *ffs_func_from_usb(struct usb_function *f)
{
	return container_of(f, struct ffs_function, function);
}


static inline enum ffs_setup_state
ffs_setup_state_clear_cancelled(struct ffs_data *ffs)
{
	return (enum ffs_setup_state)
		cmpxchg(&ffs->setup_state, FFS_SETUP_CANCELLED, FFS_NO_SETUP);
}


static void ffs_func_eps_disable(struct ffs_function *func);
static int __must_check ffs_func_eps_enable(struct ffs_function *func);

static int ffs_func_bind(struct usb_configuration *,
			 struct usb_function *);
static int ffs_func_set_alt(struct usb_function *, unsigned, unsigned);
static void ffs_func_disable(struct usb_function *);
static int ffs_func_setup(struct usb_function *,
			  const struct usb_ctrlrequest *);
static bool ffs_func_req_match(struct usb_function *,
			       const struct usb_ctrlrequest *,
			       bool config0);
static void ffs_func_suspend(struct usb_function *);
static void ffs_func_resume(struct usb_function *);


static int ffs_func_revmap_ep(struct ffs_function *func, u8 num);
static int ffs_func_revmap_intf(struct ffs_function *func, u8 intf);


/* The endpoints structures *************************************************/

struct ffs_ep {
	struct usb_ep			*ep;	/* P: ffs->eps_lock */
	struct usb_request		*req;	/* P: epfile->mutex */

	/* [0]: full speed, [1]: high speed, [2]: super speed */
	struct usb_endpoint_descriptor	*descs[3];

	u8				num;

	int				status;	/* P: epfile->mutex */
};

struct ffs_epfile {
	/* Protects ep->ep and ep->req. */
	struct mutex			mutex;

	struct ffs_data			*ffs;
	struct ffs_ep			*ep;	/* P: ffs->eps_lock */
	atomic_t			opened;

	struct dentry			*dentry;

	/*
	 * Buffer for holding data from partial reads which may happen since
	 * we’re rounding user read requests to a multiple of a max packet size.
	 *
	 * The pointer is initialised with NULL value and may be set by
	 * __ffs_epfile_read_data function to point to a temporary buffer.
	 *
	 * In normal operation, calls to __ffs_epfile_read_buffered will consume
	 * data from said buffer and eventually free it.  Importantly, while the
	 * function is using the buffer, it sets the pointer to NULL.  This is
	 * all right since __ffs_epfile_read_data and __ffs_epfile_read_buffered
	 * can never run concurrently (they are synchronised by epfile->mutex)
	 * so the latter will not assign a new value to the pointer.
	 *
	 * Meanwhile ffs_func_eps_disable frees the buffer (if the pointer is
	 * valid) and sets the pointer to READ_BUFFER_DROP value.  This special
	 * value is crux of the synchronisation between ffs_func_eps_disable and
	 * __ffs_epfile_read_data.
	 *
	 * Once __ffs_epfile_read_data is about to finish it will try to set the
	 * pointer back to its old value (as described above), but seeing as the
	 * pointer is not-NULL (namely READ_BUFFER_DROP) it will instead free
	 * the buffer.
	 *
	 * == State transitions ==
	 *
	 * • ptr == NULL:  (initial state)
	 *   ◦ __ffs_epfile_read_buffer_free: go to ptr == DROP
	 *   ◦ __ffs_epfile_read_buffered:    nop
	 *   ◦ __ffs_epfile_read_data allocates temp buffer: go to ptr == buf
	 *   ◦ reading finishes:              n/a, not in ‘and reading’ state
	 * • ptr == DROP:
	 *   ◦ __ffs_epfile_read_buffer_free: nop
	 *   ◦ __ffs_epfile_read_buffered:    go to ptr == NULL
	 *   ◦ __ffs_epfile_read_data allocates temp buffer: free buf, nop
	 *   ◦ reading finishes:              n/a, not in ‘and reading’ state
	 * • ptr == buf:
	 *   ◦ __ffs_epfile_read_buffer_free: free buf, go to ptr == DROP
	 *   ◦ __ffs_epfile_read_buffered:    go to ptr == NULL and reading
	 *   ◦ __ffs_epfile_read_data:        n/a, __ffs_epfile_read_buffered
	 *                                    is always called first
	 *   ◦ reading finishes:              n/a, not in ‘and reading’ state
	 * • ptr == NULL and reading:
	 *   ◦ __ffs_epfile_read_buffer_free: go to ptr == DROP and reading
	 *   ◦ __ffs_epfile_read_buffered:    n/a, mutex is held
	 *   ◦ __ffs_epfile_read_data:        n/a, mutex is held
	 *   ◦ reading finishes and …
	 *     … all data read:               free buf, go to ptr == NULL
	 *     … otherwise:                   go to ptr == buf and reading
	 * • ptr == DROP and reading:
	 *   ◦ __ffs_epfile_read_buffer_free: nop
	 *   ◦ __ffs_epfile_read_buffered:    n/a, mutex is held
	 *   ◦ __ffs_epfile_read_data:        n/a, mutex is held
	 *   ◦ reading finishes:              free buf, go to ptr == DROP
	 */
	struct ffs_buffer		*read_buffer;
#define READ_BUFFER_DROP ((struct ffs_buffer *)ERR_PTR(-ESHUTDOWN))

	char				name[5];

	unsigned char			in;	/* P: ffs->eps_lock */
	unsigned char			isoc;	/* P: ffs->eps_lock */

	bool				invalid;
};

struct ffs_buffer {
	size_t length;
	char *data;
	char storage[];
};

/*  ffs_io_data structure ***************************************************/

struct ffs_io_data {
	bool aio;
	bool read;

	struct kiocb *kiocb;
	struct iov_iter data;
	const void *to_free;
	char *buf;

	struct mm_struct *mm;
	struct work_struct work;

	struct usb_ep *ep;
	struct usb_request *req;

	struct ffs_data *ffs;
};

struct ffs_desc_helper {
	struct ffs_data *ffs;
	unsigned interfaces_count;
	unsigned eps_count;
};

static int  __must_check ffs_epfiles_create(struct ffs_data *ffs);
static void ffs_epfiles_destroy(struct ffs_epfile *epfiles, unsigned count);

static struct dentry *
ffs_sb_create_file(struct super_block *sb, const char *name, void *data,
		   const struct file_operations *fops);

/* Devices management *******************************************************/

DEFINE_MUTEX(ffs_lock);
EXPORT_SYMBOL_GPL(ffs_lock);

static struct ffs_dev *_ffs_find_dev(const char *name);
static struct ffs_dev *_ffs_alloc_dev(void);
static void _ffs_free_dev(struct ffs_dev *dev);
static void *ffs_acquire_dev(const char *dev_name);
static void ffs_release_dev(struct ffs_data *ffs_data);
static int ffs_ready(struct ffs_data *ffs);
static void ffs_closed(struct ffs_data *ffs);

/* Misc helper functions ****************************************************/

static int ffs_mutex_lock(struct mutex *mutex, unsigned nonblock)
	__attribute__((warn_unused_result, nonnull));
static char *ffs_prepare_buffer(const char __user *buf, size_t len,
	size_t extra_buf_alloc)
	__attribute__((warn_unused_result, nonnull));


/* Control file aka ep0 *****************************************************/

static void ffs_ep0_complete(struct usb_ep *ep, struct usb_request *req)
{
	struct ffs_data *ffs = req->context;

	complete(&ffs->ep0req_completion);
}

static int __ffs_ep0_queue_wait(struct ffs_data *ffs, char *data, size_t len)
	__releases(&ffs->ev.waitq.lock)
{
	struct usb_request *req = ffs->ep0req;
	int ret;

	req->zero     = len < le16_to_cpu(ffs->ev.setup.wLength);

	spin_unlock_irq(&ffs->ev.waitq.lock);

	ffs_log("enter: state %d setup_state %d flags %lu", ffs->state,
		ffs->setup_state, ffs->flags);

	req->buf      = data;
	req->length   = len;

	/*
	 * UDC layer requires to provide a buffer even for ZLP, but should
	 * not use it at all. Let's provide some poisoned pointer to catch
	 * possible bug in the driver.
	 */
	if (req->buf == NULL)
		req->buf = (void *)0xDEADBABE;

	reinit_completion(&ffs->ep0req_completion);

	ret = usb_ep_queue(ffs->gadget->ep0, req, GFP_ATOMIC);
	if (unlikely(ret < 0))
		return ret;

	ret = wait_for_completion_interruptible(&ffs->ep0req_completion);
	if (unlikely(ret)) {
		usb_ep_dequeue(ffs->gadget->ep0, req);
		return -EINTR;
	}

	ffs->setup_state = FFS_NO_SETUP;

	ffs_log("exit: state %d setup_state %d flags %lu", ffs->state,
		ffs->setup_state, ffs->flags);

	return req->status ? req->status : req->actual;
}

static int __ffs_ep0_stall(struct ffs_data *ffs)
{
	ffs_log("state %d setup_state %d flags %lu can_stall %d", ffs->state,
		ffs->setup_state, ffs->flags, ffs->ev.can_stall);

	if (ffs->ev.can_stall) {
		pr_vdebug("ep0 stall\n");
		usb_ep_set_halt(ffs->gadget->ep0);
		ffs->setup_state = FFS_NO_SETUP;
		return -EL2HLT;
	} else {
		pr_debug("bogus ep0 stall!\n");
		return -ESRCH;
	}
}

static ssize_t ffs_ep0_write(struct file *file, const char __user *buf,
			     size_t len, loff_t *ptr)
{
	struct ffs_data *ffs = file->private_data;
	struct usb_gadget *gadget = ffs->gadget;
	ssize_t ret;
	char *data;

	ENTER();

	ffs_log("enter:len %zu state %d setup_state %d flags %lu", len,
		ffs->state, ffs->setup_state, ffs->flags);

	/* Fast check if setup was canceled */
	if (ffs_setup_state_clear_cancelled(ffs) == FFS_SETUP_CANCELLED)
		return -EIDRM;

	/* Acquire mutex */
	ret = ffs_mutex_lock(&ffs->mutex, file->f_flags & O_NONBLOCK);
	if (unlikely(ret < 0))
		return ret;

	/* Check state */
	switch (ffs->state) {
	case FFS_READ_DESCRIPTORS:
	case FFS_READ_STRINGS:
		/* Copy data */
		if (unlikely(len < 16)) {
			ret = -EINVAL;
			break;
		}

		data = ffs_prepare_buffer(buf, len, 0);
		if (IS_ERR(data)) {
			ret = PTR_ERR(data);
			break;
		}

		/* Handle data */
		if (ffs->state == FFS_READ_DESCRIPTORS) {
			pr_info("read descriptors\n");
			ret = __ffs_data_got_descs(ffs, data, len);
			if (unlikely(ret < 0))
				break;

			ffs->state = FFS_READ_STRINGS;
			ret = len;
		} else {
			pr_info("read strings\n");
			ret = __ffs_data_got_strings(ffs, data, len);
			if (unlikely(ret < 0))
				break;

			ret = ffs_epfiles_create(ffs);
			if (unlikely(ret)) {
				ffs->state = FFS_CLOSING;
				break;
			}

			ffs->state = FFS_ACTIVE;
			mutex_unlock(&ffs->mutex);

			ret = ffs_ready(ffs);
			if (unlikely(ret < 0)) {
				ffs->state = FFS_CLOSING;
				return ret;
			}

			return len;
		}
		break;

	case FFS_ACTIVE:
		data = NULL;
		/*
		 * We're called from user space, we can use _irq
		 * rather then _irqsave
		 */
		spin_lock_irq(&ffs->ev.waitq.lock);
		switch (ffs_setup_state_clear_cancelled(ffs)) {
		case FFS_SETUP_CANCELLED:
			ret = -EIDRM;
			goto done_spin;

		case FFS_NO_SETUP:
			ret = -ESRCH;
			goto done_spin;

		case FFS_SETUP_PENDING:
			break;
		}

		/* FFS_SETUP_PENDING */
		if (!(ffs->ev.setup.bRequestType & USB_DIR_IN)) {
			spin_unlock_irq(&ffs->ev.waitq.lock);
			ret = __ffs_ep0_stall(ffs);
			break;
		}

		/* FFS_SETUP_PENDING and not stall */
		len = min(len, (size_t)le16_to_cpu(ffs->ev.setup.wLength));

		spin_unlock_irq(&ffs->ev.waitq.lock);

		data = ffs_prepare_buffer(buf, len, gadget->extra_buf_alloc);
		if (IS_ERR(data)) {
			ret = PTR_ERR(data);
			break;
		}

		spin_lock_irq(&ffs->ev.waitq.lock);

		/*
		 * We are guaranteed to be still in FFS_ACTIVE state
		 * but the state of setup could have changed from
		 * FFS_SETUP_PENDING to FFS_SETUP_CANCELLED so we need
		 * to check for that.  If that happened we copied data
		 * from user space in vain but it's unlikely.
		 *
		 * For sure we are not in FFS_NO_SETUP since this is
		 * the only place FFS_SETUP_PENDING -> FFS_NO_SETUP
		 * transition can be performed and it's protected by
		 * mutex.
		 */
		if (ffs_setup_state_clear_cancelled(ffs) ==
		    FFS_SETUP_CANCELLED) {
			ret = -EIDRM;
done_spin:
			spin_unlock_irq(&ffs->ev.waitq.lock);
		} else {
			/* unlocks spinlock */
			ret = __ffs_ep0_queue_wait(ffs, data, len);
		}
		kfree(data);
		break;

	default:
		ret = -EBADFD;
		break;
	}

	ffs_log("exit:ret %zd state %d setup_state %d flags %lu", ret,
		ffs->state, ffs->setup_state, ffs->flags);

	mutex_unlock(&ffs->mutex);
	return ret;
}

/* Called with ffs->ev.waitq.lock and ffs->mutex held, both released on exit. */
static ssize_t __ffs_ep0_read_events(struct ffs_data *ffs, char __user *buf,
				     size_t n)
	__releases(&ffs->ev.waitq.lock)
{
	/*
	 * n cannot be bigger than ffs->ev.count, which cannot be bigger than
	 * size of ffs->ev.types array (which is four) so that's how much space
	 * we reserve.
	 */
	struct usb_functionfs_event events[ARRAY_SIZE(ffs->ev.types)];
	const size_t size = n * sizeof *events;
	unsigned i = 0;

	memset(events, 0, size);

	do {
		events[i].type = ffs->ev.types[i];
		if (events[i].type == FUNCTIONFS_SETUP) {
			events[i].u.setup = ffs->ev.setup;
			ffs->setup_state = FFS_SETUP_PENDING;
		}
	} while (++i < n);

	ffs->ev.count -= n;
	if (ffs->ev.count)
		memmove(ffs->ev.types, ffs->ev.types + n,
			ffs->ev.count * sizeof *ffs->ev.types);

	spin_unlock_irq(&ffs->ev.waitq.lock);

	ffs_log("state %d setup_state %d flags %lu #evt %zu", ffs->state,
		ffs->setup_state, ffs->flags, n);

	mutex_unlock(&ffs->mutex);

	return unlikely(copy_to_user(buf, events, size)) ? -EFAULT : size;
}

static ssize_t ffs_ep0_read(struct file *file, char __user *buf,
			    size_t len, loff_t *ptr)
{
	struct ffs_data *ffs = file->private_data;
	char *data = NULL;
	size_t n;
	int ret;

	ENTER();

	ffs_log("enter:len %zu state %d setup_state %d flags %lu", len,
		ffs->state, ffs->setup_state, ffs->flags);

	/* Fast check if setup was canceled */
	if (ffs_setup_state_clear_cancelled(ffs) == FFS_SETUP_CANCELLED)
		return -EIDRM;

	/* Acquire mutex */
	ret = ffs_mutex_lock(&ffs->mutex, file->f_flags & O_NONBLOCK);
	if (unlikely(ret < 0))
		return ret;

	/* Check state */
	if (ffs->state != FFS_ACTIVE) {
		ret = -EBADFD;
		goto done_mutex;
	}

	/*
	 * We're called from user space, we can use _irq rather then
	 * _irqsave
	 */
	spin_lock_irq(&ffs->ev.waitq.lock);

	switch (ffs_setup_state_clear_cancelled(ffs)) {
	case FFS_SETUP_CANCELLED:
		ret = -EIDRM;
		break;

	case FFS_NO_SETUP:
		n = len / sizeof(struct usb_functionfs_event);
		if (unlikely(!n)) {
			ret = -EINVAL;
			break;
		}

		if ((file->f_flags & O_NONBLOCK) && !ffs->ev.count) {
			ret = -EAGAIN;
			break;
		}

		if (wait_event_interruptible_exclusive_locked_irq(ffs->ev.waitq,
							ffs->ev.count)) {
			ret = -EINTR;
			break;
		}

		/* unlocks spinlock */
		return __ffs_ep0_read_events(ffs, buf,
					     min(n, (size_t)ffs->ev.count));

	case FFS_SETUP_PENDING:
		if (ffs->ev.setup.bRequestType & USB_DIR_IN) {
			spin_unlock_irq(&ffs->ev.waitq.lock);
			ret = __ffs_ep0_stall(ffs);
			goto done_mutex;
		}

		len = min(len, (size_t)le16_to_cpu(ffs->ev.setup.wLength));

		spin_unlock_irq(&ffs->ev.waitq.lock);

		if (likely(len)) {
			data = kmalloc(len, GFP_KERNEL);
			if (unlikely(!data)) {
				ret = -ENOMEM;
				goto done_mutex;
			}
		}

		spin_lock_irq(&ffs->ev.waitq.lock);

		/* See ffs_ep0_write() */
		if (ffs_setup_state_clear_cancelled(ffs) ==
		    FFS_SETUP_CANCELLED) {
			ret = -EIDRM;
			break;
		}

		/* unlocks spinlock */
		ret = __ffs_ep0_queue_wait(ffs, data, len);
		if (likely(ret > 0) && unlikely(copy_to_user(buf, data, len)))
			ret = -EFAULT;
		goto done_mutex;

	default:
		ret = -EBADFD;
		break;
	}

	spin_unlock_irq(&ffs->ev.waitq.lock);
done_mutex:
	ffs_log("exit:ret %d state %d setup_state %d flags %lu", ret,
		ffs->state, ffs->setup_state, ffs->flags);

	mutex_unlock(&ffs->mutex);
	kfree(data);

	return ret;
}

static int ffs_ep0_open(struct inode *inode, struct file *file)
{
	struct ffs_data *ffs = inode->i_private;

	ENTER();

	ffs_log("state %d setup_state %d flags %lu opened %d", ffs->state,
		ffs->setup_state, ffs->flags, atomic_read(&ffs->opened));

	if (unlikely(ffs->state == FFS_CLOSING))
		return -EBUSY;

	file->private_data = ffs;
	ffs_data_opened(ffs);

	return 0;
}

static int ffs_ep0_release(struct inode *inode, struct file *file)
{
	struct ffs_data *ffs = file->private_data;

	ENTER();

	ffs_log("state %d setup_state %d flags %lu opened %d", ffs->state,
		ffs->setup_state, ffs->flags, atomic_read(&ffs->opened));

	ffs_data_closed(ffs);

	return 0;
}

static long ffs_ep0_ioctl(struct file *file, unsigned code, unsigned long value)
{
	struct ffs_data *ffs = file->private_data;
	struct usb_gadget *gadget = ffs->gadget;
	long ret;

	ENTER();

	ffs_log("state %d setup_state %d flags %lu opened %d", ffs->state,
		ffs->setup_state, ffs->flags, atomic_read(&ffs->opened));

	if (code == FUNCTIONFS_INTERFACE_REVMAP) {
		struct ffs_function *func = ffs->func;
		ret = func ? ffs_func_revmap_intf(func, value) : -ENODEV;
	} else if (gadget && gadget->ops->ioctl) {
		ret = gadget->ops->ioctl(gadget, code, value);
	} else {
		ret = -ENOTTY;
	}

	return ret;
}

static __poll_t ffs_ep0_poll(struct file *file, poll_table *wait)
{
	struct ffs_data *ffs = file->private_data;
	__poll_t mask = EPOLLWRNORM;
	int ret;

	ffs_log("enter:state %d setup_state %d flags %lu opened %d", ffs->state,
		ffs->setup_state, ffs->flags, atomic_read(&ffs->opened));

	poll_wait(file, &ffs->ev.waitq, wait);

	ret = ffs_mutex_lock(&ffs->mutex, file->f_flags & O_NONBLOCK);
	if (unlikely(ret < 0))
		return mask;

	switch (ffs->state) {
	case FFS_READ_DESCRIPTORS:
	case FFS_READ_STRINGS:
		mask |= EPOLLOUT;
		break;

	case FFS_ACTIVE:
		switch (ffs->setup_state) {
		case FFS_NO_SETUP:
			if (ffs->ev.count)
				mask |= EPOLLIN;
			break;

		case FFS_SETUP_PENDING:
		case FFS_SETUP_CANCELLED:
			mask |= (EPOLLIN | EPOLLOUT);
			break;
		}
	case FFS_CLOSING:
		break;
	case FFS_DEACTIVATED:
		break;
	}

	ffs_log("exit: mask %u", mask);

	mutex_unlock(&ffs->mutex);

	return mask;
}

static const struct file_operations ffs_ep0_operations = {
	.llseek =	no_llseek,

	.open =		ffs_ep0_open,
	.write =	ffs_ep0_write,
	.read =		ffs_ep0_read,
	.release =	ffs_ep0_release,
	.unlocked_ioctl =	ffs_ep0_ioctl,
	.poll =		ffs_ep0_poll,
};


/* "Normal" endpoints operations ********************************************/

static void ffs_epfile_io_complete(struct usb_ep *_ep, struct usb_request *req)
{
	ENTER();
	if (likely(req->context)) {
		struct ffs_ep *ep = _ep->driver_data;
		ep->status = req->status ? req->status : req->actual;
		complete(req->context);
	}
}

static ssize_t ffs_copy_to_iter(void *data, int data_len, struct iov_iter *iter)
{
	ssize_t ret = copy_to_iter(data, data_len, iter);
	if (likely(ret == data_len))
		return ret;

	if (unlikely(iov_iter_count(iter)))
		return -EFAULT;

	/*
	 * Dear user space developer!
	 *
	 * TL;DR: To stop getting below error message in your kernel log, change
	 * user space code using functionfs to align read buffers to a max
	 * packet size.
	 *
	 * Some UDCs (e.g. dwc3) require request sizes to be a multiple of a max
	 * packet size.  When unaligned buffer is passed to functionfs, it
	 * internally uses a larger, aligned buffer so that such UDCs are happy.
	 *
	 * Unfortunately, this means that host may send more data than was
	 * requested in read(2) system call.  f_fs doesn’t know what to do with
	 * that excess data so it simply drops it.
	 *
	 * Was the buffer aligned in the first place, no such problem would
	 * happen.
	 *
	 * Data may be dropped only in AIO reads.  Synchronous reads are handled
	 * by splitting a request into multiple parts.  This splitting may still
	 * be a problem though so it’s likely best to align the buffer
	 * regardless of it being AIO or not..
	 *
	 * This only affects OUT endpoints, i.e. reading data with a read(2),
	 * aio_read(2) etc. system calls.  Writing data to an IN endpoint is not
	 * affected.
	 */
	pr_err("functionfs read size %d > requested size %zd, dropping excess data. "
	       "Align read buffer size to max packet size to avoid the problem.\n",
	       data_len, ret);

	return ret;
}

static void ffs_user_copy_worker(struct work_struct *work)
{
	struct ffs_io_data *io_data = container_of(work, struct ffs_io_data,
						   work);
	struct ffs_data *ffs = io_data->ffs;
	int ret = io_data->req->status ? io_data->req->status :
					 io_data->req->actual;
	bool kiocb_has_eventfd = io_data->kiocb->ki_flags & IOCB_EVENTFD;

	ffs_log("enter: ret %d for %s", ret, io_data->read ? "read" : "write");

	if (io_data->read && ret > 0) {
		mm_segment_t oldfs = get_fs();

		set_fs(USER_DS);
		use_mm(io_data->mm);
		ret = ffs_copy_to_iter(io_data->buf, ret, &io_data->data);
		unuse_mm(io_data->mm);
		set_fs(oldfs);
	}

	io_data->kiocb->ki_complete(io_data->kiocb, ret, ret);

	if (io_data->ffs->ffs_eventfd && !kiocb_has_eventfd)
		eventfd_signal(io_data->ffs->ffs_eventfd, 1);

	usb_ep_free_request(io_data->ep, io_data->req);

	if (io_data->read)
		kfree(io_data->to_free);
	kfree(io_data->buf);
	kfree(io_data);

	ffs_log("exit");
}

static void ffs_epfile_async_io_complete(struct usb_ep *_ep,
					 struct usb_request *req)
{
	struct ffs_io_data *io_data = req->context;
	struct ffs_data *ffs = io_data->ffs;

	ENTER();

	ffs_log("enter");

	INIT_WORK(&io_data->work, ffs_user_copy_worker);
	queue_work(ffs->io_completion_wq, &io_data->work);
}

static void __ffs_epfile_read_buffer_free(struct ffs_epfile *epfile)
{
	/*
	 * See comment in struct ffs_epfile for full read_buffer pointer
	 * synchronisation story.
	 */
	struct ffs_buffer *buf = xchg(&epfile->read_buffer, READ_BUFFER_DROP);
	if (buf && buf != READ_BUFFER_DROP)
		kfree(buf);
}

/* Assumes epfile->mutex is held. */
static ssize_t __ffs_epfile_read_buffered(struct ffs_epfile *epfile,
					  struct iov_iter *iter)
{
	/*
	 * Null out epfile->read_buffer so ffs_func_eps_disable does not free
	 * the buffer while we are using it.  See comment in struct ffs_epfile
	 * for full read_buffer pointer synchronisation story.
	 */
	struct ffs_buffer *buf = xchg(&epfile->read_buffer, NULL);
	ssize_t ret;
	if (!buf || buf == READ_BUFFER_DROP)
		return 0;

	ret = copy_to_iter(buf->data, buf->length, iter);
	if (buf->length == ret) {
		kfree(buf);
		return ret;
	}

	if (unlikely(iov_iter_count(iter))) {
		ret = -EFAULT;
	} else {
		buf->length -= ret;
		buf->data += ret;
	}

	if (cmpxchg(&epfile->read_buffer, NULL, buf))
		kfree(buf);

	return ret;
}

/* Assumes epfile->mutex is held. */
static ssize_t __ffs_epfile_read_data(struct ffs_epfile *epfile,
				      void *data, int data_len,
				      struct iov_iter *iter)
{
	struct ffs_buffer *buf;

	ssize_t ret = copy_to_iter(data, data_len, iter);
	if (likely(data_len == ret))
		return ret;

	if (unlikely(iov_iter_count(iter)))
		return -EFAULT;

	/* See ffs_copy_to_iter for more context. */
	pr_warn("functionfs read size %d > requested size %zd, splitting request into multiple reads.",
		data_len, ret);

	data_len -= ret;
	buf = kmalloc(sizeof(*buf) + data_len, GFP_KERNEL);
	if (!buf)
		return -ENOMEM;
	buf->length = data_len;
	buf->data = buf->storage;
	memcpy(buf->storage, data + ret, data_len);

	/*
	 * At this point read_buffer is NULL or READ_BUFFER_DROP (if
	 * ffs_func_eps_disable has been called in the meanwhile).  See comment
	 * in struct ffs_epfile for full read_buffer pointer synchronisation
	 * story.
	 */
	if (unlikely(cmpxchg(&epfile->read_buffer, NULL, buf)))
		kfree(buf);

	return ret;
}

static ssize_t ffs_epfile_io(struct file *file, struct ffs_io_data *io_data)
{
	struct ffs_epfile *epfile = file->private_data;
	struct ffs_data *ffs;
	struct usb_request *req;
	struct ffs_ep *ep;
	char *data = NULL;
	ssize_t ret, data_len = -EINVAL;
	int halt;
	size_t extra_buf_alloc = 0;

	/* Are we still active? */
	if (WARN_ON(epfile->ffs->state != FFS_ACTIVE))
		return -ENODEV;

	ffs = epfile->ffs;
	ffs_log("enter: %s", epfile->name);

	/* Wait for endpoint to be enabled */
	ep = epfile->ep;
	if (!ep) {
		if (file->f_flags & O_NONBLOCK)
			return -EAGAIN;

		/*
		 * epfile->invalid is set when EPs are disabled. Userspace
		 * might have stale threads continuing to do I/O and may be
		 * unaware of that especially if we block here. Instead return
		 * an error immediately here and don't allow any more I/O
		 * until the epfile is reopened.
		 */
		if (epfile->invalid)
			return -ENODEV;

		ret = wait_event_interruptible(
				epfile->ffs->wait, (ep = epfile->ep));
		if (ret)
			return -EINTR;
	}

	/* Do we halt? */
	halt = (!io_data->read == !epfile->in);
	if (halt && epfile->isoc)
		return -EINVAL;

	/* We will be using request and read_buffer */
	ret = ffs_mutex_lock(&epfile->mutex, file->f_flags & O_NONBLOCK);
	if (unlikely(ret))
		goto error;

	/* Allocate & copy */
	if (!halt) {
		struct usb_gadget *gadget;

		/*
		 * Do we have buffered data from previous partial read?  Check
		 * that for synchronous case only because we do not have
		 * facility to ‘wake up’ a pending asynchronous read and push
		 * buffered data to it which we would need to make things behave
		 * consistently.
		 */
		if (!io_data->aio && io_data->read) {
			ret = __ffs_epfile_read_buffered(epfile, &io_data->data);
			if (ret)
				goto error_mutex;
		}

		/*
		 * if we _do_ wait above, the epfile->ffs->gadget might be NULL
		 * before the waiting completes, so do not assign to 'gadget'
		 * earlier
		 */
		gadget = epfile->ffs->gadget;

		spin_lock_irq(&epfile->ffs->eps_lock);
		/* In the meantime, endpoint got disabled or changed. */
		if (epfile->ep != ep) {
			ret = -ESHUTDOWN;
			goto error_lock;
		}
		data_len = iov_iter_count(&io_data->data);
		/*
		 * Controller may require buffer size to be aligned to
		 * maxpacketsize of an out endpoint.
		 */
		if (io_data->read)
			data_len = usb_ep_align_maybe(gadget, ep->ep, data_len);
		spin_unlock_irq(&epfile->ffs->eps_lock);

		extra_buf_alloc = gadget->extra_buf_alloc;
		if (!io_data->read)
			data = kmalloc(data_len + extra_buf_alloc,
					GFP_KERNEL);
		else
			data = kmalloc(data_len, GFP_KERNEL);
		if (unlikely(!data)) {
			ret = -ENOMEM;
			goto error_mutex;
		}
		if (!io_data->read &&
		    !copy_from_iter_full(data, data_len, &io_data->data)) {
			ret = -EFAULT;
			goto error_mutex;
		}
	}

	spin_lock_irq(&epfile->ffs->eps_lock);

	if (epfile->ep != ep) {
		/* In the meantime, endpoint got disabled or changed. */
		ret = -ESHUTDOWN;
	} else if (halt) {
		ret = usb_ep_set_halt(ep->ep);
		if (!ret)
			ret = -EBADMSG;
	} else if (unlikely(data_len == -EINVAL)) {
		/*
		 * Sanity Check: even though data_len can't be used
		 * uninitialized at the time I write this comment, some
		 * compilers complain about this situation.
		 * In order to keep the code clean from warnings, data_len is
		 * being initialized to -EINVAL during its declaration, which
		 * means we can't rely on compiler anymore to warn no future
		 * changes won't result in data_len being used uninitialized.
		 * For such reason, we're adding this redundant sanity check
		 * here.
		 */
		WARN(1, "%s: data_len == -EINVAL\n", __func__);
		ret = -EINVAL;
	} else if (!io_data->aio) {
		DECLARE_COMPLETION_ONSTACK(done);
		bool interrupted = false;

		req = ep->req;
		req->buf      = data;
		req->length   = data_len;

		req->context  = &done;
		req->complete = ffs_epfile_io_complete;

		ret = usb_ep_queue(ep->ep, req, GFP_ATOMIC);
		if (unlikely(ret < 0))
			goto error_lock;

		spin_unlock_irq(&epfile->ffs->eps_lock);

		ffs_log("queued %zd bytes on %s", data_len, epfile->name);

		if (unlikely(wait_for_completion_interruptible(&done))) {
			/*
			 * To avoid race condition with ffs_epfile_io_complete,
			 * dequeue the request first then check
			 * status. usb_ep_dequeue API should guarantee no race
			 * condition with req->complete callback.
			 */
			spin_lock_irq(&epfile->ffs->eps_lock);
			interrupted = true;
			/*
			 * While we were acquiring lock endpoint got
			 * disabled (disconnect) or changed
			 (composition switch) ?
			 */
			if (epfile->ep == ep) {
				usb_ep_dequeue(ep->ep, req);
				spin_unlock_irq(&epfile->ffs->eps_lock);
				wait_for_completion(&done);
				interrupted = ep->status < 0;
			} else {
				spin_unlock_irq(&epfile->ffs->eps_lock);
			}
		}

		ffs_log("%s:ep status %d for req %pK", epfile->name, ep->status,
				req);

		if (interrupted) {
			ret = -EINTR;
			goto error_mutex;
		}

		ret = -ENODEV;
		spin_lock_irq(&epfile->ffs->eps_lock);
		/*
		 * While we were acquiring lock endpoint got
		 * disabled (disconnect) or changed
		 * (composition switch) ?
		 */
		if (epfile->ep == ep)
			ret = ep->status;
		spin_unlock_irq(&epfile->ffs->eps_lock);
		if (io_data->read && ret > 0)
			ret = __ffs_epfile_read_data(epfile, data, ep->status,
						     &io_data->data);
		goto error_mutex;
	} else if (!(req = usb_ep_alloc_request(ep->ep, GFP_ATOMIC))) {
		ret = -ENOMEM;
	} else {
		req->buf      = data;
		req->length   = data_len;

		io_data->buf = data;
		io_data->ep = ep->ep;
		io_data->req = req;
		io_data->ffs = epfile->ffs;

		req->context  = io_data;
		req->complete = ffs_epfile_async_io_complete;

		ret = usb_ep_queue(ep->ep, req, GFP_ATOMIC);
		if (unlikely(ret)) {
			io_data->req = NULL;
			usb_ep_free_request(ep->ep, req);
			goto error_lock;
		}

		ffs_log("queued %zd bytes on %s", data_len, epfile->name);

		ret = -EIOCBQUEUED;
		/*
		 * Do not kfree the buffer in this function.  It will be freed
		 * by ffs_user_copy_worker.
		 */
		data = NULL;
	}

error_lock:
	spin_unlock_irq(&epfile->ffs->eps_lock);
error_mutex:
	mutex_unlock(&epfile->mutex);
error:
	kfree(data);

	ffs_log("exit: %s ret %zd", epfile->name, ret);

	return ret;
}

static int
ffs_epfile_open(struct inode *inode, struct file *file)
{
	struct ffs_epfile *epfile = inode->i_private;
	struct ffs_data *ffs = epfile->ffs;

	ENTER();

	ffs_log("%s: state %d setup_state %d flag %lu opened %u",
		epfile->name, epfile->ffs->state, epfile->ffs->setup_state,
		epfile->ffs->flags, atomic_read(&epfile->opened));

	if (WARN_ON(epfile->ffs->state != FFS_ACTIVE))
		return -ENODEV;

	file->private_data = epfile;
	ffs_data_opened(epfile->ffs);
	atomic_inc(&epfile->opened);

	return 0;
}

static int ffs_aio_cancel(struct kiocb *kiocb)
{
	struct ffs_io_data *io_data = kiocb->private;
	struct ffs_epfile *epfile = kiocb->ki_filp->private_data;
	struct ffs_data *ffs = epfile->ffs;
	unsigned long flags;
	int value;

	ENTER();

	ffs_log("enter:state %d setup_state %d flag %lu", epfile->ffs->state,
		epfile->ffs->setup_state, epfile->ffs->flags);

	spin_lock_irqsave(&epfile->ffs->eps_lock, flags);

	if (likely(io_data && io_data->ep && io_data->req))
		value = usb_ep_dequeue(io_data->ep, io_data->req);
	else
		value = -EINVAL;

	spin_unlock_irqrestore(&epfile->ffs->eps_lock, flags);

	ffs_log("exit: value %d", value);

	return value;
}

static ssize_t ffs_epfile_write_iter(struct kiocb *kiocb, struct iov_iter *from)
{
	struct ffs_epfile *epfile = kiocb->ki_filp->private_data;
	struct ffs_data *ffs = epfile->ffs;
	struct ffs_io_data io_data, *p = &io_data;
	ssize_t res;

	ENTER();

	ffs_log("enter");

	if(ffs->func == NULL)
	{
		ffs_log("exit: func = NULL so we already set alt to -1");
		return -ENOMEM;
	}

	if (!is_sync_kiocb(kiocb)) {
		p = kzalloc(sizeof(io_data), GFP_KERNEL);
		if (unlikely(!p))
			return -ENOMEM;
		p->aio = true;
	} else {
		memset(p, 0, sizeof(*p));
		p->aio = false;
	}

	p->read = false;
	p->kiocb = kiocb;
	p->data = *from;
	p->mm = current->mm;

	kiocb->private = p;

	if (p->aio)
		kiocb_set_cancel_fn(kiocb, ffs_aio_cancel);

	res = ffs_epfile_io(kiocb->ki_filp, p);
	if (res == -EIOCBQUEUED)
		return res;
	if (p->aio)
		kfree(p);
	else
		*from = p->data;

	ffs_log("exit: ret %zd", res);

	return res;
}

static ssize_t ffs_epfile_read_iter(struct kiocb *kiocb, struct iov_iter *to)
{
	struct ffs_epfile *epfile = kiocb->ki_filp->private_data;
	struct ffs_data *ffs = epfile->ffs;
	struct ffs_io_data io_data, *p = &io_data;
	ssize_t res;

	ENTER();

	ffs_log("enter");

	if(ffs->func == NULL)
	{
		ffs_log("exit: func = NULL so we already set alt to -1");
		return -ENOMEM;
	}

	if (!is_sync_kiocb(kiocb)) {
		p = kzalloc(sizeof(io_data), GFP_KERNEL);
		if (unlikely(!p))
			return -ENOMEM;
		p->aio = true;
	} else {
		memset(p, 0, sizeof(*p));
		p->aio = false;
	}

	p->read = true;
	p->kiocb = kiocb;
	if (p->aio) {
		p->to_free = dup_iter(&p->data, to, GFP_KERNEL);
		if (!p->to_free) {
			kfree(p);
			return -ENOMEM;
		}
	} else {
		p->data = *to;
		p->to_free = NULL;
	}
	p->mm = current->mm;

	kiocb->private = p;

	if (p->aio)
		kiocb_set_cancel_fn(kiocb, ffs_aio_cancel);

	res = ffs_epfile_io(kiocb->ki_filp, p);
	if (res == -EIOCBQUEUED)
		return res;

	if (p->aio) {
		kfree(p->to_free);
		kfree(p);
	} else {
		*to = p->data;
	}

	ffs_log("exit: ret %zd", res);

	return res;
}

static int
ffs_epfile_release(struct inode *inode, struct file *file)
{
	struct ffs_epfile *epfile = inode->i_private;
	struct ffs_data *ffs = epfile->ffs;

	ENTER();

	__ffs_epfile_read_buffer_free(epfile);
	ffs_log("%s: state %d setup_state %d flag %lu opened %u",
		epfile->name, epfile->ffs->state, epfile->ffs->setup_state,
		epfile->ffs->flags, atomic_read(&epfile->opened));

	if (atomic_dec_and_test(&epfile->opened))
		epfile->invalid = false;

	ffs_data_closed(epfile->ffs);

	return 0;
}

static long ffs_epfile_ioctl(struct file *file, unsigned code,
			     unsigned long value)
{
	struct ffs_epfile *epfile = file->private_data;
	struct ffs_data *ffs = epfile->ffs;
	struct ffs_ep *ep;
	int ret;

	ENTER();

	ffs_log("%s: code 0x%08x value %#lx state %d setup_state %d flag %lu",
		epfile->name, code, value, epfile->ffs->state,
		epfile->ffs->setup_state, epfile->ffs->flags);

	if (WARN_ON(epfile->ffs->state != FFS_ACTIVE))
		return -ENODEV;

	/* Wait for endpoint to be enabled */
	ep = epfile->ep;
	if (!ep) {
		if (file->f_flags & O_NONBLOCK)
			return -EAGAIN;

		/* don't allow any I/O until file is reopened */
		if (epfile->invalid)
			return -ENODEV;

		ret = wait_event_interruptible(
				epfile->ffs->wait, (ep = epfile->ep));
		if (ret)
			return -EINTR;
	}

	spin_lock_irq(&epfile->ffs->eps_lock);

	/* In the meantime, endpoint got disabled or changed. */
	if (epfile->ep != ep) {
		spin_unlock_irq(&epfile->ffs->eps_lock);
		return -ESHUTDOWN;
	}

	switch (code) {
	case FUNCTIONFS_FIFO_STATUS:
		ret = usb_ep_fifo_status(epfile->ep->ep);
		break;
	case FUNCTIONFS_FIFO_FLUSH:
		usb_ep_fifo_flush(epfile->ep->ep);
		ret = 0;
		break;
	case FUNCTIONFS_CLEAR_HALT:
		ret = usb_ep_clear_halt(epfile->ep->ep);
		break;
	case FUNCTIONFS_ENDPOINT_REVMAP:
		ret = epfile->ep->num;
		break;
	case FUNCTIONFS_ENDPOINT_DESC:
	{
		int desc_idx;
		struct usb_endpoint_descriptor desc1, *desc;

		switch (epfile->ffs->gadget->speed) {
		case USB_SPEED_SUPER_PLUS:
		case USB_SPEED_SUPER:
			desc_idx = 2;
			break;
		case USB_SPEED_HIGH:
			desc_idx = 1;
			break;
		default:
			desc_idx = 0;
		}

		desc = epfile->ep->descs[desc_idx];
		memcpy(&desc1, desc, desc->bLength);

		spin_unlock_irq(&epfile->ffs->eps_lock);
		ret = copy_to_user((void __user *)value, &desc1, desc1.bLength);
		if (ret)
			ret = -EFAULT;
		return ret;
	}
	default:
		ret = -ENOTTY;
	}
	spin_unlock_irq(&epfile->ffs->eps_lock);

	ffs_log("exit: %s: ret %d\n", epfile->name, ret);

	return ret;
}

#ifdef CONFIG_COMPAT
static long ffs_epfile_compat_ioctl(struct file *file, unsigned code,
		unsigned long value)
{
	return ffs_epfile_ioctl(file, code, value);
}
#endif

static const struct file_operations ffs_epfile_operations = {
	.llseek =	no_llseek,

	.open =		ffs_epfile_open,
	.write_iter =	ffs_epfile_write_iter,
	.read_iter =	ffs_epfile_read_iter,
	.release =	ffs_epfile_release,
	.unlocked_ioctl =	ffs_epfile_ioctl,
#ifdef CONFIG_COMPAT
	.compat_ioctl = ffs_epfile_compat_ioctl,
#endif
};


/* File system and super block operations ***********************************/

/*
 * Mounting the file system creates a controller file, used first for
 * function configuration then later for event monitoring.
 */

static struct inode *__must_check
ffs_sb_make_inode(struct super_block *sb, void *data,
		  const struct file_operations *fops,
		  const struct inode_operations *iops,
		  struct ffs_file_perms *perms)
{
	struct ffs_data	*ffs = sb->s_fs_info;
	struct inode *inode;

	ENTER();

	ffs_log("enter");

	inode = new_inode(sb);

	if (likely(inode)) {
		struct timespec64 ts = current_time(inode);

		inode->i_ino	 = get_next_ino();
		inode->i_mode    = perms->mode;
		inode->i_uid     = perms->uid;
		inode->i_gid     = perms->gid;
		inode->i_atime   = ts;
		inode->i_mtime   = ts;
		inode->i_ctime   = ts;
		inode->i_private = data;
		if (fops)
			inode->i_fop = fops;
		if (iops)
			inode->i_op  = iops;
	}

	return inode;
}

/* Create "regular" file */
static struct dentry *ffs_sb_create_file(struct super_block *sb,
					const char *name, void *data,
					const struct file_operations *fops)
{
	struct ffs_data	*ffs = sb->s_fs_info;
	struct dentry	*dentry;
	struct inode	*inode;

	ENTER();

	ffs_log("enter");

	dentry = d_alloc_name(sb->s_root, name);
	if (unlikely(!dentry))
		return NULL;

	inode = ffs_sb_make_inode(sb, data, fops, NULL, &ffs->file_perms);
	if (unlikely(!inode)) {
		dput(dentry);
		return NULL;
	}

	d_add(dentry, inode);

	return dentry;
}

/* Super block */
static const struct super_operations ffs_sb_operations = {
	.statfs =	simple_statfs,
	.drop_inode =	generic_delete_inode,
};

struct ffs_sb_fill_data {
	struct ffs_file_perms perms;
	umode_t root_mode;
	const char *dev_name;
	bool no_disconnect;
	struct ffs_data *ffs_data;
};

static int ffs_sb_fill(struct super_block *sb, void *_data, int silent)
{
	struct ffs_sb_fill_data *data = _data;
	struct inode	*inode;
	struct ffs_data	*ffs = data->ffs_data;

	ENTER();

	ffs_log("enter");

	ffs->sb              = sb;
	data->ffs_data       = NULL;
	sb->s_fs_info        = ffs;
	sb->s_blocksize      = PAGE_SIZE;
	sb->s_blocksize_bits = PAGE_SHIFT;
	sb->s_magic          = FUNCTIONFS_MAGIC;
	sb->s_op             = &ffs_sb_operations;
	sb->s_time_gran      = 1;

	/* Root inode */
	data->perms.mode = data->root_mode;
	inode = ffs_sb_make_inode(sb, NULL,
				  &simple_dir_operations,
				  &simple_dir_inode_operations,
				  &data->perms);
	sb->s_root = d_make_root(inode);
	if (unlikely(!sb->s_root))
		return -ENOMEM;

	/* EP0 file */
	if (unlikely(!ffs_sb_create_file(sb, "ep0", ffs,
					 &ffs_ep0_operations)))
		return -ENOMEM;

	return 0;
}

static int ffs_fs_parse_opts(struct ffs_sb_fill_data *data, char *opts)
{
	ENTER();

	if (!opts || !*opts)
		return 0;

	for (;;) {
		unsigned long value;
		char *eq, *comma;

		/* Option limit */
		comma = strchr(opts, ',');
		if (comma)
			*comma = 0;

		/* Value limit */
		eq = strchr(opts, '=');
		if (unlikely(!eq)) {
			pr_err("'=' missing in %s\n", opts);
			return -EINVAL;
		}
		*eq = 0;

		/* Parse value */
		if (kstrtoul(eq + 1, 0, &value)) {
			pr_err("%s: invalid value: %s\n", opts, eq + 1);
			return -EINVAL;
		}

		/* Interpret option */
		switch (eq - opts) {
		case 13:
			if (!memcmp(opts, "no_disconnect", 13))
				data->no_disconnect = !!value;
			else
				goto invalid;
			break;
		case 5:
			if (!memcmp(opts, "rmode", 5))
				data->root_mode  = (value & 0555) | S_IFDIR;
			else if (!memcmp(opts, "fmode", 5))
				data->perms.mode = (value & 0666) | S_IFREG;
			else
				goto invalid;
			break;

		case 4:
			if (!memcmp(opts, "mode", 4)) {
				data->root_mode  = (value & 0555) | S_IFDIR;
				data->perms.mode = (value & 0666) | S_IFREG;
			} else {
				goto invalid;
			}
			break;

		case 3:
			if (!memcmp(opts, "uid", 3)) {
				data->perms.uid = make_kuid(current_user_ns(), value);
				if (!uid_valid(data->perms.uid)) {
					pr_err("%s: unmapped value: %lu\n", opts, value);
					return -EINVAL;
				}
			} else if (!memcmp(opts, "gid", 3)) {
				data->perms.gid = make_kgid(current_user_ns(), value);
				if (!gid_valid(data->perms.gid)) {
					pr_err("%s: unmapped value: %lu\n", opts, value);
					return -EINVAL;
				}
			} else {
				goto invalid;
			}
			break;

		default:
invalid:
			pr_err("%s: invalid option\n", opts);
			return -EINVAL;
		}

		/* Next iteration */
		if (!comma)
			break;
		opts = comma + 1;
	}

	return 0;
}

/* "mount -t functionfs dev_name /dev/function" ends up here */

static struct dentry *
ffs_fs_mount(struct file_system_type *t, int flags,
	      const char *dev_name, void *opts)
{
	struct ffs_sb_fill_data data = {
		.perms = {
			.mode = S_IFREG | 0600,
			.uid = GLOBAL_ROOT_UID,
			.gid = GLOBAL_ROOT_GID,
		},
		.root_mode = S_IFDIR | 0500,
		.no_disconnect = false,
	};
	struct dentry *rv;
	int ret;
	void *ffs_dev;
	struct ffs_data	*ffs;

	ENTER();

	ret = ffs_fs_parse_opts(&data, opts);
	if (unlikely(ret < 0))
		return ERR_PTR(ret);

	ffs = ffs_data_new(dev_name);
<<<<<<< HEAD
	if (unlikely(!ffs))
		return ERR_PTR(-ENOMEM);

	if (IS_ERR(ffs))
		return ERR_PTR(-EBUSY);
=======
	if (IS_ERR_OR_NULL(ffs)) {
		if (!ffs)
			return ERR_PTR(-ENOMEM);
		else
			return ERR_PTR((long) ffs);
	}
>>>>>>> 07722d8e

	ffs->file_perms = data.perms;
	ffs->no_disconnect = data.no_disconnect;

	ffs->dev_name = kstrdup(dev_name, GFP_KERNEL);
	if (unlikely(!ffs->dev_name)) {
		ffs_data_put(ffs);
		return ERR_PTR(-ENOMEM);
	}

	ffs_dev = ffs_acquire_dev(dev_name);
	if (IS_ERR(ffs_dev)) {
		ffs_data_put(ffs);
		return ERR_CAST(ffs_dev);
	}
	ffs->private_data = ffs_dev;
	data.ffs_data = ffs;

	rv = mount_nodev(t, flags, &data, ffs_sb_fill);
	if (IS_ERR(rv) && data.ffs_data) {
		ffs_release_dev(data.ffs_data);
		ffs_data_put(data.ffs_data);
	}

	return rv;
}

static void
ffs_fs_kill_sb(struct super_block *sb)
{
	ENTER();

	kill_litter_super(sb);
	if (sb->s_fs_info) {
		ffs_release_dev(sb->s_fs_info);
		ffs_data_closed(sb->s_fs_info);
	}
}

static struct file_system_type ffs_fs_type = {
	.owner		= THIS_MODULE,
	.name		= "functionfs",
	.mount		= ffs_fs_mount,
	.kill_sb	= ffs_fs_kill_sb,
};
MODULE_ALIAS_FS("functionfs");


/* Driver's main init/cleanup functions *************************************/

static int functionfs_init(void)
{
	int ret;

	ENTER();

	ret = register_filesystem(&ffs_fs_type);
	if (likely(!ret))
		pr_info("file system registered\n");
	else
		pr_err("failed registering file system (%d)\n", ret);

	return ret;
}

static void functionfs_cleanup(void)
{
	ENTER();

	pr_info("unloading\n");
	unregister_filesystem(&ffs_fs_type);
}


/* ffs_data and ffs_function construction and destruction code **************/

static void ffs_data_clear(struct ffs_data *ffs);
static void ffs_data_reset(struct ffs_data *ffs);

static void ffs_data_get(struct ffs_data *ffs)
{
	ENTER();

	ffs_log("ref %u", refcount_read(&ffs->ref));

	refcount_inc(&ffs->ref);
}

static void ffs_data_opened(struct ffs_data *ffs)
{
	ENTER();

	ffs_log("enter: state %d setup_state %d flag %lu opened %d ref %d",
		ffs->state, ffs->setup_state, ffs->flags,
		atomic_read(&ffs->opened), refcount_read(&ffs->ref));

	refcount_inc(&ffs->ref);
	if (atomic_add_return(1, &ffs->opened) == 1 &&
			ffs->state == FFS_DEACTIVATED) {
		ffs->state = FFS_CLOSING;
		ffs_data_reset(ffs);
	}
}

static void ffs_data_put(struct ffs_data *ffs)
{
	ENTER();

	ffs_log("ref %u", refcount_read(&ffs->ref));

	if (unlikely(refcount_dec_and_test(&ffs->ref))) {
		pr_info("%s(): freeing\n", __func__);
		ffs_data_clear(ffs);
		BUG_ON(waitqueue_active(&ffs->ev.waitq) ||
		       waitqueue_active(&ffs->ep0req_completion.wait) ||
		       waitqueue_active(&ffs->wait));
		destroy_workqueue(ffs->io_completion_wq);
		ipc_log_context_destroy(ffs->ipc_log);
		kfree(ffs->dev_name);
		kfree(ffs);
	}
}

static void ffs_data_closed(struct ffs_data *ffs)
{
	ENTER();

	ffs_log("state %d setup_state %d flag %lu opened %d", ffs->state,
		ffs->setup_state, ffs->flags, atomic_read(&ffs->opened));

	if (atomic_dec_and_test(&ffs->opened)) {
		if (ffs->no_disconnect) {
			ffs->state = FFS_DEACTIVATED;
			if (ffs->epfiles) {
				ffs_epfiles_destroy(ffs->epfiles,
						   ffs->eps_count);
				ffs->epfiles = NULL;
			}
			if (ffs->setup_state == FFS_SETUP_PENDING)
				__ffs_ep0_stall(ffs);
		} else {
			ffs->state = FFS_CLOSING;
			ffs_data_reset(ffs);
		}
	}
	if (atomic_read(&ffs->opened) < 0) {
		ffs->state = FFS_CLOSING;
		ffs_data_reset(ffs);
	}

	ffs_data_put(ffs);
}

static struct ffs_data *ffs_data_new(const char *dev_name)
{
	char ipcname[24] = "usb_ffs_";
	struct ffs_dev *ffs_dev;
	struct ffs_data *ffs = kzalloc(sizeof *ffs, GFP_KERNEL);
	if (unlikely(!ffs))
		return NULL;

	ffs_dev = _ffs_find_dev(dev_name);
	if (ffs_dev && ffs_dev->mounted) {
		pr_info("%s(): %s Already mounted\n", __func__, dev_name);
		kfree(ffs);
		return ERR_PTR(-EBUSY);
	}

	ENTER();

	ffs->io_completion_wq = alloc_ordered_workqueue("%s", 0, dev_name);
	if (!ffs->io_completion_wq) {
		kfree(ffs);
		return NULL;
	}

	refcount_set(&ffs->ref, 1);
	atomic_set(&ffs->opened, 0);
	ffs->state = FFS_READ_DESCRIPTORS;
	mutex_init(&ffs->mutex);
	spin_lock_init(&ffs->eps_lock);
	init_waitqueue_head(&ffs->ev.waitq);
	init_waitqueue_head(&ffs->wait);
	init_completion(&ffs->ep0req_completion);

	/* XXX REVISIT need to update it in some places, or do we? */
	ffs->ev.can_stall = 1;

	strlcat(ipcname, dev_name, sizeof(ipcname));
	ffs->ipc_log = ipc_log_context_create(NUM_PAGES, ipcname, 0);
	if (IS_ERR_OR_NULL(ffs->ipc_log))
		ffs->ipc_log =  NULL;

	return ffs;
}

static void ffs_data_clear(struct ffs_data *ffs)
{
	ENTER();

	ffs_log("enter: state %d setup_state %d flag %lu", ffs->state,
		ffs->setup_state, ffs->flags);

	pr_debug("%s: ffs->gadget= %pK, ffs->flags= %lu\n",
				__func__, ffs->gadget, ffs->flags);
	ffs_closed(ffs);

	BUG_ON(ffs->gadget);

	if (ffs->epfiles)
		ffs_epfiles_destroy(ffs->epfiles, ffs->eps_count);

	if (ffs->ffs_eventfd)
		eventfd_ctx_put(ffs->ffs_eventfd);

	kfree(ffs->raw_descs_data);
	kfree(ffs->raw_strings);
	kfree(ffs->stringtabs);
}

static void ffs_data_reset(struct ffs_data *ffs)
{
	ENTER();

	ffs_log("enter: state %d setup_state %d flag %lu", ffs->state,
		ffs->setup_state, ffs->flags);

	ffs_data_clear(ffs);

	ffs->epfiles = NULL;
	ffs->raw_descs_data = NULL;
	ffs->raw_descs = NULL;
	ffs->raw_strings = NULL;
	ffs->stringtabs = NULL;

	ffs->raw_descs_length = 0;
	ffs->fs_descs_count = 0;
	ffs->hs_descs_count = 0;
	ffs->ss_descs_count = 0;

	ffs->strings_count = 0;
	ffs->interfaces_count = 0;
	ffs->eps_count = 0;

	ffs->ev.count = 0;

	ffs->state = FFS_READ_DESCRIPTORS;
	ffs->setup_state = FFS_NO_SETUP;
	ffs->flags = 0;

	ffs->ms_os_descs_ext_prop_count = 0;
	ffs->ms_os_descs_ext_prop_name_len = 0;
	ffs->ms_os_descs_ext_prop_data_len = 0;
}


static int functionfs_bind(struct ffs_data *ffs, struct usb_composite_dev *cdev)
{
	struct usb_gadget_strings **lang;
	int first_id;

	ENTER();

	ffs_log("enter: state %d setup_state %d flag %lu", ffs->state,
		ffs->setup_state, ffs->flags);

	if (WARN_ON(ffs->state != FFS_ACTIVE
		 || test_and_set_bit(FFS_FL_BOUND, &ffs->flags)))
		return -EBADFD;

	first_id = usb_string_ids_n(cdev, ffs->strings_count);
	if (unlikely(first_id < 0))
		return first_id;

	ffs->ep0req = usb_ep_alloc_request(cdev->gadget->ep0, GFP_KERNEL);
	if (unlikely(!ffs->ep0req))
		return -ENOMEM;
	ffs->ep0req->complete = ffs_ep0_complete;
	ffs->ep0req->context = ffs;

	lang = ffs->stringtabs;
	if (lang) {
		for (; *lang; ++lang) {
			struct usb_string *str = (*lang)->strings;
			int id = first_id;
			for (; str->s; ++id, ++str)
				str->id = id;
		}
	}

	ffs->gadget = cdev->gadget;

	ffs_data_get(ffs);
	return 0;
}

static void functionfs_unbind(struct ffs_data *ffs)
{
	ENTER();

	if (!WARN_ON(!ffs->gadget)) {
		usb_ep_free_request(ffs->gadget->ep0, ffs->ep0req);
		ffs->ep0req = NULL;
		ffs->gadget = NULL;
		clear_bit(FFS_FL_BOUND, &ffs->flags);
		ffs_log("state %d setup_state %d flag %lu gadget %pK\n",
			ffs->state, ffs->setup_state, ffs->flags, ffs->gadget);
		ffs_data_put(ffs);
	}
}

static int ffs_epfiles_create(struct ffs_data *ffs)
{
	struct ffs_epfile *epfile, *epfiles;
	unsigned i, count;

	ENTER();

	ffs_log("enter: eps_count %u state %d setup_state %d flag %lu",
		ffs->eps_count, ffs->state, ffs->setup_state, ffs->flags);

	count = ffs->eps_count;
	epfiles = kcalloc(count, sizeof(*epfiles), GFP_KERNEL);
	if (!epfiles)
		return -ENOMEM;

	epfile = epfiles;
	for (i = 1; i <= count; ++i, ++epfile) {
		epfile->ffs = ffs;
		mutex_init(&epfile->mutex);
		if (ffs->user_flags & FUNCTIONFS_VIRTUAL_ADDR)
			sprintf(epfile->name, "ep%02x", ffs->eps_addrmap[i]);
		else
			sprintf(epfile->name, "ep%u", i);
		epfile->dentry = ffs_sb_create_file(ffs->sb, epfile->name,
						 epfile,
						 &ffs_epfile_operations);
		if (unlikely(!epfile->dentry)) {
			ffs_epfiles_destroy(epfiles, i - 1);
			return -ENOMEM;
		}

		atomic_set(&epfile->opened, 0);
	}

	ffs->epfiles = epfiles;

	return 0;
}

static void ffs_epfiles_destroy(struct ffs_epfile *epfiles, unsigned count)
{
	struct ffs_epfile *epfile = epfiles;
	struct ffs_data *ffs = epfiles->ffs;

	ENTER();

	ffs_log("enter: count %u", count);

	for (; count; --count, ++epfile) {
		BUG_ON(mutex_is_locked(&epfile->mutex));
		if (epfile->dentry) {
			d_delete(epfile->dentry);
			dput(epfile->dentry);
			epfile->dentry = NULL;
		}
	}

	kfree(epfiles);
}

static void ffs_func_eps_disable(struct ffs_function *func)
{
	struct ffs_ep *ep         = func->eps;
	struct ffs_data *ffs      = func->ffs;
	struct ffs_epfile *epfile = func->ffs->epfiles;
	unsigned count            = func->ffs->eps_count;
	unsigned long flags;

	ffs_log("enter: state %d setup_state %d flag %lu", func->ffs->state,
		func->ffs->setup_state, func->ffs->flags);

	spin_lock_irqsave(&func->ffs->eps_lock, flags);
	while (count--) {
		/* pending requests get nuked */
		if (likely(ep->ep))
			usb_ep_disable(ep->ep);
		++ep;

		if (epfile) {
			epfile->invalid = true; /* until file is reopened */
			epfile->ep = NULL;
			__ffs_epfile_read_buffer_free(epfile);
			++epfile;
		}
	}
	spin_unlock_irqrestore(&func->ffs->eps_lock, flags);
}

static int ffs_func_eps_enable(struct ffs_function *func)
{
	struct ffs_data *ffs      = func->ffs;
	struct ffs_ep *ep         = func->eps;
	struct ffs_epfile *epfile = ffs->epfiles;
	unsigned count            = ffs->eps_count;
	unsigned long flags;
	int ret = 0;

	ffs_log("enter: state %d setup_state %d flag %lu", func->ffs->state,
		func->ffs->setup_state, func->ffs->flags);

	spin_lock_irqsave(&func->ffs->eps_lock, flags);
	while(count--) {
		ep->ep->driver_data = ep;

		ret = config_ep_by_speed(func->gadget, &func->function, ep->ep);
		if (ret) {
			pr_err("%s: config_ep_by_speed(%s) returned %d\n",
					__func__, ep->ep->name, ret);
			break;
		}

		ret = usb_ep_enable(ep->ep);
		if (likely(!ret)) {
			epfile->ep = ep;
			epfile->in = usb_endpoint_dir_in(ep->ep->desc);
			epfile->isoc = usb_endpoint_xfer_isoc(ep->ep->desc);
			ffs_log("usb_ep_enable %s", ep->ep->name);
		} else {
			ffs_log("usb_ep_enable %s ret %d", ep->ep->name, ret);
			break;
		}

		++ep;
		++epfile;
	}

	wake_up_interruptible(&ffs->wait);
	spin_unlock_irqrestore(&func->ffs->eps_lock, flags);

	return ret;
}


/* Parsing and building descriptors and strings *****************************/

/*
 * This validates if data pointed by data is a valid USB descriptor as
 * well as record how many interfaces, endpoints and strings are
 * required by given configuration.  Returns address after the
 * descriptor or NULL if data is invalid.
 */

enum ffs_entity_type {
	FFS_DESCRIPTOR, FFS_INTERFACE, FFS_STRING, FFS_ENDPOINT
};

enum ffs_os_desc_type {
	FFS_OS_DESC, FFS_OS_DESC_EXT_COMPAT, FFS_OS_DESC_EXT_PROP
};

typedef int (*ffs_entity_callback)(enum ffs_entity_type entity,
				   u8 *valuep,
				   struct usb_descriptor_header *desc,
				   void *priv);

typedef int (*ffs_os_desc_callback)(enum ffs_os_desc_type entity,
				    struct usb_os_desc_header *h, void *data,
				    unsigned len, void *priv);

static int __must_check ffs_do_single_desc(struct ffs_data *ffs,
					   char *data, unsigned int len,
					   ffs_entity_callback entity,
					   void *priv)
{
	struct usb_descriptor_header *_ds = (void *)data;
	u8 length;
	int ret;

	ENTER();

	ffs_log("enter: len %u", len);

	/* At least two bytes are required: length and type */
	if (len < 2) {
		pr_vdebug("descriptor too short\n");
		return -EINVAL;
	}

	/* If we have at least as many bytes as the descriptor takes? */
	length = _ds->bLength;
	if (len < length) {
		pr_vdebug("descriptor longer then available data\n");
		return -EINVAL;
	}

#define __entity_check_INTERFACE(val)  1
#define __entity_check_STRING(val)     (val)
#define __entity_check_ENDPOINT(val)   ((val) & USB_ENDPOINT_NUMBER_MASK)
#define __entity(type, val) do {					\
		pr_vdebug("entity " #type "(%02x)\n", (val));		\
		if (unlikely(!__entity_check_ ##type(val))) {		\
			pr_vdebug("invalid entity's value\n");		\
			return -EINVAL;					\
		}							\
		ret = entity(FFS_ ##type, &val, _ds, priv);		\
		if (unlikely(ret < 0)) {				\
			pr_debug("entity " #type "(%02x); ret = %d\n",	\
				 (val), ret);				\
			return ret;					\
		}							\
	} while (0)

	/* Parse descriptor depending on type. */
	switch (_ds->bDescriptorType) {
	case USB_DT_DEVICE:
	case USB_DT_CONFIG:
	case USB_DT_STRING:
	case USB_DT_DEVICE_QUALIFIER:
		/* function can't have any of those */
		pr_vdebug("descriptor reserved for gadget: %d\n",
		      _ds->bDescriptorType);
		return -EINVAL;

	case USB_DT_INTERFACE: {
		struct usb_interface_descriptor *ds = (void *)_ds;
		pr_vdebug("interface descriptor\n");
		if (length != sizeof *ds)
			goto inv_length;

		__entity(INTERFACE, ds->bInterfaceNumber);
		if (ds->iInterface)
			__entity(STRING, ds->iInterface);
	}
		break;

	case USB_DT_ENDPOINT: {
		struct usb_endpoint_descriptor *ds = (void *)_ds;
		pr_vdebug("endpoint descriptor\n");
		if (length != USB_DT_ENDPOINT_SIZE &&
		    length != USB_DT_ENDPOINT_AUDIO_SIZE)
			goto inv_length;
		__entity(ENDPOINT, ds->bEndpointAddress);
	}
		break;

	case HID_DT_HID:
		pr_vdebug("hid descriptor\n");
		if (length != sizeof(struct hid_descriptor))
			goto inv_length;
		break;

	case USB_DT_OTG:
		if (length != sizeof(struct usb_otg_descriptor))
			goto inv_length;
		break;

	case USB_DT_INTERFACE_ASSOCIATION: {
		struct usb_interface_assoc_descriptor *ds = (void *)_ds;
		pr_vdebug("interface association descriptor\n");
		if (length != sizeof *ds)
			goto inv_length;
		if (ds->iFunction)
			__entity(STRING, ds->iFunction);
	}
		break;

	case USB_DT_SS_ENDPOINT_COMP:
		pr_vdebug("EP SS companion descriptor\n");
		if (length != sizeof(struct usb_ss_ep_comp_descriptor))
			goto inv_length;
		break;

	case USB_DT_OTHER_SPEED_CONFIG:
	case USB_DT_INTERFACE_POWER:
	case USB_DT_DEBUG:
	case USB_DT_SECURITY:
	case USB_DT_CS_RADIO_CONTROL:
		/* TODO */
		pr_vdebug("unimplemented descriptor: %d\n", _ds->bDescriptorType);
		return -EINVAL;

	default:
		/* We should never be here */
		pr_vdebug("unknown descriptor: %d\n", _ds->bDescriptorType);
		return -EINVAL;

inv_length:
		pr_vdebug("invalid length: %d (descriptor %d)\n",
			  _ds->bLength, _ds->bDescriptorType);
		return -EINVAL;
	}

#undef __entity
#undef __entity_check_DESCRIPTOR
#undef __entity_check_INTERFACE
#undef __entity_check_STRING
#undef __entity_check_ENDPOINT

	ffs_log("exit: desc type %d length %d", _ds->bDescriptorType, length);

	return length;
}

static int __must_check ffs_do_descs(struct ffs_data *ffs, unsigned int count,
				     char *data, unsigned int len,
				     ffs_entity_callback entity, void *priv)
{
	const unsigned _len = len;
	unsigned long num = 0;

	ENTER();

	ffs_log("enter: len %u", len);

	for (;;) {
		int ret;

		if (num == count)
			data = NULL;

		/* Record "descriptor" entity */
		ret = entity(FFS_DESCRIPTOR, (u8 *)num, (void *)data, priv);
		if (unlikely(ret < 0)) {
			pr_debug("entity DESCRIPTOR(%02lx); ret = %d\n",
				 num, ret);
			return ret;
		}

		if (!data)
			return _len - len;

		ret = ffs_do_single_desc(ffs, data, len, entity, priv);
		if (unlikely(ret < 0)) {
			pr_debug("%s returns %d\n", __func__, ret);
			return ret;
		}

		len -= ret;
		data += ret;
		++num;
	}
}

static int __ffs_data_do_entity(enum ffs_entity_type type,
				u8 *valuep, struct usb_descriptor_header *desc,
				void *priv)
{
	struct ffs_desc_helper *helper = priv;
	struct ffs_data *ffs = helper->ffs;
	struct usb_endpoint_descriptor *d;

	ENTER();

	ffs_log("enter: type %u", type);

	switch (type) {
	case FFS_DESCRIPTOR:
		break;

	case FFS_INTERFACE:
		/*
		 * Interfaces are indexed from zero so if we
		 * encountered interface "n" then there are at least
		 * "n+1" interfaces.
		 */
		if (*valuep >= helper->interfaces_count)
			helper->interfaces_count = *valuep + 1;
		break;

	case FFS_STRING:
		/*
		 * Strings are indexed from 1 (0 is reserved
		 * for languages list)
		 */
		if (*valuep > helper->ffs->strings_count)
			helper->ffs->strings_count = *valuep;
		break;

	case FFS_ENDPOINT:
		d = (void *)desc;
		helper->eps_count++;
		if (helper->eps_count >= FFS_MAX_EPS_COUNT)
			return -EINVAL;
		/* Check if descriptors for any speed were already parsed */
		if (!helper->ffs->eps_count && !helper->ffs->interfaces_count)
			helper->ffs->eps_addrmap[helper->eps_count] =
				d->bEndpointAddress;
		else if (helper->ffs->eps_addrmap[helper->eps_count] !=
				d->bEndpointAddress)
			return -EINVAL;
		break;
	}

	return 0;
}

static int __ffs_do_os_desc_header(struct ffs_data *ffs,
				   enum ffs_os_desc_type *next_type,
				   struct usb_os_desc_header *desc)
{
	u16 bcd_version = le16_to_cpu(desc->bcdVersion);
	u16 w_index = le16_to_cpu(desc->wIndex);

	ffs_log("enter: bcd:%x w_index:%d", bcd_version, w_index);

	if (bcd_version != 1) {
		pr_vdebug("unsupported os descriptors version: %d",
			  bcd_version);
		return -EINVAL;
	}
	switch (w_index) {
	case 0x4:
		*next_type = FFS_OS_DESC_EXT_COMPAT;
		break;
	case 0x5:
		*next_type = FFS_OS_DESC_EXT_PROP;
		break;
	default:
		pr_vdebug("unsupported os descriptor type: %d", w_index);
		return -EINVAL;
	}

	return sizeof(*desc);
}

/*
 * Process all extended compatibility/extended property descriptors
 * of a feature descriptor
 */
static int __must_check ffs_do_single_os_desc(struct ffs_data *ffs,
					      char *data, unsigned int len,
					      enum ffs_os_desc_type type,
					      u16 feature_count,
					      ffs_os_desc_callback entity,
					      void *priv,
					      struct usb_os_desc_header *h)
{
	int ret;
	const unsigned _len = len;

	ENTER();

	ffs_log("enter: len %u os desc type %d", len, type);

	/* loop over all ext compat/ext prop descriptors */
	while (feature_count--) {
		ret = entity(type, h, data, len, priv);
		if (unlikely(ret < 0)) {
			ffs_log("bad OS descriptor, type: %d\n", type);
			return ret;
		}
		data += ret;
		len -= ret;
	}


	return _len - len;
}

/* Process a number of complete Feature Descriptors (Ext Compat or Ext Prop) */
static int __must_check ffs_do_os_descs(struct ffs_data *ffs,
					unsigned int count, char *data,
					unsigned int len,
					ffs_os_desc_callback entity, void *priv)
{
	const unsigned _len = len;
	unsigned long num = 0;

	ENTER();

	ffs_log("enter: len %u", len);

	for (num = 0; num < count; ++num) {
		int ret;
		enum ffs_os_desc_type type;
		u16 feature_count;
		struct usb_os_desc_header *desc = (void *)data;

		if (len < sizeof(*desc))
			return -EINVAL;

		/*
		 * Record "descriptor" entity.
		 * Process dwLength, bcdVersion, wIndex, get b/wCount.
		 * Move the data pointer to the beginning of extended
		 * compatibilities proper or extended properties proper
		 * portions of the data
		 */
		if (le32_to_cpu(desc->dwLength) > len)
			return -EINVAL;

		ret = __ffs_do_os_desc_header(ffs, &type, desc);
		if (unlikely(ret < 0)) {
			ffs_log("entity OS_DESCRIPTOR(%02lx); ret = %d\n",
				 num, ret);
			return ret;
		}
		/*
		 * 16-bit hex "?? 00" Little Endian looks like 8-bit hex "??"
		 */
		feature_count = le16_to_cpu(desc->wCount);
		if (type == FFS_OS_DESC_EXT_COMPAT &&
		    (feature_count > 255 || desc->Reserved))
				return -EINVAL;
		len -= ret;
		data += ret;

		/*
		 * Process all function/property descriptors
		 * of this Feature Descriptor
		 */
		ret = ffs_do_single_os_desc(ffs, data, len, type,
					    feature_count, entity, priv, desc);
		if (unlikely(ret < 0)) {
			ffs_log("%s returns %d\n", __func__, ret);
			return ret;
		}

		len -= ret;
		data += ret;
	}

	return _len - len;
}

/**
 * Validate contents of the buffer from userspace related to OS descriptors.
 */
static int __ffs_data_do_os_desc(enum ffs_os_desc_type type,
				 struct usb_os_desc_header *h, void *data,
				 unsigned len, void *priv)
{
	struct ffs_data *ffs = priv;
	u8 length;

	ENTER();

	ffs_log("enter: type %d len %u", type, len);

	switch (type) {
	case FFS_OS_DESC_EXT_COMPAT: {
		struct usb_ext_compat_desc *d = data;
		int i;

		if (len < sizeof(*d) ||
		    d->bFirstInterfaceNumber >= ffs->interfaces_count)
			return -EINVAL;
		if (d->Reserved1 != 1) {
			/*
			 * According to the spec, Reserved1 must be set to 1
			 * but older kernels incorrectly rejected non-zero
			 * values.  We fix it here to avoid returning EINVAL
			 * in response to values we used to accept.
			 */
			pr_debug("usb_ext_compat_desc::Reserved1 forced to 1\n");
			d->Reserved1 = 1;
		}
		for (i = 0; i < ARRAY_SIZE(d->Reserved2); ++i)
			if (d->Reserved2[i])
				return -EINVAL;

		length = sizeof(struct usb_ext_compat_desc);
	}
		break;
	case FFS_OS_DESC_EXT_PROP: {
		struct usb_ext_prop_desc *d = data;
		u32 type, pdl;
		u16 pnl;

		if (len < sizeof(*d) || h->interface >= ffs->interfaces_count)
			return -EINVAL;
		length = le32_to_cpu(d->dwSize);
		if (len < length)
			return -EINVAL;
		type = le32_to_cpu(d->dwPropertyDataType);
		if (type < USB_EXT_PROP_UNICODE ||
		    type > USB_EXT_PROP_UNICODE_MULTI) {
			pr_vdebug("unsupported os descriptor property type: %d",
				  type);
			return -EINVAL;
		}
		pnl = le16_to_cpu(d->wPropertyNameLength);
		if (length < 14 + pnl) {
			pr_vdebug("invalid os descriptor length: %d pnl:%d (descriptor %d)\n",
				  length, pnl, type);
			return -EINVAL;
		}
		pdl = le32_to_cpu(*(__le32 *)((u8 *)data + 10 + pnl));
		if (length != 14 + pnl + pdl) {
			pr_vdebug("invalid os descriptor length: %d pnl:%d pdl:%d (descriptor %d)\n",
				  length, pnl, pdl, type);
			return -EINVAL;
		}
		++ffs->ms_os_descs_ext_prop_count;
		/* property name reported to the host as "WCHAR"s */
		ffs->ms_os_descs_ext_prop_name_len += pnl * 2;
		ffs->ms_os_descs_ext_prop_data_len += pdl;
	}
		break;
	default:
		pr_vdebug("unknown descriptor: %d\n", type);
		return -EINVAL;
	}

	return length;
}

static int __ffs_data_got_descs(struct ffs_data *ffs,
				char *const _data, size_t len)
{
	char *data = _data, *raw_descs;
	unsigned os_descs_count = 0, counts[3], flags;
	int ret = -EINVAL, i;
	struct ffs_desc_helper helper;

	ENTER();

	ffs_log("enter: len %zu", len);

	if (get_unaligned_le32(data + 4) != len)
		goto error;

	switch (get_unaligned_le32(data)) {
	case FUNCTIONFS_DESCRIPTORS_MAGIC:
		flags = FUNCTIONFS_HAS_FS_DESC | FUNCTIONFS_HAS_HS_DESC;
		data += 8;
		len  -= 8;
		break;
	case FUNCTIONFS_DESCRIPTORS_MAGIC_V2:
		flags = get_unaligned_le32(data + 8);
		ffs->user_flags = flags;
		if (flags & ~(FUNCTIONFS_HAS_FS_DESC |
			      FUNCTIONFS_HAS_HS_DESC |
			      FUNCTIONFS_HAS_SS_DESC |
			      FUNCTIONFS_HAS_MS_OS_DESC |
			      FUNCTIONFS_VIRTUAL_ADDR |
			      FUNCTIONFS_EVENTFD |
			      FUNCTIONFS_ALL_CTRL_RECIP |
			      FUNCTIONFS_CONFIG0_SETUP)) {
			ret = -ENOSYS;
			goto error;
		}
		data += 12;
		len  -= 12;
		break;
	default:
		goto error;
	}

	if (flags & FUNCTIONFS_EVENTFD) {
		if (len < 4)
			goto error;
		ffs->ffs_eventfd =
			eventfd_ctx_fdget((int)get_unaligned_le32(data));
		if (IS_ERR(ffs->ffs_eventfd)) {
			ret = PTR_ERR(ffs->ffs_eventfd);
			ffs->ffs_eventfd = NULL;
			goto error;
		}
		data += 4;
		len  -= 4;
	}

	/* Read fs_count, hs_count and ss_count (if present) */
	for (i = 0; i < 3; ++i) {
		if (!(flags & (1 << i))) {
			counts[i] = 0;
		} else if (len < 4) {
			goto error;
		} else {
			counts[i] = get_unaligned_le32(data);
			data += 4;
			len  -= 4;
		}
	}
	if (flags & (1 << i)) {
		if (len < 4) {
			goto error;
		}
		os_descs_count = get_unaligned_le32(data);
		data += 4;
		len -= 4;
	};

	/* Read descriptors */
	raw_descs = data;
	helper.ffs = ffs;
	for (i = 0; i < 3; ++i) {
		if (!counts[i])
			continue;
		helper.interfaces_count = 0;
		helper.eps_count = 0;
		ret = ffs_do_descs(ffs, counts[i], data, len,
				   __ffs_data_do_entity, &helper);
		if (ret < 0)
			goto error;
		if (!ffs->eps_count && !ffs->interfaces_count) {
			ffs->eps_count = helper.eps_count;
			ffs->interfaces_count = helper.interfaces_count;
		} else {
			if (ffs->eps_count != helper.eps_count) {
				ret = -EINVAL;
				goto error;
			}
			if (ffs->interfaces_count != helper.interfaces_count) {
				ret = -EINVAL;
				goto error;
			}
		}
		data += ret;
		len  -= ret;
	}
	if (os_descs_count) {
		ret = ffs_do_os_descs(ffs, os_descs_count, data, len,
				      __ffs_data_do_os_desc, ffs);
		if (ret < 0)
			goto error;
		data += ret;
		len -= ret;
	}

	if (raw_descs == data || len) {
		ret = -EINVAL;
		goto error;
	}

	ffs->raw_descs_data	= _data;
	ffs->raw_descs		= raw_descs;
	ffs->raw_descs_length	= data - raw_descs;
	ffs->fs_descs_count	= counts[0];
	ffs->hs_descs_count	= counts[1];
	ffs->ss_descs_count	= counts[2];
	ffs->ms_os_descs_count	= os_descs_count;

	return 0;

error:
	kfree(_data);
	return ret;
}

static int __ffs_data_got_strings(struct ffs_data *ffs,
				  char *const _data, size_t len)
{
	u32 str_count, needed_count, lang_count;
	struct usb_gadget_strings **stringtabs, *t;
	const char *data = _data;
	struct usb_string *s;

	ENTER();

	ffs_log("enter: len %zu", len);

	if (unlikely(len < 16 ||
		     get_unaligned_le32(data) != FUNCTIONFS_STRINGS_MAGIC ||
		     get_unaligned_le32(data + 4) != len))
		goto error;
	str_count  = get_unaligned_le32(data + 8);
	lang_count = get_unaligned_le32(data + 12);

	/* if one is zero the other must be zero */
	if (unlikely(!str_count != !lang_count))
		goto error;

	/* Do we have at least as many strings as descriptors need? */
	needed_count = ffs->strings_count;
	if (unlikely(str_count < needed_count))
		goto error;

	/*
	 * If we don't need any strings just return and free all
	 * memory.
	 */
	if (!needed_count) {
		kfree(_data);
		return 0;
	}

	/* Allocate everything in one chunk so there's less maintenance. */
	{
		unsigned i = 0;
		vla_group(d);
		vla_item(d, struct usb_gadget_strings *, stringtabs,
			lang_count + 1);
		vla_item(d, struct usb_gadget_strings, stringtab, lang_count);
		vla_item(d, struct usb_string, strings,
			lang_count*(needed_count+1));

		char *vlabuf = kmalloc(vla_group_size(d), GFP_KERNEL);

		if (unlikely(!vlabuf)) {
			kfree(_data);
			return -ENOMEM;
		}

		/* Initialize the VLA pointers */
		stringtabs = vla_ptr(vlabuf, d, stringtabs);
		t = vla_ptr(vlabuf, d, stringtab);
		i = lang_count;
		do {
			*stringtabs++ = t++;
		} while (--i);
		*stringtabs = NULL;

		/* stringtabs = vlabuf = d_stringtabs for later kfree */
		stringtabs = vla_ptr(vlabuf, d, stringtabs);
		t = vla_ptr(vlabuf, d, stringtab);
		s = vla_ptr(vlabuf, d, strings);
	}

	/* For each language */
	data += 16;
	len -= 16;

	do { /* lang_count > 0 so we can use do-while */
		unsigned needed = needed_count;

		if (unlikely(len < 3))
			goto error_free;
		t->language = get_unaligned_le16(data);
		t->strings  = s;
		++t;

		data += 2;
		len -= 2;

		/* For each string */
		do { /* str_count > 0 so we can use do-while */
			size_t length = strnlen(data, len);

			if (unlikely(length == len))
				goto error_free;

			/*
			 * User may provide more strings then we need,
			 * if that's the case we simply ignore the
			 * rest
			 */
			if (likely(needed)) {
				/*
				 * s->id will be set while adding
				 * function to configuration so for
				 * now just leave garbage here.
				 */
				s->s = data;
				--needed;
				++s;
			}

			data += length + 1;
			len -= length + 1;
		} while (--str_count);

		s->id = 0;   /* terminator */
		s->s = NULL;
		++s;

	} while (--lang_count);

	/* Some garbage left? */
	if (unlikely(len))
		goto error_free;

	/* Done! */
	ffs->stringtabs = stringtabs;
	ffs->raw_strings = _data;

	return 0;

error_free:
	kfree(stringtabs);
error:
	kfree(_data);
	return -EINVAL;
}


/* Events handling and management *******************************************/

static void __ffs_event_add(struct ffs_data *ffs,
			    enum usb_functionfs_event_type type)
{
	enum usb_functionfs_event_type rem_type1, rem_type2 = type;
	int neg = 0;

	ffs_log("enter: type %d state %d setup_state %d flag %lu", type,
		ffs->state, ffs->setup_state, ffs->flags);

	/*
	 * Abort any unhandled setup
	 *
	 * We do not need to worry about some cmpxchg() changing value
	 * of ffs->setup_state without holding the lock because when
	 * state is FFS_SETUP_PENDING cmpxchg() in several places in
	 * the source does nothing.
	 */
	if (ffs->setup_state == FFS_SETUP_PENDING)
		ffs->setup_state = FFS_SETUP_CANCELLED;

	/*
	 * Logic of this function guarantees that there are at most four pending
	 * evens on ffs->ev.types queue.  This is important because the queue
	 * has space for four elements only and __ffs_ep0_read_events function
	 * depends on that limit as well.  If more event types are added, those
	 * limits have to be revisited or guaranteed to still hold.
	 */
	switch (type) {
	case FUNCTIONFS_RESUME:
		rem_type2 = FUNCTIONFS_SUSPEND;
		/* FALL THROUGH */
	case FUNCTIONFS_SUSPEND:
	case FUNCTIONFS_SETUP:
		rem_type1 = type;
		/* Discard all similar events */
		break;

	case FUNCTIONFS_BIND:
	case FUNCTIONFS_UNBIND:
	case FUNCTIONFS_DISABLE:
	case FUNCTIONFS_ENABLE:
		/* Discard everything other then power management. */
		rem_type1 = FUNCTIONFS_SUSPEND;
		rem_type2 = FUNCTIONFS_RESUME;
		neg = 1;
		break;

	default:
		WARN(1, "%d: unknown event, this should not happen\n", type);
		return;
	}

	{
		u8 *ev  = ffs->ev.types, *out = ev;
		unsigned n = ffs->ev.count;
		for (; n; --n, ++ev)
			if ((*ev == rem_type1 || *ev == rem_type2) == neg)
				*out++ = *ev;
			else
				pr_vdebug("purging event %d\n", *ev);
		ffs->ev.count = out - ffs->ev.types;
	}

	pr_vdebug("adding event %d\n", type);
	ffs->ev.types[ffs->ev.count++] = type;
	wake_up_locked(&ffs->ev.waitq);
	if (ffs->ffs_eventfd)
		eventfd_signal(ffs->ffs_eventfd, 1);
}

static void ffs_event_add(struct ffs_data *ffs,
			  enum usb_functionfs_event_type type)
{
	unsigned long flags;
	spin_lock_irqsave(&ffs->ev.waitq.lock, flags);
	__ffs_event_add(ffs, type);
	spin_unlock_irqrestore(&ffs->ev.waitq.lock, flags);
}

/* Bind/unbind USB function hooks *******************************************/

static int ffs_ep_addr2idx(struct ffs_data *ffs, u8 endpoint_address)
{
	int i;

	for (i = 1; i < ARRAY_SIZE(ffs->eps_addrmap); ++i)
		if (ffs->eps_addrmap[i] == endpoint_address)
			return i;
	return -ENOENT;
}

static int __ffs_func_bind_do_descs(enum ffs_entity_type type, u8 *valuep,
				    struct usb_descriptor_header *desc,
				    void *priv)
{
	struct usb_endpoint_descriptor *ds = (void *)desc;
	struct ffs_function *func = priv;
	struct ffs_data *ffs = func->ffs;
	struct ffs_ep *ffs_ep;
	unsigned ep_desc_id;
	int idx;
	static const char *speed_names[] = { "full", "high", "super" };

	ffs_log("enter");

	if (type != FFS_DESCRIPTOR)
		return 0;

	/*
	 * If ss_descriptors is not NULL, we are reading super speed
	 * descriptors; if hs_descriptors is not NULL, we are reading high
	 * speed descriptors; otherwise, we are reading full speed
	 * descriptors.
	 */
	if (func->function.ss_descriptors) {
		ep_desc_id = 2;
		func->function.ss_descriptors[(long)valuep] = desc;
	} else if (func->function.hs_descriptors) {
		ep_desc_id = 1;
		func->function.hs_descriptors[(long)valuep] = desc;
	} else {
		ep_desc_id = 0;
		func->function.fs_descriptors[(long)valuep]    = desc;
	}

	if (!desc || desc->bDescriptorType != USB_DT_ENDPOINT)
		return 0;

	idx = ffs_ep_addr2idx(func->ffs, ds->bEndpointAddress) - 1;
	if (idx < 0)
		return idx;

	ffs_ep = func->eps + idx;

	if (unlikely(ffs_ep->descs[ep_desc_id])) {
		pr_err("two %sspeed descriptors for EP %d\n",
			  speed_names[ep_desc_id],
			  ds->bEndpointAddress & USB_ENDPOINT_NUMBER_MASK);
		return -EINVAL;
	}
	ffs_ep->descs[ep_desc_id] = ds;

	ffs_dump_mem(": Original  ep desc", ds, ds->bLength);
	if (ffs_ep->ep) {
		ds->bEndpointAddress = ffs_ep->descs[0]->bEndpointAddress;
		if (!ds->wMaxPacketSize)
			ds->wMaxPacketSize = ffs_ep->descs[0]->wMaxPacketSize;
	} else {
		struct usb_request *req;
		struct usb_ep *ep;
		u8 bEndpointAddress;

		/*
		 * We back up bEndpointAddress because autoconfig overwrites
		 * it with physical endpoint address.
		 */
		bEndpointAddress = ds->bEndpointAddress;
		pr_vdebug("autoconfig\n");
		ep = usb_ep_autoconfig(func->gadget, ds);
		if (unlikely(!ep))
			return -ENOTSUPP;
		ep->driver_data = func->eps + idx;

		req = usb_ep_alloc_request(ep, GFP_KERNEL);
		if (unlikely(!req))
			return -ENOMEM;

		ffs_ep->ep  = ep;
		ffs_ep->req = req;
		func->eps_revmap[ds->bEndpointAddress &
				 USB_ENDPOINT_NUMBER_MASK] = idx + 1;
		/*
		 * If we use virtual address mapping, we restore
		 * original bEndpointAddress value.
		 */
		if (func->ffs->user_flags & FUNCTIONFS_VIRTUAL_ADDR)
			ds->bEndpointAddress = bEndpointAddress;
	}
	ffs_dump_mem(": Rewritten ep desc", ds, ds->bLength);

	return 0;
}

static int __ffs_func_bind_do_nums(enum ffs_entity_type type, u8 *valuep,
				   struct usb_descriptor_header *desc,
				   void *priv)
{
	struct ffs_function *func = priv;
	struct ffs_data *ffs = func->ffs;
	unsigned idx;
	u8 newValue;

	ffs_log("enter: type %d", type);

	switch (type) {
	default:
	case FFS_DESCRIPTOR:
		/* Handled in previous pass by __ffs_func_bind_do_descs() */
		return 0;

	case FFS_INTERFACE:
		idx = *valuep;
		if (func->interfaces_nums[idx] < 0) {
			int id = usb_interface_id(func->conf, &func->function);
			if (unlikely(id < 0))
				return id;
			func->interfaces_nums[idx] = id;
		}
		newValue = func->interfaces_nums[idx];
		break;

	case FFS_STRING:
		/* String' IDs are allocated when fsf_data is bound to cdev */
		newValue = func->ffs->stringtabs[0]->strings[*valuep - 1].id;
		break;

	case FFS_ENDPOINT:
		/*
		 * USB_DT_ENDPOINT are handled in
		 * __ffs_func_bind_do_descs().
		 */
		if (desc->bDescriptorType == USB_DT_ENDPOINT)
			return 0;

		idx = (*valuep & USB_ENDPOINT_NUMBER_MASK) - 1;
		if (unlikely(!func->eps[idx].ep))
			return -EINVAL;

		{
			struct usb_endpoint_descriptor **descs;
			descs = func->eps[idx].descs;
			newValue = descs[descs[0] ? 0 : 1]->bEndpointAddress;
		}
		break;
	}

	pr_vdebug("%02x -> %02x\n", *valuep, newValue);
	*valuep = newValue;

	ffs_log("exit: newValue %d", newValue);

	return 0;
}

static int __ffs_func_bind_do_os_desc(enum ffs_os_desc_type type,
				      struct usb_os_desc_header *h, void *data,
				      unsigned len, void *priv)
{
	struct ffs_function *func = priv;
	struct ffs_data *ffs = func->ffs;
	u8 length = 0;

	ffs_log("enter: type %d", type);

	switch (type) {
	case FFS_OS_DESC_EXT_COMPAT: {
		struct usb_ext_compat_desc *desc = data;
		struct usb_os_desc_table *t;

		t = &func->function.os_desc_table[desc->bFirstInterfaceNumber];
		t->if_id = func->interfaces_nums[desc->bFirstInterfaceNumber];
		memcpy(t->os_desc->ext_compat_id, &desc->CompatibleID,
		       ARRAY_SIZE(desc->CompatibleID) +
		       ARRAY_SIZE(desc->SubCompatibleID));
		length = sizeof(*desc);
	}
		break;
	case FFS_OS_DESC_EXT_PROP: {
		struct usb_ext_prop_desc *desc = data;
		struct usb_os_desc_table *t;
		struct usb_os_desc_ext_prop *ext_prop;
		char *ext_prop_name;
		char *ext_prop_data;

		t = &func->function.os_desc_table[h->interface];
		t->if_id = func->interfaces_nums[h->interface];

		ext_prop = func->ffs->ms_os_descs_ext_prop_avail;
		func->ffs->ms_os_descs_ext_prop_avail += sizeof(*ext_prop);

		ext_prop->type = le32_to_cpu(desc->dwPropertyDataType);
		ext_prop->name_len = le16_to_cpu(desc->wPropertyNameLength);
		ext_prop->data_len = le32_to_cpu(*(__le32 *)
			usb_ext_prop_data_len_ptr(data, ext_prop->name_len));
		length = ext_prop->name_len + ext_prop->data_len + 14;

		ext_prop_name = func->ffs->ms_os_descs_ext_prop_name_avail;
		func->ffs->ms_os_descs_ext_prop_name_avail +=
			ext_prop->name_len;

		ext_prop_data = func->ffs->ms_os_descs_ext_prop_data_avail;
		func->ffs->ms_os_descs_ext_prop_data_avail +=
			ext_prop->data_len;
		memcpy(ext_prop_data,
		       usb_ext_prop_data_ptr(data, ext_prop->name_len),
		       ext_prop->data_len);
		/* unicode data reported to the host as "WCHAR"s */
		switch (ext_prop->type) {
		case USB_EXT_PROP_UNICODE:
		case USB_EXT_PROP_UNICODE_ENV:
		case USB_EXT_PROP_UNICODE_LINK:
		case USB_EXT_PROP_UNICODE_MULTI:
			ext_prop->data_len *= 2;
			break;
		}
		ext_prop->data = ext_prop_data;

		memcpy(ext_prop_name, usb_ext_prop_name_ptr(data),
		       ext_prop->name_len);
		/* property name reported to the host as "WCHAR"s */
		ext_prop->name_len *= 2;
		ext_prop->name = ext_prop_name;

		t->os_desc->ext_prop_len +=
			ext_prop->name_len + ext_prop->data_len + 14;
		++t->os_desc->ext_prop_count;
		list_add_tail(&ext_prop->entry, &t->os_desc->ext_prop);
	}
		break;
	default:
		pr_vdebug("unknown descriptor: %d\n", type);
	}

	return length;
}

static inline struct f_fs_opts *ffs_do_functionfs_bind(struct usb_function *f,
						struct usb_configuration *c)
{
	struct ffs_function *func = ffs_func_from_usb(f);
	struct f_fs_opts *ffs_opts =
		container_of(f->fi, struct f_fs_opts, func_inst);
	struct ffs_data *ffs = ffs_opts->dev->ffs_data;
	int ret;

	ENTER();

	/*
	 * Legacy gadget triggers binding in functionfs_ready_callback,
	 * which already uses locking; taking the same lock here would
	 * cause a deadlock.
	 *
	 * Configfs-enabled gadgets however do need ffs_dev_lock.
	 */
	if (!ffs_opts->no_configfs)
		ffs_dev_lock();
	ret = ffs_opts->dev->desc_ready ? 0 : -ENODEV;
	func->ffs = ffs_opts->dev->ffs_data;
	if (!ffs_opts->no_configfs)
		ffs_dev_unlock();
	if (ret)
		return ERR_PTR(ret);

	func->conf = c;
	func->gadget = c->cdev->gadget;

	/*
	 * in drivers/usb/gadget/configfs.c:configfs_composite_bind()
	 * configurations are bound in sequence with list_for_each_entry,
	 * in each configuration its functions are bound in sequence
	 * with list_for_each_entry, so we assume no race condition
	 * with regard to ffs_opts->bound access
	 */
	if (!ffs_opts->refcnt) {
		ret = functionfs_bind(func->ffs, c->cdev);
		if (ret) {
			ffs_log("functionfs_bind returned %d", ret);
			return ERR_PTR(ret);
		}
	}
	ffs_opts->refcnt++;
	func->function.strings = func->ffs->stringtabs;

	return ffs_opts;
}

static int _ffs_func_bind(struct usb_configuration *c,
			  struct usb_function *f)
{
	struct ffs_function *func = ffs_func_from_usb(f);
	struct ffs_data *ffs = func->ffs;

	const int full = !!func->ffs->fs_descs_count;
	const int high = !!func->ffs->hs_descs_count;
	const int super = !!func->ffs->ss_descs_count;

	int fs_len, hs_len, ss_len, ret, i;
	struct ffs_ep *eps_ptr;

	/* Make it a single chunk, less management later on */
	vla_group(d);
	vla_item_with_sz(d, struct ffs_ep, eps, ffs->eps_count);
	vla_item_with_sz(d, struct usb_descriptor_header *, fs_descs,
		full ? ffs->fs_descs_count + 1 : 0);
	vla_item_with_sz(d, struct usb_descriptor_header *, hs_descs,
		high ? ffs->hs_descs_count + 1 : 0);
	vla_item_with_sz(d, struct usb_descriptor_header *, ss_descs,
		super ? ffs->ss_descs_count + 1 : 0);
	vla_item_with_sz(d, short, inums, ffs->interfaces_count);
	vla_item_with_sz(d, struct usb_os_desc_table, os_desc_table,
			 c->cdev->use_os_string ? ffs->interfaces_count : 0);
	vla_item_with_sz(d, char[16], ext_compat,
			 c->cdev->use_os_string ? ffs->interfaces_count : 0);
	vla_item_with_sz(d, struct usb_os_desc, os_desc,
			 c->cdev->use_os_string ? ffs->interfaces_count : 0);
	vla_item_with_sz(d, struct usb_os_desc_ext_prop, ext_prop,
			 ffs->ms_os_descs_ext_prop_count);
	vla_item_with_sz(d, char, ext_prop_name,
			 ffs->ms_os_descs_ext_prop_name_len);
	vla_item_with_sz(d, char, ext_prop_data,
			 ffs->ms_os_descs_ext_prop_data_len);
	vla_item_with_sz(d, char, raw_descs, ffs->raw_descs_length);
	char *vlabuf;

	ENTER();

	ffs_log("enter: state %d setup_state %d flag %lu", ffs->state,
		ffs->setup_state, ffs->flags);

	/* Has descriptors only for speeds gadget does not support */
	if (unlikely(!(full | high | super)))
		return -ENOTSUPP;

	/* Allocate a single chunk, less management later on */
	vlabuf = kzalloc(vla_group_size(d), GFP_KERNEL);
	if (unlikely(!vlabuf))
		return -ENOMEM;

	ffs->ms_os_descs_ext_prop_avail = vla_ptr(vlabuf, d, ext_prop);
	ffs->ms_os_descs_ext_prop_name_avail =
		vla_ptr(vlabuf, d, ext_prop_name);
	ffs->ms_os_descs_ext_prop_data_avail =
		vla_ptr(vlabuf, d, ext_prop_data);

	/* Copy descriptors  */
	memcpy(vla_ptr(vlabuf, d, raw_descs), ffs->raw_descs,
	       ffs->raw_descs_length);

	memset(vla_ptr(vlabuf, d, inums), 0xff, d_inums__sz);
	eps_ptr = vla_ptr(vlabuf, d, eps);
	for (i = 0; i < ffs->eps_count; i++)
		eps_ptr[i].num = -1;

	/* Save pointers
	 * d_eps == vlabuf, func->eps used to kfree vlabuf later
	*/
	func->eps             = vla_ptr(vlabuf, d, eps);
	func->interfaces_nums = vla_ptr(vlabuf, d, inums);

	/*
	 * Go through all the endpoint descriptors and allocate
	 * endpoints first, so that later we can rewrite the endpoint
	 * numbers without worrying that it may be described later on.
	 */
	if (likely(full)) {
		func->function.fs_descriptors = vla_ptr(vlabuf, d, fs_descs);
		fs_len = ffs_do_descs(ffs, ffs->fs_descs_count,
				      vla_ptr(vlabuf, d, raw_descs),
				      d_raw_descs__sz,
				      __ffs_func_bind_do_descs, func);
		if (unlikely(fs_len < 0)) {
			ret = fs_len;
			goto error;
		}
	} else {
		fs_len = 0;
	}

	if (likely(high)) {
		func->function.hs_descriptors = vla_ptr(vlabuf, d, hs_descs);
		hs_len = ffs_do_descs(ffs, ffs->hs_descs_count,
				      vla_ptr(vlabuf, d, raw_descs) + fs_len,
				      d_raw_descs__sz - fs_len,
				      __ffs_func_bind_do_descs, func);
		if (unlikely(hs_len < 0)) {
			ret = hs_len;
			goto error;
		}
	} else {
		hs_len = 0;
	}

	if (likely(super)) {
		func->function.ss_descriptors = vla_ptr(vlabuf, d, ss_descs);
		ss_len = ffs_do_descs(ffs, ffs->ss_descs_count,
				vla_ptr(vlabuf, d, raw_descs) + fs_len + hs_len,
				d_raw_descs__sz - fs_len - hs_len,
				__ffs_func_bind_do_descs, func);
		if (unlikely(ss_len < 0)) {
			ret = ss_len;
			goto error;
		}
		func->function.ssp_descriptors = func->function.ss_descriptors;
	} else {
		ss_len = 0;
	}

	/*
	 * Now handle interface numbers allocation and interface and
	 * endpoint numbers rewriting.  We can do that in one go
	 * now.
	 */
	ret = ffs_do_descs(ffs, ffs->fs_descs_count +
			   (high ? ffs->hs_descs_count : 0) +
			   (super ? ffs->ss_descs_count : 0),
			   vla_ptr(vlabuf, d, raw_descs), d_raw_descs__sz,
			   __ffs_func_bind_do_nums, func);
	if (unlikely(ret < 0))
		goto error;

	func->function.os_desc_table = vla_ptr(vlabuf, d, os_desc_table);
	if (c->cdev->use_os_string) {
		for (i = 0; i < ffs->interfaces_count; ++i) {
			struct usb_os_desc *desc;

			desc = func->function.os_desc_table[i].os_desc =
				vla_ptr(vlabuf, d, os_desc) +
				i * sizeof(struct usb_os_desc);
			desc->ext_compat_id =
				vla_ptr(vlabuf, d, ext_compat) + i * 16;
			INIT_LIST_HEAD(&desc->ext_prop);
		}
		ret = ffs_do_os_descs(ffs, ffs->ms_os_descs_count,
				      vla_ptr(vlabuf, d, raw_descs) +
				      fs_len + hs_len + ss_len,
				      d_raw_descs__sz - fs_len - hs_len -
				      ss_len,
				      __ffs_func_bind_do_os_desc, func);
		if (unlikely(ret < 0))
			goto error;
	}
	func->function.os_desc_n =
		c->cdev->use_os_string ? ffs->interfaces_count : 0;

	/* And we're done */
	ffs_event_add(ffs, FUNCTIONFS_BIND);

	return 0;

error:
	/* XXX Do we need to release all claimed endpoints here? */
	ffs_log("exit: ret %d", ret);
	return ret;
}

static int ffs_func_bind(struct usb_configuration *c,
			 struct usb_function *f)
{
	struct f_fs_opts *ffs_opts = ffs_do_functionfs_bind(f, c);
	struct ffs_function *func = ffs_func_from_usb(f);
	struct ffs_data *ffs = func->ffs;
	int ret;

	if (IS_ERR(ffs_opts))
		return PTR_ERR(ffs_opts);

	ffs_log("enter");

	ret = _ffs_func_bind(c, f);
	if (ret && !--ffs_opts->refcnt)
		functionfs_unbind(func->ffs);

	return ret;
}


/* Other USB function hooks *************************************************/

static void ffs_reset_work(struct work_struct *work)
{
	struct ffs_data *ffs = container_of(work,
		struct ffs_data, reset_work);

	ffs_log("enter");

	ffs_data_reset(ffs);
}

static int ffs_func_set_alt(struct usb_function *f,
			    unsigned interface, unsigned alt)
{
	struct ffs_function *func = ffs_func_from_usb(f);
	struct ffs_data *ffs = func->ffs;
	int ret = 0, intf;

	ffs_log("enter: alt %d", (int)alt);

	if (alt != (unsigned)-1) {
		intf = ffs_func_revmap_intf(func, interface);
		if (unlikely(intf < 0))
			return intf;
	}

	if (ffs->func) {
		ffs_func_eps_disable(ffs->func);
		ffs->func = NULL;
	}

	if (ffs->state == FFS_DEACTIVATED) {
		ffs->state = FFS_CLOSING;
		INIT_WORK(&ffs->reset_work, ffs_reset_work);
		schedule_work(&ffs->reset_work);
		return -ENODEV;
	}

	if (ffs->state != FFS_ACTIVE)
		return -ENODEV;

	if (alt == (unsigned)-1) {
		ffs->func = NULL;
		ffs_event_add(ffs, FUNCTIONFS_DISABLE);
		return 0;
	}

	ffs->func = func;
	ret = ffs_func_eps_enable(func);
	if (likely(ret >= 0))
		ffs_event_add(ffs, FUNCTIONFS_ENABLE);

	return ret;
}

static void ffs_func_disable(struct usb_function *f)
{
	struct ffs_function *func = ffs_func_from_usb(f);
	struct ffs_data *ffs = func->ffs;

	ffs_log("enter");
	ffs_func_set_alt(f, 0, (unsigned)-1);
}

static int ffs_func_setup(struct usb_function *f,
			  const struct usb_ctrlrequest *creq)
{
	struct ffs_function *func = ffs_func_from_usb(f);
	struct ffs_data *ffs = func->ffs;
	unsigned long flags;
	int ret;

	ENTER();

	pr_vdebug("creq->bRequestType = %02x\n", creq->bRequestType);
	pr_vdebug("creq->bRequest     = %02x\n", creq->bRequest);
	pr_vdebug("creq->wValue       = %04x\n", le16_to_cpu(creq->wValue));
	pr_vdebug("creq->wIndex       = %04x\n", le16_to_cpu(creq->wIndex));
	pr_vdebug("creq->wLength      = %04x\n", le16_to_cpu(creq->wLength));

	ffs_log("enter: state %d reqtype=%02x req=%02x wv=%04x wi=%04x wl=%04x",
			ffs->state, creq->bRequestType, creq->bRequest,
			le16_to_cpu(creq->wValue), le16_to_cpu(creq->wIndex),
			le16_to_cpu(creq->wLength));

	/*
	 * Most requests directed to interface go through here
	 * (notable exceptions are set/get interface) so we need to
	 * handle them.  All other either handled by composite or
	 * passed to usb_configuration->setup() (if one is set).  No
	 * matter, we will handle requests directed to endpoint here
	 * as well (as it's straightforward).  Other request recipient
	 * types are only handled when the user flag FUNCTIONFS_ALL_CTRL_RECIP
	 * is being used.
	 */
	if (ffs->state != FFS_ACTIVE)
		return -ENODEV;

	switch (creq->bRequestType & USB_RECIP_MASK) {
	case USB_RECIP_INTERFACE:
		ret = ffs_func_revmap_intf(func, le16_to_cpu(creq->wIndex));
		if (unlikely(ret < 0))
			return ret;
		break;

	case USB_RECIP_ENDPOINT:
		ret = ffs_func_revmap_ep(func, le16_to_cpu(creq->wIndex));
		if (unlikely(ret < 0))
			return ret;
		if (func->ffs->user_flags & FUNCTIONFS_VIRTUAL_ADDR)
			ret = func->ffs->eps_addrmap[ret];
		break;

	default:
		if (func->ffs->user_flags & FUNCTIONFS_ALL_CTRL_RECIP)
			ret = le16_to_cpu(creq->wIndex);
		else
			return -EOPNOTSUPP;
	}

	spin_lock_irqsave(&ffs->ev.waitq.lock, flags);
	ffs->ev.setup = *creq;
	ffs->ev.setup.wIndex = cpu_to_le16(ret);
	__ffs_event_add(ffs, FUNCTIONFS_SETUP);
	spin_unlock_irqrestore(&ffs->ev.waitq.lock, flags);

	return creq->wLength == 0 ? USB_GADGET_DELAYED_STATUS : 0;
}

static bool ffs_func_req_match(struct usb_function *f,
			       const struct usb_ctrlrequest *creq,
			       bool config0)
{
	struct ffs_function *func = ffs_func_from_usb(f);

	if (config0 && !(func->ffs->user_flags & FUNCTIONFS_CONFIG0_SETUP))
		return false;

	switch (creq->bRequestType & USB_RECIP_MASK) {
	case USB_RECIP_INTERFACE:
		return (ffs_func_revmap_intf(func,
					     le16_to_cpu(creq->wIndex)) >= 0);
	case USB_RECIP_ENDPOINT:
		return (ffs_func_revmap_ep(func,
					   le16_to_cpu(creq->wIndex)) >= 0);
	default:
		return (bool) (func->ffs->user_flags &
			       FUNCTIONFS_ALL_CTRL_RECIP);
	}
}

static void ffs_func_suspend(struct usb_function *f)
{
	struct ffs_data *ffs = ffs_func_from_usb(f)->ffs;

	ENTER();

	ffs_log("enter");

	ffs_event_add(ffs_func_from_usb(f)->ffs, FUNCTIONFS_SUSPEND);
}

static void ffs_func_resume(struct usb_function *f)
{
	struct ffs_data *ffs = ffs_func_from_usb(f)->ffs;

	ENTER();

	ffs_log("enter");

	ffs_event_add(ffs_func_from_usb(f)->ffs, FUNCTIONFS_RESUME);
}


/* Endpoint and interface numbers reverse mapping ***************************/

static int ffs_func_revmap_ep(struct ffs_function *func, u8 num)
{
	num = func->eps_revmap[num & USB_ENDPOINT_NUMBER_MASK];
	return num ? num : -EDOM;
}

static int ffs_func_revmap_intf(struct ffs_function *func, u8 intf)
{
	short *nums = func->interfaces_nums;
	unsigned count = func->ffs->interfaces_count;

	for (; count; --count, ++nums) {
		if (*nums >= 0 && *nums == intf)
			return nums - func->interfaces_nums;
	}

	return -EDOM;
}


/* Devices management *******************************************************/

static LIST_HEAD(ffs_devices);

static struct ffs_dev *_ffs_do_find_dev(const char *name)
{
	struct ffs_dev *dev;

	if (!name)
		return NULL;

	list_for_each_entry(dev, &ffs_devices, entry) {
		if (strcmp(dev->name, name) == 0)
			return dev;
	}

	return NULL;
}

/*
 * ffs_lock must be taken by the caller of this function
 */
static struct ffs_dev *_ffs_get_single_dev(void)
{
	struct ffs_dev *dev;

	if (list_is_singular(&ffs_devices)) {
		dev = list_first_entry(&ffs_devices, struct ffs_dev, entry);
		if (dev->single)
			return dev;
	}

	return NULL;
}

/*
 * ffs_lock must be taken by the caller of this function
 */
static struct ffs_dev *_ffs_find_dev(const char *name)
{
	struct ffs_dev *dev;

	dev = _ffs_get_single_dev();
	if (dev)
		return dev;

	dev = _ffs_do_find_dev(name);

	return dev;
}

/* Configfs support *********************************************************/

static inline struct f_fs_opts *to_ffs_opts(struct config_item *item)
{
	return container_of(to_config_group(item), struct f_fs_opts,
			    func_inst.group);
}

static void ffs_attr_release(struct config_item *item)
{
	struct f_fs_opts *opts = to_ffs_opts(item);

	usb_put_function_instance(&opts->func_inst);
}

static struct configfs_item_operations ffs_item_ops = {
	.release	= ffs_attr_release,
};

static const struct config_item_type ffs_func_type = {
	.ct_item_ops	= &ffs_item_ops,
	.ct_owner	= THIS_MODULE,
};


/* Function registration interface ******************************************/

static void ffs_free_inst(struct usb_function_instance *f)
{
	struct f_fs_opts *opts;

	opts = to_f_fs_opts(f);
	ffs_dev_lock();
	_ffs_free_dev(opts->dev);
	ffs_dev_unlock();
	kfree(opts);
}

static int ffs_set_inst_name(struct usb_function_instance *fi, const char *name)
{
	if (strlen(name) >= FIELD_SIZEOF(struct ffs_dev, name))
		return -ENAMETOOLONG;
	return ffs_name_dev(to_f_fs_opts(fi)->dev, name);
}

static struct usb_function_instance *ffs_alloc_inst(void)
{
	struct f_fs_opts *opts;
	struct ffs_dev *dev;

	opts = kzalloc(sizeof(*opts), GFP_KERNEL);
	if (!opts)
		return ERR_PTR(-ENOMEM);

	opts->func_inst.set_inst_name = ffs_set_inst_name;
	opts->func_inst.free_func_inst = ffs_free_inst;
	ffs_dev_lock();
	dev = _ffs_alloc_dev();
	ffs_dev_unlock();
	if (IS_ERR(dev)) {
		kfree(opts);
		return ERR_CAST(dev);
	}
	opts->dev = dev;
	dev->opts = opts;

	config_group_init_type_name(&opts->func_inst.group, "",
				    &ffs_func_type);
	return &opts->func_inst;
}

static void ffs_free(struct usb_function *f)
{
	kfree(ffs_func_from_usb(f));
}

static void ffs_func_unbind(struct usb_configuration *c,
			    struct usb_function *f)
{
	struct ffs_function *func = ffs_func_from_usb(f);
	struct ffs_data *ffs = func->ffs;
	struct f_fs_opts *opts =
		container_of(f->fi, struct f_fs_opts, func_inst);
	struct ffs_ep *ep = func->eps;
	unsigned count = ffs->eps_count;
	unsigned long flags;

	ENTER();

	ffs_log("enter: state %d setup_state %d flag %lu", ffs->state,
		ffs->setup_state, ffs->flags);

	if (ffs->func == func) {
		ffs_func_eps_disable(func);
		ffs->func = NULL;
	}

	if (!--opts->refcnt) {
		ffs_event_add(ffs, FUNCTIONFS_UNBIND);
		functionfs_unbind(ffs);
	}

	/* cleanup after autoconfig */
	spin_lock_irqsave(&func->ffs->eps_lock, flags);
	while (count--) {
		if (ep->ep && ep->req)
			usb_ep_free_request(ep->ep, ep->req);
		ep->req = NULL;
		ep->ep = NULL;
		++ep;
	}
	spin_unlock_irqrestore(&func->ffs->eps_lock, flags);
	kfree(func->eps);
	func->eps = NULL;
	/*
	 * eps, descriptors and interfaces_nums are allocated in the
	 * same chunk so only one free is required.
	 */
	func->function.fs_descriptors = NULL;
	func->function.hs_descriptors = NULL;
	func->function.ss_descriptors = NULL;
	func->function.ssp_descriptors = NULL;
	func->interfaces_nums = NULL;

	if (opts->refcnt) {
		ffs_event_add(ffs, FUNCTIONFS_UNBIND);

		ffs_log("exit: state %d setup_state %d flag %lu", ffs->state,
			ffs->setup_state, ffs->flags);
	}
}

static struct usb_function *ffs_alloc(struct usb_function_instance *fi)
{
	struct ffs_function *func;

	ENTER();

	func = kzalloc(sizeof(*func), GFP_KERNEL);
	if (unlikely(!func))
		return ERR_PTR(-ENOMEM);

	func->function.name    = "Function FS Gadget";

	func->function.bind    = ffs_func_bind;
	func->function.unbind  = ffs_func_unbind;
	func->function.set_alt = ffs_func_set_alt;
	func->function.disable = ffs_func_disable;
	func->function.setup   = ffs_func_setup;
	func->function.req_match = ffs_func_req_match;
	func->function.suspend = ffs_func_suspend;
	func->function.resume  = ffs_func_resume;
	func->function.free_func = ffs_free;

	return &func->function;
}

/*
 * ffs_lock must be taken by the caller of this function
 */
static struct ffs_dev *_ffs_alloc_dev(void)
{
	struct ffs_dev *dev;
	int ret;

	if (_ffs_get_single_dev())
			return ERR_PTR(-EBUSY);

	dev = kzalloc(sizeof(*dev), GFP_KERNEL);
	if (!dev)
		return ERR_PTR(-ENOMEM);

	if (list_empty(&ffs_devices)) {
		ret = functionfs_init();
		if (ret) {
			kfree(dev);
			return ERR_PTR(ret);
		}
	}

	list_add(&dev->entry, &ffs_devices);

	return dev;
}

int ffs_name_dev(struct ffs_dev *dev, const char *name)
{
	struct ffs_dev *existing;
	int ret = 0;

	ffs_dev_lock();

	existing = _ffs_do_find_dev(name);
	if (!existing)
		strlcpy(dev->name, name, ARRAY_SIZE(dev->name));
	else if (existing != dev)
		ret = -EBUSY;

	ffs_dev_unlock();

	return ret;
}
EXPORT_SYMBOL_GPL(ffs_name_dev);

int ffs_single_dev(struct ffs_dev *dev)
{
	int ret;

	ret = 0;
	ffs_dev_lock();

	if (!list_is_singular(&ffs_devices))
		ret = -EBUSY;
	else
		dev->single = true;

	ffs_dev_unlock();

	return ret;
}
EXPORT_SYMBOL_GPL(ffs_single_dev);

/*
 * ffs_lock must be taken by the caller of this function
 */
static void _ffs_free_dev(struct ffs_dev *dev)
{
	list_del(&dev->entry);

	/* Clear the private_data pointer to stop incorrect dev access */
	if (dev->ffs_data)
		dev->ffs_data->private_data = NULL;

	kfree(dev);
	if (list_empty(&ffs_devices))
		functionfs_cleanup();
}

static void *ffs_acquire_dev(const char *dev_name)
{
	struct ffs_dev *ffs_dev;

	ENTER();

	ffs_dev_lock();

	ffs_dev = _ffs_find_dev(dev_name);
	if (!ffs_dev)
		ffs_dev = ERR_PTR(-ENOENT);
	else if (ffs_dev->mounted)
		ffs_dev = ERR_PTR(-EBUSY);
	else if (ffs_dev->ffs_acquire_dev_callback &&
	    ffs_dev->ffs_acquire_dev_callback(ffs_dev))
		ffs_dev = ERR_PTR(-ENOENT);
	else
		ffs_dev->mounted = true;

	ffs_dev_unlock();

	return ffs_dev;
}

static void ffs_release_dev(struct ffs_data *ffs_data)
{
	struct ffs_dev *ffs_dev;

	ENTER();

	ffs_dev_lock();

	ffs_dev = ffs_data->private_data;
	if (ffs_dev) {
		ffs_dev->mounted = false;

		if (ffs_dev->ffs_release_dev_callback)
			ffs_dev->ffs_release_dev_callback(ffs_dev);
	}

	ffs_dev_unlock();
}

static int ffs_ready(struct ffs_data *ffs)
{
	struct ffs_dev *ffs_obj;
	int ret = 0;

	ENTER();

	ffs_log("enter");

	ffs_dev_lock();

	ffs_obj = ffs->private_data;
	if (!ffs_obj) {
		ret = -EINVAL;
		goto done;
	}
	if (WARN_ON(ffs_obj->desc_ready)) {
		ret = -EBUSY;
		goto done;
	}

	ffs_obj->desc_ready = true;
	ffs_obj->ffs_data = ffs;

	if (ffs_obj->ffs_ready_callback) {
		ret = ffs_obj->ffs_ready_callback(ffs);
		if (ret)
			goto done;
	}

	set_bit(FFS_FL_CALL_CLOSED_CALLBACK, &ffs->flags);
done:
	ffs_dev_unlock();

	ffs_log("exit: ret %d", ret);

	return ret;
}

static void ffs_closed(struct ffs_data *ffs)
{
	struct ffs_dev *ffs_obj;
	struct f_fs_opts *opts;
	struct config_item *ci;

	ENTER();

	ffs_log("enter");

	ffs_dev_lock();

	ffs_obj = ffs->private_data;
	if (!ffs_obj)
		goto done;

	ffs_obj->desc_ready = false;
	ffs_obj->ffs_data = NULL;

	if (test_and_clear_bit(FFS_FL_CALL_CLOSED_CALLBACK, &ffs->flags) &&
	    ffs_obj->ffs_closed_callback)
		ffs_obj->ffs_closed_callback(ffs);

	if (ffs_obj->opts)
		opts = ffs_obj->opts;
	else
		goto done;

	if (opts->no_configfs || !opts->func_inst.group.cg_item.ci_parent
	    || !kref_read(&opts->func_inst.group.cg_item.ci_kref))
		goto done;

	ci = opts->func_inst.group.cg_item.ci_parent->ci_parent;
	ffs_dev_unlock();

	if (test_bit(FFS_FL_BOUND, &ffs->flags)) {
		unregister_gadget_item(ci);
		ffs_log("unreg gadget done");
	}

	return;
done:
	ffs_dev_unlock();

	ffs_log("exit error");
}

/* Misc helper functions ****************************************************/

static int ffs_mutex_lock(struct mutex *mutex, unsigned nonblock)
{
	return nonblock
		? likely(mutex_trylock(mutex)) ? 0 : -EAGAIN
		: mutex_lock_interruptible(mutex);
}

/**
 * ffs_prepare_buffer() - copy userspace buffer into kernel.
 * @buf: userspace buffer
 * @len: length of the buffer
 * @extra_alloc_buf: Extra buffer allocation if required by UDC.
 *
 * This function returns pointer to the copied buffer
 */
static char *ffs_prepare_buffer(const char __user *buf, size_t len,
		size_t extra_buf_alloc)
{
	char *data;

	if (unlikely(!len))
		return NULL;

	data = kmalloc(len + extra_buf_alloc, GFP_KERNEL);
	if (unlikely(!data))
		return ERR_PTR(-ENOMEM);

	if (unlikely(copy_from_user(data, buf, len))) {
		kfree(data);
		return ERR_PTR(-EFAULT);
	}

	pr_vdebug("Buffer from user space:\n");
	ffs_dump_mem("", data, len);

	return data;
}

DECLARE_USB_FUNCTION_INIT(ffs, ffs_alloc_inst, ffs_alloc);
MODULE_LICENSE("GPL");
MODULE_AUTHOR("Michal Nazarewicz");<|MERGE_RESOLUTION|>--- conflicted
+++ resolved
@@ -1706,20 +1706,12 @@
 		return ERR_PTR(ret);
 
 	ffs = ffs_data_new(dev_name);
-<<<<<<< HEAD
-	if (unlikely(!ffs))
-		return ERR_PTR(-ENOMEM);
-
-	if (IS_ERR(ffs))
-		return ERR_PTR(-EBUSY);
-=======
 	if (IS_ERR_OR_NULL(ffs)) {
 		if (!ffs)
 			return ERR_PTR(-ENOMEM);
 		else
 			return ERR_PTR((long) ffs);
 	}
->>>>>>> 07722d8e
 
 	ffs->file_perms = data.perms;
 	ffs->no_disconnect = data.no_disconnect;

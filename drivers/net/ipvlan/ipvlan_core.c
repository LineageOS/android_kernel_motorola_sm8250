/* Copyright (c) 2014 Mahesh Bandewar <maheshb@google.com>
 *
 * This program is free software; you can redistribute it and/or
 * modify it under the terms of the GNU General Public License as
 * published by the Free Software Foundation; either version 2 of
 * the License, or (at your option) any later version.
 *
 */

#include "ipvlan.h"

static u32 ipvlan_jhash_secret __read_mostly;

void ipvlan_init_secret(void)
{
	net_get_random_once(&ipvlan_jhash_secret, sizeof(ipvlan_jhash_secret));
}

void ipvlan_count_rx(const struct ipvl_dev *ipvlan,
			    unsigned int len, bool success, bool mcast)
{
	if (likely(success)) {
		struct ipvl_pcpu_stats *pcptr;

		pcptr = this_cpu_ptr(ipvlan->pcpu_stats);
		u64_stats_update_begin(&pcptr->syncp);
		pcptr->rx_pkts++;
		pcptr->rx_bytes += len;
		if (mcast)
			pcptr->rx_mcast++;
		u64_stats_update_end(&pcptr->syncp);
	} else {
		this_cpu_inc(ipvlan->pcpu_stats->rx_errs);
	}
}
EXPORT_SYMBOL_GPL(ipvlan_count_rx);

#if IS_ENABLED(CONFIG_IPV6)
static u8 ipvlan_get_v6_hash(const void *iaddr)
{
	const struct in6_addr *ip6_addr = iaddr;

	return __ipv6_addr_jhash(ip6_addr, ipvlan_jhash_secret) &
	       IPVLAN_HASH_MASK;
}
#else
static u8 ipvlan_get_v6_hash(const void *iaddr)
{
	return 0;
}
#endif

static u8 ipvlan_get_v4_hash(const void *iaddr)
{
	const struct in_addr *ip4_addr = iaddr;

	return jhash_1word(ip4_addr->s_addr, ipvlan_jhash_secret) &
	       IPVLAN_HASH_MASK;
}

static bool addr_equal(bool is_v6, struct ipvl_addr *addr, const void *iaddr)
{
	if (!is_v6 && addr->atype == IPVL_IPV4) {
		struct in_addr *i4addr = (struct in_addr *)iaddr;

		return addr->ip4addr.s_addr == i4addr->s_addr;
#if IS_ENABLED(CONFIG_IPV6)
	} else if (is_v6 && addr->atype == IPVL_IPV6) {
		struct in6_addr *i6addr = (struct in6_addr *)iaddr;

		return ipv6_addr_equal(&addr->ip6addr, i6addr);
#endif
	}

	return false;
}

static struct ipvl_addr *ipvlan_ht_addr_lookup(const struct ipvl_port *port,
					       const void *iaddr, bool is_v6)
{
	struct ipvl_addr *addr;
	u8 hash;

	hash = is_v6 ? ipvlan_get_v6_hash(iaddr) :
	       ipvlan_get_v4_hash(iaddr);
	hlist_for_each_entry_rcu(addr, &port->hlhead[hash], hlnode)
		if (addr_equal(is_v6, addr, iaddr))
			return addr;
	return NULL;
}

void ipvlan_ht_addr_add(struct ipvl_dev *ipvlan, struct ipvl_addr *addr)
{
	struct ipvl_port *port = ipvlan->port;
	u8 hash;

	hash = (addr->atype == IPVL_IPV6) ?
	       ipvlan_get_v6_hash(&addr->ip6addr) :
	       ipvlan_get_v4_hash(&addr->ip4addr);
	if (hlist_unhashed(&addr->hlnode))
		hlist_add_head_rcu(&addr->hlnode, &port->hlhead[hash]);
}

void ipvlan_ht_addr_del(struct ipvl_addr *addr)
{
	hlist_del_init_rcu(&addr->hlnode);
}

struct ipvl_addr *ipvlan_find_addr(const struct ipvl_dev *ipvlan,
				   const void *iaddr, bool is_v6)
{
	struct ipvl_addr *addr, *ret = NULL;

	rcu_read_lock();
	list_for_each_entry_rcu(addr, &ipvlan->addrs, anode) {
		if (addr_equal(is_v6, addr, iaddr)) {
			ret = addr;
			break;
		}
	}
	rcu_read_unlock();
	return ret;
}

bool ipvlan_addr_busy(struct ipvl_port *port, void *iaddr, bool is_v6)
{
	struct ipvl_dev *ipvlan;
	bool ret = false;

	rcu_read_lock();
	list_for_each_entry_rcu(ipvlan, &port->ipvlans, pnode) {
		if (ipvlan_find_addr(ipvlan, iaddr, is_v6)) {
			ret = true;
			break;
		}
	}
	rcu_read_unlock();
	return ret;
}

static void *ipvlan_get_L3_hdr(struct ipvl_port *port, struct sk_buff *skb, int *type)
{
	void *lyr3h = NULL;

	switch (skb->protocol) {
	case htons(ETH_P_ARP): {
		struct arphdr *arph;

		if (unlikely(!pskb_may_pull(skb, arp_hdr_len(port->dev))))
			return NULL;

		arph = arp_hdr(skb);
		*type = IPVL_ARP;
		lyr3h = arph;
		break;
	}
	case htons(ETH_P_IP): {
		u32 pktlen;
		struct iphdr *ip4h;

		if (unlikely(!pskb_may_pull(skb, sizeof(*ip4h))))
			return NULL;

		ip4h = ip_hdr(skb);
		pktlen = ntohs(ip4h->tot_len);
		if (ip4h->ihl < 5 || ip4h->version != 4)
			return NULL;
		if (skb->len < pktlen || pktlen < (ip4h->ihl * 4))
			return NULL;

		*type = IPVL_IPV4;
		lyr3h = ip4h;
		break;
	}
#if IS_ENABLED(CONFIG_IPV6)
	case htons(ETH_P_IPV6): {
		struct ipv6hdr *ip6h;

		if (unlikely(!pskb_may_pull(skb, sizeof(*ip6h))))
			return NULL;

		ip6h = ipv6_hdr(skb);
		if (ip6h->version != 6)
			return NULL;

		*type = IPVL_IPV6;
		lyr3h = ip6h;
		/* Only Neighbour Solicitation pkts need different treatment */
		if (ipv6_addr_any(&ip6h->saddr) &&
		    ip6h->nexthdr == NEXTHDR_ICMP) {
			struct icmp6hdr	*icmph;

			if (unlikely(!pskb_may_pull(skb, sizeof(*ip6h) + sizeof(*icmph))))
				return NULL;

			ip6h = ipv6_hdr(skb);
			icmph = (struct icmp6hdr *)(ip6h + 1);

			if (icmph->icmp6_type == NDISC_NEIGHBOUR_SOLICITATION) {
				/* Need to access the ipv6 address in body */
				if (unlikely(!pskb_may_pull(skb, sizeof(*ip6h) + sizeof(*icmph)
						+ sizeof(struct in6_addr))))
					return NULL;

				ip6h = ipv6_hdr(skb);
				icmph = (struct icmp6hdr *)(ip6h + 1);
			}

			*type = IPVL_ICMPV6;
			lyr3h = icmph;
		}
		break;
	}
#endif
	default:
		return NULL;
	}

	return lyr3h;
}

unsigned int ipvlan_mac_hash(const unsigned char *addr)
{
	u32 hash = jhash_1word(__get_unaligned_cpu32(addr+2),
			       ipvlan_jhash_secret);

	return hash & IPVLAN_MAC_FILTER_MASK;
}

void ipvlan_process_multicast(struct work_struct *work)
{
	struct ipvl_port *port = container_of(work, struct ipvl_port, wq);
	struct ethhdr *ethh;
	struct ipvl_dev *ipvlan;
	struct sk_buff *skb, *nskb;
	struct sk_buff_head list;
	unsigned int len;
	unsigned int mac_hash;
	int ret;
	u8 pkt_type;
	bool tx_pkt;

	__skb_queue_head_init(&list);

	spin_lock_bh(&port->backlog.lock);
	skb_queue_splice_tail_init(&port->backlog, &list);
	spin_unlock_bh(&port->backlog.lock);

	while ((skb = __skb_dequeue(&list)) != NULL) {
		struct net_device *dev = skb->dev;
		bool consumed = false;

		ethh = eth_hdr(skb);
		tx_pkt = IPVL_SKB_CB(skb)->tx_pkt;
		mac_hash = ipvlan_mac_hash(ethh->h_dest);

		if (ether_addr_equal(ethh->h_dest, port->dev->broadcast))
			pkt_type = PACKET_BROADCAST;
		else
			pkt_type = PACKET_MULTICAST;

		rcu_read_lock();
		list_for_each_entry_rcu(ipvlan, &port->ipvlans, pnode) {
			if (tx_pkt && (ipvlan->dev == skb->dev))
				continue;
			if (!test_bit(mac_hash, ipvlan->mac_filters))
				continue;
			if (!(ipvlan->dev->flags & IFF_UP))
				continue;
			ret = NET_RX_DROP;
			len = skb->len + ETH_HLEN;
			nskb = skb_clone(skb, GFP_ATOMIC);
			local_bh_disable();
			if (nskb) {
				consumed = true;
				nskb->pkt_type = pkt_type;
				nskb->dev = ipvlan->dev;
				if (tx_pkt)
					ret = dev_forward_skb(ipvlan->dev, nskb);
				else
					ret = netif_rx(nskb);
			}
			ipvlan_count_rx(ipvlan, len, ret == NET_RX_SUCCESS, true);
			local_bh_enable();
		}
		rcu_read_unlock();

		if (tx_pkt) {
			/* If the packet originated here, send it out. */
			skb->dev = port->dev;
			skb->pkt_type = pkt_type;
			dev_queue_xmit(skb);
		} else {
			if (consumed)
				consume_skb(skb);
			else
				kfree_skb(skb);
		}
		if (dev)
			dev_put(dev);
		cond_resched();
	}
}

static void ipvlan_skb_crossing_ns(struct sk_buff *skb, struct net_device *dev)
{
	bool xnet = true;

	if (dev)
		xnet = !net_eq(dev_net(skb->dev), dev_net(dev));

	skb_scrub_packet(skb, xnet);
	if (dev)
		skb->dev = dev;
}

static int ipvlan_rcv_frame(struct ipvl_addr *addr, struct sk_buff **pskb,
			    bool local)
{
	struct ipvl_dev *ipvlan = addr->master;
	struct net_device *dev = ipvlan->dev;
	unsigned int len;
	rx_handler_result_t ret = RX_HANDLER_CONSUMED;
	bool success = false;
	struct sk_buff *skb = *pskb;

	len = skb->len + ETH_HLEN;
	/* Only packets exchanged between two local slaves need to have
	 * device-up check as well as skb-share check.
	 */
	if (local) {
		if (unlikely(!(dev->flags & IFF_UP))) {
			kfree_skb(skb);
			goto out;
		}

		skb = skb_share_check(skb, GFP_ATOMIC);
		if (!skb)
			goto out;

		*pskb = skb;
	}

	if (local) {
		skb->pkt_type = PACKET_HOST;
		if (dev_forward_skb(ipvlan->dev, skb) == NET_RX_SUCCESS)
			success = true;
	} else {
		skb->dev = dev;
		ret = RX_HANDLER_ANOTHER;
		success = true;
	}

out:
	ipvlan_count_rx(ipvlan, len, success, false);
	return ret;
}

static struct ipvl_addr *ipvlan_addr_lookup(struct ipvl_port *port,
					    void *lyr3h, int addr_type,
					    bool use_dest)
{
	struct ipvl_addr *addr = NULL;

	switch (addr_type) {
#if IS_ENABLED(CONFIG_IPV6)
	case IPVL_IPV6: {
		struct ipv6hdr *ip6h;
		struct in6_addr *i6addr;

		ip6h = (struct ipv6hdr *)lyr3h;
		i6addr = use_dest ? &ip6h->daddr : &ip6h->saddr;
		addr = ipvlan_ht_addr_lookup(port, i6addr, true);
		break;
	}
	case IPVL_ICMPV6: {
		struct nd_msg *ndmh;
		struct in6_addr *i6addr;

		/* Make sure that the NeighborSolicitation ICMPv6 packets
		 * are handled to avoid DAD issue.
		 */
		ndmh = (struct nd_msg *)lyr3h;
		if (ndmh->icmph.icmp6_type == NDISC_NEIGHBOUR_SOLICITATION) {
			i6addr = &ndmh->target;
			addr = ipvlan_ht_addr_lookup(port, i6addr, true);
		}
		break;
	}
#endif
	case IPVL_IPV4: {
		struct iphdr *ip4h;
		__be32 *i4addr;

		ip4h = (struct iphdr *)lyr3h;
		i4addr = use_dest ? &ip4h->daddr : &ip4h->saddr;
		addr = ipvlan_ht_addr_lookup(port, i4addr, false);
		break;
	}
	case IPVL_ARP: {
		struct arphdr *arph;
		unsigned char *arp_ptr;
		__be32 dip;

		arph = (struct arphdr *)lyr3h;
		arp_ptr = (unsigned char *)(arph + 1);
		if (use_dest)
			arp_ptr += (2 * port->dev->addr_len) + 4;
		else
			arp_ptr += port->dev->addr_len;

		memcpy(&dip, arp_ptr, 4);
		addr = ipvlan_ht_addr_lookup(port, &dip, false);
		break;
	}
	}

	return addr;
}

static noinline_for_stack int ipvlan_process_v4_outbound(struct sk_buff *skb)
{
	const struct iphdr *ip4h = ip_hdr(skb);
	struct net_device *dev = skb->dev;
	struct net *net = dev_net(dev);
	struct rtable *rt;
	int err, ret = NET_XMIT_DROP;
	struct flowi4 fl4 = {
		.flowi4_oif = dev->ifindex,
		.flowi4_tos = RT_TOS(ip4h->tos),
		.flowi4_flags = FLOWI_FLAG_ANYSRC,
		.flowi4_mark = skb->mark,
		.daddr = ip4h->daddr,
		.saddr = ip4h->saddr,
	};

	rt = ip_route_output_flow(net, &fl4, NULL);
	if (IS_ERR(rt))
		goto err;

	if (rt->rt_type != RTN_UNICAST && rt->rt_type != RTN_LOCAL) {
		ip_rt_put(rt);
		goto err;
	}
	skb_dst_set(skb, &rt->dst);

	memset(IPCB(skb), 0, sizeof(*IPCB(skb)));

	err = ip_local_out(net, skb->sk, skb);
	if (unlikely(net_xmit_eval(err)))
		dev->stats.tx_errors++;
	else
		ret = NET_XMIT_SUCCESS;
	goto out;
err:
	dev->stats.tx_errors++;
	kfree_skb(skb);
out:
	return ret;
}

#if IS_ENABLED(CONFIG_IPV6)

static noinline_for_stack int
ipvlan_route_v6_outbound(struct net_device *dev, struct sk_buff *skb)
{
	const struct ipv6hdr *ip6h = ipv6_hdr(skb);
	struct flowi6 fl6 = {
		.flowi6_oif = dev->ifindex,
		.daddr = ip6h->daddr,
		.saddr = ip6h->saddr,
		.flowi6_flags = FLOWI_FLAG_ANYSRC,
		.flowlabel = ip6_flowinfo(ip6h),
		.flowi6_mark = skb->mark,
		.flowi6_proto = ip6h->nexthdr,
	};
	struct dst_entry *dst;
	int err;

	dst = ip6_route_output(dev_net(dev), NULL, &fl6);
	err = dst->error;
	if (err) {
		dst_release(dst);
		return err;
	}
	skb_dst_set(skb, dst);
	return 0;
}

static int ipvlan_process_v6_outbound(struct sk_buff *skb)
{
	struct net_device *dev = skb->dev;
	int err, ret = NET_XMIT_DROP;

	err = ipvlan_route_v6_outbound(dev, skb);
	if (unlikely(err)) {
		DEV_STATS_INC(dev, tx_errors);
		kfree_skb(skb);
		return err;
	}

	memset(IP6CB(skb), 0, sizeof(*IP6CB(skb)));

	err = ip6_local_out(dev_net(dev), skb->sk, skb);
	if (unlikely(net_xmit_eval(err)))
		dev->stats.tx_errors++;
	else
		ret = NET_XMIT_SUCCESS;
<<<<<<< HEAD
	goto out;
err:
	dev->stats.tx_errors++;
	kfree_skb(skb);
out:
=======
>>>>>>> 979b2ade
	return ret;
}
#else
static int ipvlan_process_v6_outbound(struct sk_buff *skb)
{
	return NET_XMIT_DROP;
}
#endif

static int ipvlan_process_outbound(struct sk_buff *skb)
{
	int ret = NET_XMIT_DROP;

	/* The ipvlan is a pseudo-L2 device, so the packets that we receive
	 * will have L2; which need to discarded and processed further
	 * in the net-ns of the main-device.
	 */
	if (skb_mac_header_was_set(skb)) {
		/* In this mode we dont care about
		 * multicast and broadcast traffic */
		struct ethhdr *ethh = eth_hdr(skb);

		if (is_multicast_ether_addr(ethh->h_dest)) {
			pr_debug_ratelimited(
				"Dropped {multi|broad}cast of type=[%x]\n",
				ntohs(skb->protocol));
			kfree_skb(skb);
			goto out;
		}

		skb_pull(skb, sizeof(*ethh));
		skb->mac_header = (typeof(skb->mac_header))~0U;
		skb_reset_network_header(skb);
	}

	if (skb->protocol == htons(ETH_P_IPV6))
		ret = ipvlan_process_v6_outbound(skb);
	else if (skb->protocol == htons(ETH_P_IP))
		ret = ipvlan_process_v4_outbound(skb);
	else {
		pr_warn_ratelimited("Dropped outbound packet type=%x\n",
				    ntohs(skb->protocol));
		kfree_skb(skb);
	}
out:
	return ret;
}

static void ipvlan_multicast_enqueue(struct ipvl_port *port,
				     struct sk_buff *skb, bool tx_pkt)
{
	if (skb->protocol == htons(ETH_P_PAUSE)) {
		kfree_skb(skb);
		return;
	}

	/* Record that the deferred packet is from TX or RX path. By
	 * looking at mac-addresses on packet will lead to erronus decisions.
	 * (This would be true for a loopback-mode on master device or a
	 * hair-pin mode of the switch.)
	 */
	IPVL_SKB_CB(skb)->tx_pkt = tx_pkt;

	spin_lock(&port->backlog.lock);
	if (skb_queue_len(&port->backlog) < IPVLAN_QBACKLOG_LIMIT) {
		if (skb->dev)
			dev_hold(skb->dev);
		__skb_queue_tail(&port->backlog, skb);
		spin_unlock(&port->backlog.lock);
		schedule_work(&port->wq);
	} else {
		spin_unlock(&port->backlog.lock);
		atomic_long_inc(&skb->dev->rx_dropped);
		kfree_skb(skb);
	}
}

static int ipvlan_xmit_mode_l3(struct sk_buff *skb, struct net_device *dev)
{
	const struct ipvl_dev *ipvlan = netdev_priv(dev);
	void *lyr3h;
	struct ipvl_addr *addr;
	int addr_type;

	lyr3h = ipvlan_get_L3_hdr(ipvlan->port, skb, &addr_type);
	if (!lyr3h)
		goto out;

	if (!ipvlan_is_vepa(ipvlan->port)) {
		addr = ipvlan_addr_lookup(ipvlan->port, lyr3h, addr_type, true);
		if (addr) {
			if (ipvlan_is_private(ipvlan->port)) {
				consume_skb(skb);
				return NET_XMIT_DROP;
			}
			ipvlan_rcv_frame(addr, &skb, true);
			return NET_XMIT_SUCCESS;
		}
	}
out:
	ipvlan_skb_crossing_ns(skb, ipvlan->phy_dev);
	return ipvlan_process_outbound(skb);
}

static int ipvlan_xmit_mode_l2(struct sk_buff *skb, struct net_device *dev)
{
	const struct ipvl_dev *ipvlan = netdev_priv(dev);
	struct ethhdr *eth = skb_eth_hdr(skb);
	struct ipvl_addr *addr;
	void *lyr3h;
	int addr_type;

	if (!ipvlan_is_vepa(ipvlan->port) &&
	    ether_addr_equal(eth->h_dest, eth->h_source)) {
		lyr3h = ipvlan_get_L3_hdr(ipvlan->port, skb, &addr_type);
		if (lyr3h) {
			addr = ipvlan_addr_lookup(ipvlan->port, lyr3h, addr_type, true);
			if (addr) {
				if (ipvlan_is_private(ipvlan->port)) {
					consume_skb(skb);
					return NET_XMIT_DROP;
				}
				ipvlan_rcv_frame(addr, &skb, true);
				return NET_XMIT_SUCCESS;
			}
		}
		skb = skb_share_check(skb, GFP_ATOMIC);
		if (!skb)
			return NET_XMIT_DROP;

		/* Packet definitely does not belong to any of the
		 * virtual devices, but the dest is local. So forward
		 * the skb for the main-dev. At the RX side we just return
		 * RX_PASS for it to be processed further on the stack.
		 */
		dev_forward_skb(ipvlan->phy_dev, skb);
		return NET_XMIT_SUCCESS;

	} else if (is_multicast_ether_addr(eth->h_dest)) {
		skb_reset_mac_header(skb);
		ipvlan_skb_crossing_ns(skb, NULL);
		ipvlan_multicast_enqueue(ipvlan->port, skb, true);
		return NET_XMIT_SUCCESS;
	}

	skb->dev = ipvlan->phy_dev;
	return dev_queue_xmit(skb);
}

int ipvlan_queue_xmit(struct sk_buff *skb, struct net_device *dev)
{
	struct ipvl_dev *ipvlan = netdev_priv(dev);
	struct ipvl_port *port = ipvlan_port_get_rcu_bh(ipvlan->phy_dev);

	if (!port)
		goto out;

	if (unlikely(!pskb_may_pull(skb, sizeof(struct ethhdr))))
		goto out;

	switch(port->mode) {
	case IPVLAN_MODE_L2:
		return ipvlan_xmit_mode_l2(skb, dev);
	case IPVLAN_MODE_L3:
	case IPVLAN_MODE_L3S:
		return ipvlan_xmit_mode_l3(skb, dev);
	}

	/* Should not reach here */
	WARN_ONCE(true, "ipvlan_queue_xmit() called for mode = [%hx]\n",
			  port->mode);
out:
	kfree_skb(skb);
	return NET_XMIT_DROP;
}

static bool ipvlan_external_frame(struct sk_buff *skb, struct ipvl_port *port)
{
	struct ethhdr *eth = eth_hdr(skb);
	struct ipvl_addr *addr;
	void *lyr3h;
	int addr_type;

	if (ether_addr_equal(eth->h_source, skb->dev->dev_addr)) {
		lyr3h = ipvlan_get_L3_hdr(port, skb, &addr_type);
		if (!lyr3h)
			return true;

		addr = ipvlan_addr_lookup(port, lyr3h, addr_type, false);
		if (addr)
			return false;
	}

	return true;
}

static rx_handler_result_t ipvlan_handle_mode_l3(struct sk_buff **pskb,
						 struct ipvl_port *port)
{
	void *lyr3h;
	int addr_type;
	struct ipvl_addr *addr;
	struct sk_buff *skb = *pskb;
	rx_handler_result_t ret = RX_HANDLER_PASS;

	lyr3h = ipvlan_get_L3_hdr(port, skb, &addr_type);
	if (!lyr3h)
		goto out;

	addr = ipvlan_addr_lookup(port, lyr3h, addr_type, true);
	if (addr)
		ret = ipvlan_rcv_frame(addr, pskb, false);

out:
	return ret;
}

static rx_handler_result_t ipvlan_handle_mode_l2(struct sk_buff **pskb,
						 struct ipvl_port *port)
{
	struct sk_buff *skb = *pskb;
	struct ethhdr *eth = eth_hdr(skb);
	rx_handler_result_t ret = RX_HANDLER_PASS;

	if (is_multicast_ether_addr(eth->h_dest)) {
		if (ipvlan_external_frame(skb, port)) {
			struct sk_buff *nskb = skb_clone(skb, GFP_ATOMIC);

			/* External frames are queued for device local
			 * distribution, but a copy is given to master
			 * straight away to avoid sending duplicates later
			 * when work-queue processes this frame. This is
			 * achieved by returning RX_HANDLER_PASS.
			 */
			if (nskb) {
				ipvlan_skb_crossing_ns(nskb, NULL);
				ipvlan_multicast_enqueue(port, nskb, false);
			}
		}
	} else {
		/* Perform like l3 mode for non-multicast packet */
		ret = ipvlan_handle_mode_l3(pskb, port);
	}

	return ret;
}

rx_handler_result_t ipvlan_handle_frame(struct sk_buff **pskb)
{
	struct sk_buff *skb = *pskb;
	struct ipvl_port *port = ipvlan_port_get_rcu(skb->dev);

	if (!port)
		return RX_HANDLER_PASS;

	switch (port->mode) {
	case IPVLAN_MODE_L2:
		return ipvlan_handle_mode_l2(pskb, port);
	case IPVLAN_MODE_L3:
		return ipvlan_handle_mode_l3(pskb, port);
	case IPVLAN_MODE_L3S:
		return RX_HANDLER_PASS;
	}

	/* Should not reach here */
	WARN_ONCE(true, "ipvlan_handle_frame() called for mode = [%hx]\n",
			  port->mode);
	kfree_skb(skb);
	return RX_HANDLER_CONSUMED;
}

static struct ipvl_addr *ipvlan_skb_to_addr(struct sk_buff *skb,
					    struct net_device *dev)
{
	struct ipvl_addr *addr = NULL;
	struct ipvl_port *port;
	void *lyr3h;
	int addr_type;

	if (!dev || !netif_is_ipvlan_port(dev))
		goto out;

	port = ipvlan_port_get_rcu(dev);
	if (!port || port->mode != IPVLAN_MODE_L3S)
		goto out;

	lyr3h = ipvlan_get_L3_hdr(port, skb, &addr_type);
	if (!lyr3h)
		goto out;

	addr = ipvlan_addr_lookup(port, lyr3h, addr_type, true);
out:
	return addr;
}

struct sk_buff *ipvlan_l3_rcv(struct net_device *dev, struct sk_buff *skb,
			      u16 proto)
{
	struct ipvl_addr *addr;
	struct net_device *sdev;

	addr = ipvlan_skb_to_addr(skb, dev);
	if (!addr)
		goto out;

	sdev = addr->master->dev;
	switch (proto) {
	case AF_INET:
	{
		int err;
		struct iphdr *ip4h = ip_hdr(skb);

		err = ip_route_input_noref(skb, ip4h->daddr, ip4h->saddr,
					   ip4h->tos, sdev);
		if (unlikely(err))
			goto out;
		break;
	}
#if IS_ENABLED(CONFIG_IPV6)
	case AF_INET6:
	{
		struct dst_entry *dst;
		struct ipv6hdr *ip6h = ipv6_hdr(skb);
		int flags = RT6_LOOKUP_F_HAS_SADDR;
		struct flowi6 fl6 = {
			.flowi6_iif   = sdev->ifindex,
			.daddr        = ip6h->daddr,
			.saddr        = ip6h->saddr,
			.flowlabel    = ip6_flowinfo(ip6h),
			.flowi6_mark  = skb->mark,
			.flowi6_proto = ip6h->nexthdr,
		};

		skb_dst_drop(skb);
		dst = ip6_route_input_lookup(dev_net(sdev), sdev, &fl6,
					     skb, flags);
		skb_dst_set(skb, dst);
		break;
	}
#endif
	default:
		break;
	}

out:
	return skb;
}

unsigned int ipvlan_nf_input(void *priv, struct sk_buff *skb,
			     const struct nf_hook_state *state)
{
	struct ipvl_addr *addr;
	unsigned int len;

	addr = ipvlan_skb_to_addr(skb, skb->dev);
	if (!addr)
		goto out;

	skb->dev = addr->master->dev;
	len = skb->len + ETH_HLEN;
	ipvlan_count_rx(addr->master, len, true, false);
out:
	return NF_ACCEPT;
}<|MERGE_RESOLUTION|>--- conflicted
+++ resolved
@@ -494,7 +494,7 @@
 
 	err = ipvlan_route_v6_outbound(dev, skb);
 	if (unlikely(err)) {
-		DEV_STATS_INC(dev, tx_errors);
+		dev->stats.tx_errors++;
 		kfree_skb(skb);
 		return err;
 	}
@@ -506,14 +506,6 @@
 		dev->stats.tx_errors++;
 	else
 		ret = NET_XMIT_SUCCESS;
-<<<<<<< HEAD
-	goto out;
-err:
-	dev->stats.tx_errors++;
-	kfree_skb(skb);
-out:
-=======
->>>>>>> 979b2ade
 	return ret;
 }
 #else

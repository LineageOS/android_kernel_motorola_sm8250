--- conflicted
+++ resolved
@@ -2439,12 +2439,7 @@
 		cnss_pr_err("Timeout (%ums) waiting for calibration to complete\n",
 			    timeout);
 		if (!test_bit(CNSS_IN_REBOOT, &plat_priv->driver_state)) {
-<<<<<<< HEAD
-			cnss_pci_dump_bl_sram_mem(pci_priv);
 			WARN_ON(1);
-=======
-			CNSS_ASSERT(0);
->>>>>>> aad4cd6b
 		}
 
 		cal_info = kzalloc(sizeof(*cal_info), GFP_KERNEL);

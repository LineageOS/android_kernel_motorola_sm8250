--- conflicted
+++ resolved
@@ -76,12 +76,9 @@
 obj-$(CONFIG_QTI_MAXIM_FAN_CONTROLLER) += max31760.o
 obj-$(CONFIG_QTI_XR_SMRTVWR_MISC) += qxr-stdalonevwr.o
 obj-$(CONFIG_FPR_FPC)		+= fpr_FingerprintCard/
-<<<<<<< HEAD
+obj-y                           += qrc/
 
 obj-$(CONFIG_INPUT_AWINIC_HAPTIC) += awinic/
 obj-$(CONFIG_MMI_SYS_TEMP) += mmi_sys_temp/
 obj-$(CONFIG_MOTO_UTAGS) += utag/
-obj-$(CONFIG_SARSENSOR_SX933X) += sx933x/
-=======
-obj-y                           += qrc/
->>>>>>> b226a909
+obj-$(CONFIG_SARSENSOR_SX933X) += sx933x/
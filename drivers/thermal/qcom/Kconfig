config QCOM_TSENS
	tristate "Qualcomm TSENS Temperature Alarm"
	depends on THERMAL
	depends on QCOM_QFPROM
	depends on ARCH_QCOM || COMPILE_TEST
	help
	  This enables the thermal sysfs driver for the TSENS device. It shows
	  up in Sysfs as a thermal zone with multiple trip points. Disabling the
	  thermal zone device via the mode file results in disabling the sensor.
	  Also able to set threshold temperature for both hot and cold and update
	  when a threshold is reached.

config QTI_ADC_TM
	tristate "Qualcomm Technologies Inc. Thermal Monitor ADC Driver"
	depends on SPMI && THERMAL
	depends on QCOM_SPMI_ADC5
	help
	  This enables the thermal Sysfs driver for the ADC thermal monitoring
	  device. It shows up in Sysfs as a thermal zone with multiple trip points.
	  Thermal client sets threshold temperature for both warm and cool
	  and gets updated when a threshold is reached.

config QTI_VIRTUAL_SENSOR
	bool "QTI Virtual Sensor driver"
	depends on THERMAL_OF
	help
	  This driver has the information about the virtual sensors used by
	  QTI chipset's and registers the virtual sensors to a thermal zone.
	  The virtual sensor information includes the underlying thermal
	  sensors to query for temperature and the aggregation logic to
	  determine the virtual sensor temperature.

config QTI_QMI_SENSOR
	bool "QTI QMI sensor driver"
	depends on QCOM_QMI_HELPERS && THERMAL_OF
	help
	   This enables to list the QTI remote subsystem temperature sensors.
	   This driver can read the temperature of the remote sensor.
	   These sensors can take thresholds and notify the thermal
	   framework when the threshold is reached.

config QTI_BCL_PMIC5
	bool "BCL driver for BCL peripherals in PMIC5"
	depends on SPMI && THERMAL_OF
	help
	  Say Y here to enable this BCL driver for PMIC5. This driver
	  provides routines to configure and monitor the BCL
	  PMIC peripheral. This driver registers the battery current and
	  voltage sensors with the thermal core framework and can take
	  threshold input and notify the thermal core when the threshold is
	  reached.

config QTI_BCL_SOC_DRIVER
	bool "QTI Battery state of charge sensor driver"
	depends on THERMAL_OF
	help
	  This driver registers battery state of charge as a sensor with
	  thermal zone. This sensor can monitor for state of charge
	  threshold and notify the thermal framework.

	  If you want this support, you should say Y here.

config QTI_QMI_COOLING_DEVICE
	bool "QTI QMI cooling devices"
	depends on QCOM_QMI_HELPERS && THERMAL_OF
	help
	   This enables the QTI remote subsystem cooling devices. These cooling
	   devices will be used by QTI chipset to place various remote
	   subsystem mitigations like remote processor passive mitigation,
	   remote subsystem voltage restriction at low temperatures etc.
	   The QMI cooling device will interface with remote subsystem
	   using QTI QMI interface.

config QTI_THERMAL_LIMITS_DCVS
	bool "QTI LMH DCVS Driver"
	depends on THERMAL_OF
	depends on CPU_THERMAL
	help
	  This enables the driver for Limits Management Hardware - DCVS block
	  for the application processors. The h/w block that is available for
	  each cluster can be used to perform quick thermal mitigations by
	  tracking temperatures of the CPUs and taking thermal action in the
	  hardware without s/w intervention.

config QTI_AOP_REG_COOLING_DEVICE
	bool "QTI AOP Regulator cooling device"
	depends on THERMAL_OF && MSM_QMP
	help
	  This enables the AOP based Regulator cooling device. This cooling
	  device will be used by QTI chipset to place a floor voltage
	  restriction at low temperatures. The cooling device will message
	  the AOP using mail box to establish the floor voltage.

config REGULATOR_COOLING_DEVICE
	bool "Regulator voltage floor cooling device"
	depends on REGULATOR && THERMAL_OF
	help
	  This implements a mitigation device to place a minimum voltage floor
	  on a particular regulator. This mitigation device will be used by low
	  temperature reliability rules to mitigate a regulator at nominal
	  voltage.

	  If you want this support, you should say Y here.

config MSM_BCL_PERIPHERAL_CTL
	bool "BCL driver to control the PMIC BCL peripheral"
	depends on SPMI && THERMAL_OF
	help
	  Say Y here to enable this BCL PMIC peripheral driver. This driver
	  provides routines to configure and monitor the BCL
	  PMIC peripheral. This driver registers the battery current and
	  voltage sensors with the thermal core framework and can take
	  threshold input and notify the thermal core when the threshold is
	  reached.

config QTI_CPU_ISOLATE_COOLING_DEVICE
	bool "QTI CPU Isolate cooling devices"
	depends on THERMAL_OF
	help
	   This enables the QTI CPU Isolation cooling devices. These cooling
	   devices will be used by QTI chipset to isolate a CPU from being
	   scheduled and hence will let the CPU to power collapse. Isolating
	   a CPU will be used when the CPU frequency mitigation
	   is not good enough to achieve the necessary cooling.

config QTI_LMH_CPU_VDD_COOLING_DEVICE
	tristate "QTI CPU Voltage cooling devices"
	depends on THERMAL_OF
	help
	   This enables the QTI limits hardware CPU VDD cooling devices.
	   These cooling devices will be used by QTI chipset to place a
	   request to limits hardware for a minimum CPU railway voltage
	   corner at cold temperature condition.

config QTI_LIMITS_ISENSE_CDSP
        tristate "QTI Limits Isense Driver"
        depends on QCOM_SMEM
        help
          This enables driver to read cdsp isense calibration data from
          shared memory and enable sysfs file support to access this data. This
          driver is required for the chipsets where isense hardware is present
          as part of cdsp subsystem.

config QTI_CX_IPEAK_COOLING_DEVICE
	bool "CX IPeak cooling device"
	depends on THERMAL_OF
	help
	  This implements a mitigation device to place a thermal client vote
	  to CXIP LM hardware. When all pre-defined clients on CX rail including
	  thermal client set their vote, CXIP LM hardware throttles the clients
	  on the CX rail.

	  If you want this support, you should say Y here.

<<<<<<< HEAD
config QTI_VIRTUAL_SENSOR_MOTO_SMITH
	bool "QTI Virtual Sensors for Smith"
	depends on QTI_VIRTUAL_SENSOR
	help
	  Enable the virtual sensors for Smith
=======
config QTI_THERMAL_QFPROM
	tristate "Qualcomm Technologies Inc. thermal QFPROM driver"
	depends on THERMAL
	depends on QCOM_QFPROM
	help
	  This driver enables or disables pre-configured thermal zones
	  selectively at runtime based on QFPROM nvmem cell bit value is
	  set or not. It supports to check multiple nvmem cell value for
	  multiple condtion. In that case, if any of the nvmem-cell condition
	  fails, driver just exits with default enabled thermal zones.
>>>>>>> b226a909
<|MERGE_RESOLUTION|>--- conflicted
+++ resolved
@@ -152,13 +152,6 @@
 
 	  If you want this support, you should say Y here.
 
-<<<<<<< HEAD
-config QTI_VIRTUAL_SENSOR_MOTO_SMITH
-	bool "QTI Virtual Sensors for Smith"
-	depends on QTI_VIRTUAL_SENSOR
-	help
-	  Enable the virtual sensors for Smith
-=======
 config QTI_THERMAL_QFPROM
 	tristate "Qualcomm Technologies Inc. thermal QFPROM driver"
 	depends on THERMAL
@@ -169,4 +162,9 @@
 	  set or not. It supports to check multiple nvmem cell value for
 	  multiple condtion. In that case, if any of the nvmem-cell condition
 	  fails, driver just exits with default enabled thermal zones.
->>>>>>> b226a909
+
+config QTI_VIRTUAL_SENSOR_MOTO_SMITH
+	bool "QTI Virtual Sensors for Smith"
+	depends on QTI_VIRTUAL_SENSOR
+	help
+	  Enable the virtual sensors for Smith